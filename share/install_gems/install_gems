#!/usr/bin/env ruby

require 'pp'


DEFAULT=%w{sunstone quota cloud auth_ldap vmware oneflow ec2_hybrid oca}

if defined?(RUBY_VERSION) && RUBY_VERSION>="1.8.7"
    SQLITE='sqlite3'
else
    SQLITE='sqlite3-ruby --version 1.2.0'
end

if !defined?(RUBY_VERSION) || RUBY_VERSION < '1.9.0'
    $nokogiri='nokogiri --version "< 1.6.0"'
else
    $nokogiri='nokogiri'
end

GROUPS={
    :quota => [SQLITE, 'sequel'],
    :sunstone => ['json', 'rack', 'sinatra', 'thin', SQLITE],
<<<<<<< HEAD
    :cloud => %w{softlayer_api configparser amazon-ec2 rack sinatra thin uuidtools curb json},
=======
    :cloud => %w{amazon-ec2 rack sinatra thin uuidtools curb json azure},
>>>>>>> 7f45b4a9
    :auth_ldap => 'net-ldap',
    :vmware => %w{builder trollop},
    :oneflow => %w{sinatra json treetop parse-cron},
    :ec2_hybrid => 'aws-sdk',
    :oca => 'ox'
}

PACKAGES=GROUPS.keys

GEM_TEST={
    'net-ldap' => 'net/ldap'
}

DISTRIBUTIONS={
    :debian => {
        :id => ['Ubuntu', 'Debian'],
        :dependencies_common => ['ruby-dev', 'make'],
        :dependencies => {
            SQLITE      => ['gcc', 'libsqlite3-dev'],
            'mysql'     => ['gcc', 'libmysqlclient-dev'],
            'curb'      => ['gcc', 'libcurl4-openssl-dev'],
            $nokogiri   => %w{gcc rake libxml2-dev libxslt1-dev},
            'xmlparser' => ['gcc', 'libexpat1-dev'],
            'thin'      => ['g++'],
            'json'      => ['gcc']
        },
        :install_command => 'apt-get install',
        :gem_env    => {
            'rake'      => '/usr/bin/rake'
        }
    },
    :redhat => {
        :id => ['CentOS', /^RedHat/],
        :dependencies_common => ['ruby-devel', 'make'],
        :dependencies => {
            SQLITE      => ['gcc', 'sqlite-devel'],
            'mysql'     => ['gcc', 'mysql-devel'],
            'curb'      => ['gcc', 'curl-devel'],
            $nokogiri   => %w{gcc rubygem-rake libxml2-devel libxslt-devel},
            'xmlparser' => ['gcc', 'expat-devel'],
            'thin'      => ['gcc-c++'],
            'json'      => ['gcc']
        },
        :install_command => 'yum install'
    },
    :suse => {
        :id => [/SUSE/],
        :dependencies_common => ['ruby-devel', 'make'],
        :dependencies => {
            SQLITE      => ['gcc', 'sqlite3-devel'],
            'mysql'     => ['gcc', 'libmysqlclient-devel'],
            'curb'      => ['gcc', 'libcurl-devel'],
            $nokogiri   => %w{rubygem-rake gcc rubygem-rake libxml2-devel libxslt-devel},
            'xmlparser' => ['gcc', 'libexpat-devel'],
            'thin'      => ['rubygem-rake', 'gcc-c++'],
            'json'      => ['gcc']
        },
        :install_command => 'zypper install'
    }
}


class String
    def unindent(spaces=4)
        self.gsub!(/^ {#{spaces}}/, '')
    end
end

def good_gem_version?
    v=`gem --version`.strip
    version=Gem::Version.new(v)
    version>=Gem::Version.new('1.3.6')
end

def select_distribution
    items=[]
    counter=0

    puts(<<-EOT.unindent(8))
        Select your distribution or press enter to continue without
        installing dependencies.

EOT

    DISTRIBUTIONS.each do |name, dist|
        names=dist[:id].map do |r|
            if Regexp===r
                r.source.gsub(/[^\w\d]/, '')
            else
                r
            end
        end.join('/')
        text="#{items.length}. #{names}"

        items << name

        puts text
    end

    puts

    options=(0..items.length).to_a.map {|k| k.to_s }

    option=STDIN.readline[0,1]

    if options.include?(option)
        item=items[option.to_i]
        [item, DISTRIBUTIONS[items[option.to_i]]]
    else
        nil
    end
end

def install_rubygems
    if !good_gem_version?
        puts(<<-EOT.unindent())
            The rubygems version installed is too old to install some required
            libraries. We are about to update your rubygems version. If you
            want to do this by other means cancel this installation with
            CTRL+C now.

            Press ENTER to continue...

EOT

        STDIN.readline

        `gem install rubygems-update --version '= 1.3.6'`

        if $?.exitstatus!=0
            puts "Error updating rubygems"
            exit(-1)
        end

        update_rubygems_path=[
            '/usr/bin/update_rubygems',
            '/var/lib/gems/1.8/bin/update_rubygems',
            '/var/lib/gems/1.9/bin/update_rubygems'
        ]

        installed=false

        update_rubygems_path.each do |path|
            if File.exist?(path)
                `#{path}`

                if $?.exitstatus!=0
                    puts "Error executing update_rubygems"
                    exit(-1)
                end

                installed=true
                break
             end
        end

        if !installed
            puts "Could not find update_rubygems executable"
            exit(-1)
        end
    end
end

def installed_gems
    text=`gem list --no-versions --no-details`
    if $?.exitstatus!=0
        nil
    else
        text.split(/\s+/)
    end
end

def try_library(name, error_message)
    if GEM_TEST[name.to_s]
        lib_test=GEM_TEST[name.to_s]
    else
        lib_test=name.to_s
    end

    begin
        require lib_test
    rescue LoadError, Exception
        STDERR.puts error_message
        exit(-1)
    end
end

def install_warning(packages)
#    puts "Use -h for help"
#    puts
    puts "About to install the gems for these components:"
    puts "* "<<packages.join("\n* ")
    puts
    puts "Press enter to continue..."
    yes=STDIN.readline
end

def help
    puts "Specify the package dependencies from this list:"
    puts "* "<<PACKAGES.join("\n* ")
    puts
    puts "If no parameters are specified then this list will be used:"
    puts DEFAULT.join(' ')
    puts
    puts "Use --check parameter to search for non installed libraries."
    puts "Use --no-nokogiri parameter if you don't want to install"
    puts "nokogiri gem."
end

def get_gems(packages)
    (packages.map do |package|
        GROUPS[package.to_sym]
    end+[$nokogiri]).flatten.uniq-installed_gems
end

def detect_distro
    begin
        lsb_info=`lsb_release -a`
    rescue
    end

    if $?.exitstatus!=0
        STDERR.puts(<<-EOT.unindent(12))
            lsb_release command not found. If you are using a RedHat based
            distribution install redhat-lsb

EOT
        return nil
    end

    distribution_id=nil

    lsb_info.scan(/^Distributor ID:\s*(.*?)$/) do |m|
        distribution_id=m.first.strip
    end

    return nil if !distribution_id

    distro=nil

    DISTRIBUTIONS.find do |dist, info|
        info[:id].find do |dist_id|
            dist_id===distribution_id
        end
    end
end

def get_dependencies(gems, dependencies)
    deps=[]

    gems.each do |gem_name|
        deps<<dependencies[gem_name]
    end

    deps.flatten!
    deps.compact!
    deps.uniq!

    deps
end

def install_dependencies(gems, distro)
    if !distro
        puts(<<-EOT.unindent(12))
            Distribution not detected. Make sure you manually install the
            dependencies described in Building from Source from the OpenNebula
            documentation.

            Press enter to continue...
        EOT
        STDIN.readline
    else
        puts "Distribution \"#{distro.first}\" detected."
        deps=get_dependencies(gems, distro.last[:dependencies])
        deps+=distro.last[:dependencies_common]

        if deps.length==0
            return
        end

        puts "About to install these dependencies:"
        puts "* "<<deps.join("\n* ")
        puts
        puts "Press enter to continue..."
        STDIN.readline

        command=distro.last[:install_command]+" "<<deps.join(' ')
        puts command
        system command
    end
end

def run_command(cmd)
    puts cmd
    system cmd
    #system "true"

    if $?!=0
        puts "Error executing #{cmd}"
        exit(-1)
    end
end

def install_gems(packages)
    gems_list=get_gems(packages)

    if gems_list.empty?
        puts "Gems already installed"
        exit(0)
    end

    dist=detect_distro
    if !dist
        dist=select_distribution
    end

    install_dependencies(gems_list, dist)

    packages_string=gems_list.join(' ')

    prefix=""

    if dist && dist.last[:gem_env]
        prefix=dist.last[:gem_env].collect do |name, value|
            "#{name}=\"#{value}\""
        end.join(' ')+' '
    end

    command_string = "#{prefix}gem install --no-ri --no-rdoc"

    install_warning(packages)

    special_gems=gems_list.select {|g| g.match(/\s/) }
    special_gems.each do |gem|
        cmd=command_string+" "<<gem
        run_command(cmd)
    end

    simple_gems=gems_list.select {|g| !(g.match(/\s/)) }
    if simple_gems and !simple_gems.empty?
        cmd=command_string+" " << simple_gems.join(' ')
        run_command(cmd)
    end
end

def check_lib(lib)
    begin
        require lib
        true
    rescue LoadError, Exception
        false
    end
end

def check_gems(packages)
    list=get_gems(packages).compact
    gems=list.map {|g| g.strip.split(/\s+/).first }

    not_installed=Array.new

    gems.each do |lib_name|
        if !check_lib(lib_name)
            not_installed << lib_name
        end
    end

    if not_installed.empty?
        puts "All ruby libraries installed"
        exit(0)
    else
        puts "These ruby libraries are not installed:"
        puts ""
        puts "* "+not_installed.join("\n* ")
        exit(-1)
    end
end

try_library :rubygems, <<-EOT.unindent
    rubygems required to use this tool

    Use one of these methods:

        * Debian/Ubuntu
            apt-get install rubygems libopenssl-ruby

        * RHEL/CENTOS
            yum install rubygems

        * SUSE
            zypper install rubygems

        * Specific rubygems package for your distro

        * Follow the instructions from http://rubygems.org/pages/download
EOT

try_library :openssl, <<-EOT.unindent
    ruby openssl libraries are needed. They usually come as companion
    package to ruby.
EOT

install_rubygems

command=''
params=ARGV

if params.include?('--no-nokogiri')
    params-=['--no-nokogiri']
    $nokogiri=nil
end

if params.include?('-h')
    params-=['-h']
    command='help'
elsif params.include?('--check')
    params-=['--check']
    command='check'
else
    command='install'
end

if params.length>0
    packages=params
else
    packages=DEFAULT
end


case command
when 'help'
    help
    exit(0)
when 'check'
    check_gems(packages)
when 'install'
    install_gems(packages)
end



<|MERGE_RESOLUTION|>--- conflicted
+++ resolved
@@ -20,11 +20,7 @@
 GROUPS={
     :quota => [SQLITE, 'sequel'],
     :sunstone => ['json', 'rack', 'sinatra', 'thin', SQLITE],
-<<<<<<< HEAD
-    :cloud => %w{softlayer_api configparser amazon-ec2 rack sinatra thin uuidtools curb json},
-=======
-    :cloud => %w{amazon-ec2 rack sinatra thin uuidtools curb json azure},
->>>>>>> 7f45b4a9
+    :cloud => %w{softlayer_api configparser amazon-ec2 rack sinatra thin uuidtools curb json azure},
     :auth_ldap => 'net-ldap',
     :vmware => %w{builder trollop},
     :oneflow => %w{sinatra json treetop parse-cron},
