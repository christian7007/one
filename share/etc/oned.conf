--- conflicted
+++ resolved
@@ -390,11 +390,7 @@
 
 TM_MAD = [
     executable = "one_tm",
-<<<<<<< HEAD
     arguments = "-t 15 -d dummy,lvm,shared,fs_lvm,qcow2,ssh,vmfs,ceph"
-=======
-    arguments = "-t 15 -d dummy,lvm,shared,fs_lvm,qcow2,ssh,vmfs,iscsi,ceph"
->>>>>>> 1a2b9238
 ]
 
 TM_MAD_CONF = [
