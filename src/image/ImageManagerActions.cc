--- conflicted
+++ resolved
@@ -333,24 +333,10 @@
     int size;
     int ds_id;
 
-<<<<<<< HEAD
     int uid;
     int gid;
     int cloning_id = -1;
 
-    Group* group;
-    User * user;
-
-    Nebula&    nd    = Nebula::instance();
-    UserPool * upool = nd.get_upool();
-    GroupPool* gpool = nd.get_gpool();
-
-
-=======
-    int    uid;
-    int    gid;
-    
->>>>>>> 2a8ec0bb
     img = ipool->get(iid,true);
 
     if ( img == 0 )
