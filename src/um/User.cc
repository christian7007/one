--- conflicted
+++ resolved
@@ -27,18 +27,6 @@
 #include "Group.h"
 
 /* ************************************************************************** */
-<<<<<<< HEAD
-/* User :: Constructor/Destructor                                             */
-/* ************************************************************************** */
-
-User::User(int id, string name, string pass, bool _enabled, int _gid):
-        PoolObjectSQL(id,name,-1,_gid,table), ObjectCollection("GROUPS"),
-        password(pass), enabled(_enabled)
-            {};
-
-User::~User(){};
-
-/* ************************************************************************** */
 /* User :: Group Set Management                                               */
 /* ************************************************************************** */
 
@@ -129,8 +117,6 @@
 }
 
 /* ************************************************************************** */
-=======
->>>>>>> 96a7dc0d
 /* User :: Database Access Functions                                          */
 /* ************************************************************************** */
 
@@ -243,20 +229,12 @@
 
     oss <<
     "<USER>"
-<<<<<<< HEAD
          "<ID>"           << oid            <<"</ID>"        <<
+         "<GID>"          << gid            <<"</GID>"       <<
          "<NAME>"         << name           <<"</NAME>"      <<
-         "<GID>"          << gid            <<"</GID>"       <<
          "<PASSWORD>"     << password       <<"</PASSWORD>"  <<
          "<ENABLED>"      << enabled_int    <<"</ENABLED>"   <<
          collection_xml   <<
-=======
-         "<ID>"       << oid         << "</ID>"       <<
-         "<GID>"      << gid         << "</GID>"      <<
-         "<NAME>"     << name        << "</NAME>"     <<
-         "<PASSWORD>" << password    << "</PASSWORD>" <<
-         "<ENABLED>"  << enabled_int << "</ENABLED>"  <<
->>>>>>> 96a7dc0d
     "</USER>";
 
     xml = oss.str();
