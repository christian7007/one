--- conflicted
+++ resolved
@@ -153,16 +153,13 @@
         goto error_name;
     }
 
-<<<<<<< HEAD
-    // Check for duplicates
-=======
     if ( uname.length() > 128 )
     {
         error_str = "max length is 128 chars";
         goto error_name;
     }
 
->>>>>>> 1122f2f2
+    // Check for duplicates
     user = get(uname,false);
 
     if ( user !=0 )
