# -------------------------------------------------------------------------- #
# Copyright 2002-2009, Distributed Systems Architecture Group, Universidad   #
# Complutense de Madrid (dsa-research.org)                                   #
#                                                                            #
# Licensed under the Apache License, Version 2.0 (the "License"); you may    #
# not use this file except in compliance with the License. You may obtain    #
# a copy of the License at                                                   #
#                                                                            #
# http://www.apache.org/licenses/LICENSE-2.0                                 #
#                                                                            #
# Unless required by applicable law or agreed to in writing, software        #
# distributed under the License is distributed on an "AS IS" BASIS,          #
# WITHOUT WARRANTIES OR CONDITIONS OF ANY KIND, either express or implied.   #
# See the License for the specific language governing permissions and        #
# limitations under the License.                                             #
#--------------------------------------------------------------------------- #

import os
import sys
import shutil
sys.path.append("../../../share/scons")
from lex_bison import *

# This is the absolute path where the project is located
cwd="../../../"

# Environment that will be applied to each scons child
main_env=Environment()
main_env['ENV']['PATH']=os.environ['PATH']

# Add builders for flex and bison
add_lex(main_env)
add_bison(main_env)

# Include dirs
main_env.Append(CPPPATH=[
    cwd + '/include',
    '/usr/include/cppunit/'
])

# Library dirs
main_env.Append(LIBPATH=[
    cwd + '/src/common',
    cwd + '/src/template',
    cwd + '/src/nebula',
    cwd + '/src/log',
])

main_env.Append(LIBS=[
    'nebula_template',
    'nebula_common',
    'nebula_core',
    'nebula_log',
    'cppunit',
    'dl',
    'pthread'
])

# Compile flags
main_env.Append(CPPFLAGS=[
    "-g",
    "-Wall"
])

# libxml2
main_env.ParseConfig('xml2-config --libs --cflags')
<<<<<<< HEAD

# MYSQL
main_env.Append(LIBPATH=["/usr/lib/mysql"])
main_env.Append(CPPPATH=["/usr/include/mysql"])

sqlite=ARGUMENTS.get('sqlite', 'yes')
if sqlite=='yes':
    main_env.Append(CPPFLAGS=["-DSQLITE_DB"])
    main_env.Append(LIBS=[ 'sqlite3', ])

# MySQL
mysql=ARGUMENTS.get('mysql', 'no')
if mysql=='yes':
    main_env.Append(CPPFLAGS=["-DMYSQL_DB"])
    main_env.Append(LIBS=[ 'mysqlclient', ])
=======
>>>>>>> fa002ca7

main_env.Program('test','template.cc')
#<|MERGE_RESOLUTION|>--- conflicted
+++ resolved
@@ -64,7 +64,6 @@
 
 # libxml2
 main_env.ParseConfig('xml2-config --libs --cflags')
-<<<<<<< HEAD
 
 # MYSQL
 main_env.Append(LIBPATH=["/usr/lib/mysql"])
@@ -80,8 +79,6 @@
 if mysql=='yes':
     main_env.Append(CPPFLAGS=["-DMYSQL_DB"])
     main_env.Append(LIBS=[ 'mysqlclient', ])
-=======
->>>>>>> fa002ca7
 
 main_env.Program('test','template.cc')
 #