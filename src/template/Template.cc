--- conflicted
+++ resolved
@@ -460,8 +460,6 @@
         return -1;
     }
 
-<<<<<<< HEAD
-=======
     //Clear the template if not empty
     if (!attributes.empty())
     {
@@ -475,7 +473,6 @@
         attributes.clear();
     }
 
->>>>>>> fa002ca7
     // Get the <TEMPLATE> element
     root_element = xmlDocGetRootElement(xml_doc);
 
@@ -501,11 +498,8 @@
         }
     }
 
-<<<<<<< HEAD
-=======
     xmlFreeDoc(xml_doc);
 
->>>>>>> fa002ca7
     return 0;
 }
 
