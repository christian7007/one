
/* A Bison parser, made by GNU Bison 2.4.1.  */

/* Skeleton interface for Bison's Yacc-like parsers in C
   
      Copyright (C) 1984, 1989, 1990, 2000, 2001, 2002, 2003, 2004, 2005, 2006
   Free Software Foundation, Inc.
   
   This program is free software: you can redistribute it and/or modify
   it under the terms of the GNU General Public License as published by
   the Free Software Foundation, either version 3 of the License, or
   (at your option) any later version.
   
   This program is distributed in the hope that it will be useful,
   but WITHOUT ANY WARRANTY; without even the implied warranty of
   MERCHANTABILITY or FITNESS FOR A PARTICULAR PURPOSE.  See the
   GNU General Public License for more details.
   
   You should have received a copy of the GNU General Public License
   along with this program.  If not, see <http://www.gnu.org/licenses/>.  */

/* As a special exception, you may create a larger work that contains
   part or all of the Bison parser skeleton and distribute that work
   under terms of your choice, so long as that work isn't itself a
   parser generator using the skeleton or a modified version thereof
   as a parser skeleton.  Alternatively, if you modify or redistribute
   the parser skeleton itself, you may (at your option) remove this
   special exception, which will cause the skeleton and the resulting
   Bison output files to be licensed under the GNU General Public
   License without this special exception.
   
   This special exception was added by the Free Software Foundation in
   version 2.2 of Bison.  */


/* Tokens.  */
#ifndef YYTOKENTYPE
# define YYTOKENTYPE
   /* Put the tokens into the symbol table, so that GDB and other debuggers
      know about them.  */
   enum yytokentype {
     EQUAL = 258,
     COMMA = 259,
     OBRACKET = 260,
     CBRACKET = 261,
     EQUAL_EMPTY = 262,
     STRING = 263,
     VARIABLE = 264
   };
#endif



#if ! defined YYSTYPE && ! defined YYSTYPE_IS_DECLARED
typedef union YYSTYPE
{

/* Line 1676 of yacc.c  */
<<<<<<< HEAD
#line 51 "template_syntax.y"
=======
#line 52 "template_syntax.y"
>>>>>>> 9311f27b

    char * val_str;
    void * val_attr;



/* Line 1676 of yacc.c  */
#line 68 "template_syntax.hh"
} YYSTYPE;
# define YYSTYPE_IS_TRIVIAL 1
# define yystype YYSTYPE /* obsolescent; will be withdrawn */
# define YYSTYPE_IS_DECLARED 1
#endif



#if ! defined YYLTYPE && ! defined YYLTYPE_IS_DECLARED
typedef struct YYLTYPE
{
  int first_line;
  int first_column;
  int last_line;
  int last_column;
} YYLTYPE;
# define yyltype YYLTYPE /* obsolescent; will be withdrawn */
# define YYLTYPE_IS_DECLARED 1
# define YYLTYPE_IS_TRIVIAL 1
#endif


<|MERGE_RESOLUTION|>--- conflicted
+++ resolved
@@ -1,10 +1,9 @@
-
-/* A Bison parser, made by GNU Bison 2.4.1.  */
+/* A Bison parser, made by GNU Bison 2.4.2.  */
 
 /* Skeleton interface for Bison's Yacc-like parsers in C
    
-      Copyright (C) 1984, 1989, 1990, 2000, 2001, 2002, 2003, 2004, 2005, 2006
-   Free Software Foundation, Inc.
+      Copyright (C) 1984, 1989-1990, 2000-2006, 2009-2010 Free Software
+   Foundation, Inc.
    
    This program is free software: you can redistribute it and/or modify
    it under the terms of the GNU General Public License as published by
@@ -55,20 +54,16 @@
 typedef union YYSTYPE
 {
 
-/* Line 1676 of yacc.c  */
-<<<<<<< HEAD
+/* Line 1685 of yacc.c  */
 #line 51 "template_syntax.y"
-=======
-#line 52 "template_syntax.y"
->>>>>>> 9311f27b
 
     char * val_str;
     void * val_attr;
 
 
 
-/* Line 1676 of yacc.c  */
-#line 68 "template_syntax.hh"
+/* Line 1685 of yacc.c  */
+#line 67 "template_syntax.hh"
 } YYSTYPE;
 # define YYSTYPE_IS_TRIVIAL 1
 # define yystype YYSTYPE /* obsolescent; will be withdrawn */
