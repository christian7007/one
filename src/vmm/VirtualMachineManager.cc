/* -------------------------------------------------------------------------- */
/* Copyright 2002-2013, OpenNebula Project (OpenNebula.org), C12G Labs        */
/*                                                                            */
/* Licensed under the Apache License, Version 2.0 (the "License"); you may    */
/* not use this file except in compliance with the License. You may obtain    */
/* a copy of the License at                                                   */
/*                                                                            */
/* http://www.apache.org/licenses/LICENSE-2.0                                 */
/*                                                                            */
/* Unless required by applicable law or agreed to in writing, software        */
/* distributed under the License is distributed on an "AS IS" BASIS,          */
/* WITHOUT WARRANTIES OR CONDITIONS OF ANY KIND, either express or implied.   */
/* See the License for the specific language governing permissions and        */
/* limitations under the License.                                             */
/* -------------------------------------------------------------------------- */

#include "VirtualMachineManager.h"
#include "NebulaLog.h"
#include "XenDriver.h"
#include "XMLDriver.h"
#include "LibVirtDriver.h"
#include "NebulaUtil.h"

#include "Nebula.h"

#include <time.h>

/* ************************************************************************** */
/* Constructor                                                                */
/* ************************************************************************** */

VirtualMachineManager::VirtualMachineManager(
    VirtualMachinePool *            _vmpool,
    HostPool *                      _hpool,
    time_t                          _timer_period,
    time_t                          _poll_period,
    int                             _vm_limit,
    vector<const Attribute*>&       _mads):
        MadManager(_mads),
        vmpool(_vmpool),
        hpool(_hpool),
        timer_period(_timer_period),
        poll_period(_poll_period),
        vm_limit(_vm_limit)
{
    am.addListener(this);
};

/* ************************************************************************** */
/* Manager start function                                                     */
/* ************************************************************************** */

extern "C" void * vmm_action_loop(void *arg)
{
    VirtualMachineManager *  vmm;

    if ( arg == 0 )
    {
        return 0;
    }

    vmm = static_cast<VirtualMachineManager *>(arg);

    NebulaLog::log("VMM",Log::INFO,"Virtual Machine Manager started.");

    if ( vmm->poll_period == 0 )
    {
        NebulaLog::log("VMM",Log::INFO,"VM monitoring is disabled.");
        vmm->am.loop(0,0);
    }
    else
    {
        vmm->am.loop(vmm->timer_period,0);
    }

    NebulaLog::log("VMM",Log::INFO,"Virtual Machine Manager stopped.");

    return 0;
}

/* -------------------------------------------------------------------------- */

int VirtualMachineManager::start()
{
    int               rc;
    pthread_attr_t    pattr;

    rc = MadManager::start();

    if ( rc != 0 )
    {
        return -1;
    }

    NebulaLog::log("VMM",Log::INFO,"Starting Virtual Machine Manager...");

    pthread_attr_init (&pattr);
    pthread_attr_setdetachstate (&pattr, PTHREAD_CREATE_JOINABLE);

    rc = pthread_create(&vmm_thread,&pattr,vmm_action_loop,(void *) this);

    return rc;
};

/* ************************************************************************** */
/* Manager Action Interface                                                   */
/* ************************************************************************** */

void VirtualMachineManager::trigger(Actions action, int _vid)
{
    int *   vid;
    string  aname;

    vid = new int(_vid);

    switch (action)
    {
    case DEPLOY:
        aname = "DEPLOY";
        break;

    case SAVE:
        aname = "SAVE";
        break;

    case RESTORE:
        aname = "RESTORE";
        break;

    case REBOOT:
        aname = "REBOOT";
        break;

    case RESET:
        aname = "RESET";
        break;

    case SHUTDOWN:
        aname = "SHUTDOWN";
        break;

    case CANCEL:
        aname = "CANCEL";
        break;

    case CANCEL_PREVIOUS:
        aname = "CANCEL_PREVIOUS";
        break;

    case CLEANUP:
        aname = "CLEANUP";
        break;

    case CLEANUP_BOTH:
        aname = "CLEANUP_BOTH";
        break;

    case CLEANUP_PREVIOUS:
        aname = "CLEANUP_PREVIOUS";
        break;

    case MIGRATE:
        aname = "MIGRATE";
        break;

    case POLL:
        aname = "POLL";
        break;

    case DRIVER_CANCEL:
        aname = "DRIVER_CANCEL";
        break;

    case FINALIZE:
        aname = ACTION_FINALIZE;
        break;

    case ATTACH:
        aname = "ATTACH";
        break;

    case DETACH:
        aname = "DETACH";
        break;

<<<<<<< HEAD
    case ATTACH_NIC:
        aname = "ATTACH_NIC";
        break;

    case DETACH_NIC:
        aname = "DETACH_NIC";
        break;

=======
    case SNAPSHOT_CREATE:
        aname = "SNAPSHOT_CREATE";
        break;

    case SNAPSHOT_REVERT:
        aname = "SNAPSHOT_REVERT";
        break;

    case SNAPSHOT_DELETE:
        aname = "SNAPSHOT_DELETE";
        break;
>>>>>>> c560d389
    default:
        delete vid;
        return;
    }

    am.trigger(aname,vid);
}

/* -------------------------------------------------------------------------- */
/* -------------------------------------------------------------------------- */

void VirtualMachineManager::do_action(const string &action, void * arg)
{
    int vid;
    ostringstream os;

    if ( arg == 0)
    {
        if ( action != ACTION_TIMER && action != ACTION_FINALIZE )
        {
            return;
        }

        vid = -1;
    }
    else
    {
        vid  = *(static_cast<int *>(arg));

        delete static_cast<int *>(arg);
    }

    if (action == "DEPLOY")
    {
        deploy_action(vid);
    }
    else if (action == "SAVE")
    {
        save_action(vid);
    }
    else if (action == "RESTORE")
    {
        restore_action(vid);
    }
    else if (action == "REBOOT")
    {
        reboot_action(vid);
    }
    else if (action == "RESET")
    {
        reset_action(vid);
    }
    else if (action == "SHUTDOWN")
    {
        shutdown_action(vid);
    }
    else if (action == "CANCEL")
    {
        cancel_action(vid);
    }
    else if (action == "CANCEL_PREVIOUS")
    {
        cancel_previous_action(vid);
    }
    else if (action == "CLEANUP")
    {
        cleanup_action(vid, false);
    }
    else if (action == "CLEANUP_BOTH")
    {
        cleanup_action(vid, true);
    }
    else if (action == "CLEANUP_PREVIOUS")
    {
        cleanup_previous_action(vid);
    }
    else if (action == "MIGRATE")
    {
        migrate_action(vid);
    }
    else if (action == "POLL")
    {
        poll_action(vid);
    }
    else if (action == "DRIVER_CANCEL")
    {
        driver_cancel_action(vid);
    }
    else if (action == "ATTACH")
    {
        attach_action(vid);
    }
    else if (action == "DETACH")
    {
        detach_action(vid);
    }
<<<<<<< HEAD
    else if (action == "ATTACH_NIC")
    {
        attach_nic_action(vid);
    }
    else if (action == "DETACH_NIC")
    {
        detach_nic_action(vid);
=======
    else if (action == "SNAPSHOT_CREATE")
    {
        snapshot_create_action(vid);
    }
    else if (action == "SNAPSHOT_REVERT")
    {
        snapshot_revert_action(vid);
    }
    else if (action == "SNAPSHOT_DELETE")
    {
        snapshot_delete_action(vid);
>>>>>>> c560d389
    }
    else if (action == ACTION_TIMER)
    {
        timer_action();
    }
    else if (action == ACTION_FINALIZE)
    {
        NebulaLog::log("VMM",Log::INFO,"Stopping Virtual Machine Manager...");

        MadManager::stop();
    }
    else
    {
        ostringstream oss;
        oss << "Unknown action name: " << action;

        NebulaLog::log("VMM", Log::ERROR, oss);
    }
}

/* ************************************************************************** */
/* Manager Actions                                                            */
/* ************************************************************************** */

string * VirtualMachineManager::format_message(
    const string& hostname,
    const string& net_drv,
    const string& m_hostname,
    const string& m_net_drv,
    const string& domain,
    const string& ldfile,
    const string& rdfile,
    const string& cfile,
    const string& tm_command,
    const string& disk_target_path,
    const string& tmpl)
{
    ostringstream oss;

    oss << "<VMM_DRIVER_ACTION_DATA>"
        <<   "<HOST>"    << hostname << "</HOST>"
        <<   "<NET_DRV>" << net_drv  << "</NET_DRV>";

    if (!m_hostname.empty())
    {
        oss << "<MIGR_HOST>"   << m_hostname << "</MIGR_HOST>"
            << "<MIGR_NET_DRV>"<< m_net_drv  << "</MIGR_NET_DRV>";
    }
    else
    {
        oss << "<MIGR_HOST/><MIGR_NET_DRV/>";
    }

    if (!domain.empty())
    {
        oss << "<DEPLOY_ID>" << domain << "</DEPLOY_ID>";
    }
    else
    {
        oss << "<DEPLOY_ID/>";
    }

    if (!ldfile.empty())
    {
        oss << "<LOCAL_DEPLOYMENT_FILE>" << ldfile << "</LOCAL_DEPLOYMENT_FILE>";
        oss << "<REMOTE_DEPLOYMENT_FILE>" << rdfile << "</REMOTE_DEPLOYMENT_FILE>";
    }
    else
    {
        oss << "<LOCAL_DEPLOYMENT_FILE/>";
        oss << "<REMOTE_DEPLOYMENT_FILE/>";
    }

    if (!cfile.empty())
    {
        oss << "<CHECKPOINT_FILE>" << cfile << "</CHECKPOINT_FILE>";
    }
    else
    {
        oss << "<CHECKPOINT_FILE/>";
    }

    if ( !tm_command.empty() )
    {
        oss << "<TM_COMMAND><![CDATA[" << tm_command   << "]]></TM_COMMAND>";
    }
    else
    {
        oss << "<TM_COMMAND/>";
    }

    if ( !disk_target_path.empty() )
    {
        oss << "<DISK_TARGET_PATH>"<< disk_target_path << "</DISK_TARGET_PATH>";
    }
    else
    {
        oss << "<DISK_TARGET_PATH/>";
    }

    oss << tmpl
        << "</VMM_DRIVER_ACTION_DATA>";

    return one_util::base64_encode(oss.str());
}

/* -------------------------------------------------------------------------- */
/* -------------------------------------------------------------------------- */

void VirtualMachineManager::deploy_action(int vid)
{
    VirtualMachine *                    vm;
    const VirtualMachineManagerDriver * vmd;
    int rc;

    ostringstream os;
    string        vm_tmpl;
    string *      drv_msg;

    // Get the VM from the pool
    vm = vmpool->get(vid,true);

    if (vm == 0)
    {
        return;
    }

    if (!vm->hasHistory())
    {
        goto error_history;
    }

    // Get the driver for this VM
    vmd = get(vm->get_vmm_mad());

    if ( vmd == 0 )
    {
        goto error_driver;
    }

    //Generate VM description file
    os.str("");
    os << "Generating deployment file: " << vm->get_deployment_file();

    vm->log("VMM", Log::INFO, os);

    rc = vmd->deployment_description(vm,vm->get_deployment_file());

    if (rc != 0)
    {
        goto error_file;
    }

    // Invoke driver method
    drv_msg = format_message(
        vm->get_hostname(),
        vm->get_vnm_mad(),
        "",
        "",
        "",
        vm->get_deployment_file(),
        vm->get_remote_deployment_file(),
        "",
        "",
        "",
        vm->to_xml(vm_tmpl));

    vmd->deploy(vid, *drv_msg);

    delete drv_msg;

    vm->unlock();

    return;

error_history:
    os.str("");
    os << "deploy_action, VM has no history";
    goto error_common;

error_driver:
    os.str("");
    os << "deploy_action, error getting driver " << vm->get_vmm_mad();
    goto error_common;

error_file:
    os.str("");
    os << "deploy_action, error generating deployment file: " << vm->get_deployment_file();

error_common:
    Nebula              &ne = Nebula::instance();
    LifeCycleManager *  lcm = ne.get_lcm();

    lcm->trigger(LifeCycleManager::DEPLOY_FAILURE, vid);

    vm->log("VMM", Log::ERROR, os);
    vm->unlock();
    return;
}

/* -------------------------------------------------------------------------- */
/* -------------------------------------------------------------------------- */

void VirtualMachineManager::save_action(
    int vid)
{
    VirtualMachine *                    vm;
    const VirtualMachineManagerDriver * vmd;

    string        hostname, vnm_mad;
    string        vm_tmpl;
    string *      drv_msg;
    ostringstream os;

    // Get the VM from the pool
    vm = vmpool->get(vid,true);

    if (vm == 0)
    {
        return;
    }

    if (!vm->hasHistory())
    {
        goto error_history;
    }

    // Get the driver for this VM
    vmd = get(vm->get_vmm_mad());

    if ( vmd == 0 )
    {
        goto error_driver;
    }

    // Use previous host if it is a migration
    if ( vm->get_lcm_state() == VirtualMachine::SAVE_MIGRATE )
    {
        if (!vm->hasPreviousHistory())
        {
            goto error_previous_history;
        }

        hostname = vm->get_previous_hostname();
        vnm_mad  = vm->get_previous_vnm_mad();
    }
    else
    {
        hostname = vm->get_hostname();
        vnm_mad  = vm->get_vnm_mad();
    }

    // Invoke driver method
    drv_msg = format_message(
        hostname,
        vnm_mad,
        "",
        "",
        vm->get_deploy_id(),
        "",
        "",
        vm->get_checkpoint_file(),
        "",
        "",
        vm->to_xml(vm_tmpl));

    vmd->save(vid, *drv_msg);

    delete drv_msg;

    vm->unlock();

    return;

error_history:
    os.str("");
    os << "save_action, VM has no history";
    goto error_common;

error_driver:
    os.str("");
    os << "save_action, error getting driver " << vm->get_vmm_mad();
    goto error_common;

error_previous_history:
    os.str("");
    os << "save_action, VM has no previous history";

error_common:
    Nebula              &ne = Nebula::instance();
    LifeCycleManager *  lcm = ne.get_lcm();

    lcm->trigger(LifeCycleManager::SAVE_FAILURE, vid);

    vm->log("VMM", Log::ERROR, os);
    vm->unlock();
    return;
}

/* -------------------------------------------------------------------------- */
/* -------------------------------------------------------------------------- */

void VirtualMachineManager::shutdown_action(
    int vid)
{
    VirtualMachine *                    vm;
    const VirtualMachineManagerDriver * vmd;

    string        vm_tmpl;
    string *      drv_msg;
    ostringstream os;

    // Get the VM from the pool
    vm = vmpool->get(vid,true);

    if (vm == 0)
    {
        return;
    }

    if (!vm->hasHistory())
    {
        goto error_history;
    }

    // Get the driver for this VM
    vmd = get(vm->get_vmm_mad());

    if ( vmd == 0 )
    {
        goto error_driver;
    }

    // Invoke driver method
    drv_msg = format_message(
        vm->get_hostname(),
        vm->get_vnm_mad(),
        "",
        "",
        vm->get_deploy_id(),
        "",
        "",
        "",
        "",
        "",
        vm->to_xml(vm_tmpl));

    vmd->shutdown(vid, *drv_msg);

    delete drv_msg;

    vm->unlock();

    return;

error_history:
    os.str("");
    os << "shutdown_action, VM has no history";
    goto error_common;

error_driver:
    os.str("");
    os << "shutdown_action, error getting driver " << vm->get_vmm_mad();

error_common:
    Nebula              &ne = Nebula::instance();
    LifeCycleManager *  lcm = ne.get_lcm();

    lcm->trigger(LifeCycleManager::SHUTDOWN_FAILURE, vid);

    vm->log("VMM", Log::ERROR, os);
    vm->unlock();
    return;
}

/* -------------------------------------------------------------------------- */
/* -------------------------------------------------------------------------- */

void VirtualMachineManager::reboot_action(
    int vid)
{
    VirtualMachine *                    vm;
    const VirtualMachineManagerDriver * vmd;

    string        vm_tmpl;
    string *      drv_msg;
    ostringstream os;

    // Get the VM from the pool
    vm = vmpool->get(vid,true);

    if (vm == 0)
    {
        return;
    }

    if (!vm->hasHistory())
    {
        goto error_history;
    }

    // Get the driver for this VM
    vmd = get(vm->get_vmm_mad());

    if ( vmd == 0 )
    {
        goto error_driver;
    }

    // Invoke driver method
    drv_msg = format_message(
        vm->get_hostname(),
        vm->get_vnm_mad(),
        "",
        "",
        vm->get_deploy_id(),
        "",
        "",
        "",
        "",
        "",
        vm->to_xml(vm_tmpl));

    vmd->reboot(vid, *drv_msg);

    delete drv_msg;

    vm->unlock();

    return;

error_history:
    os.str("");
    os << "reboot_action, VM has no history";
    goto error_common;

error_driver:
    os.str("");
    os << "reboot_action, error getting driver " << vm->get_vmm_mad();

error_common:
    vm->log("VMM", Log::ERROR, os);
    vm->unlock();
    return;
}

/* -------------------------------------------------------------------------- */
/* -------------------------------------------------------------------------- */

void VirtualMachineManager::reset_action(
    int vid)
{
    VirtualMachine *                    vm;
    const VirtualMachineManagerDriver * vmd;

    string        vm_tmpl;
    string *      drv_msg;
    ostringstream os;

    // Get the VM from the pool
    vm = vmpool->get(vid,true);

    if (vm == 0)
    {
        return;
    }

    if (!vm->hasHistory())
    {
        goto error_history;
    }

    // Get the driver for this VM
    vmd = get(vm->get_vmm_mad());

    if ( vmd == 0 )
    {
        goto error_driver;
    }

    // Invoke driver method
    drv_msg = format_message(
        vm->get_hostname(),
        vm->get_vnm_mad(),
        "",
        "",
        vm->get_deploy_id(),
        "",
        "",
        "",
        "",
        "",
        vm->to_xml(vm_tmpl));

    vmd->reset(vid, *drv_msg);

    delete drv_msg;

    vm->unlock();

    return;

error_history:
    os.str("");
    os << "reset_action, VM has no history";
    goto error_common;

error_driver:
    os.str("");
    os << "reset_action, error getting driver " << vm->get_vmm_mad();

error_common:
    vm->log("VMM", Log::ERROR, os);
    vm->unlock();
    return;
}

/* -------------------------------------------------------------------------- */
/* -------------------------------------------------------------------------- */

void VirtualMachineManager::cancel_action(
    int vid)
{
    VirtualMachine * vm;
    ostringstream    os;

    string   vm_tmpl;
    string * drv_msg;

    const VirtualMachineManagerDriver *   vmd;

    // Get the VM from the pool
    vm = vmpool->get(vid,true);

    if (vm == 0)
    {
        return;
    }

    if (!vm->hasHistory())
    {
        goto error_history;
    }

    // Get the driver for this VM
    vmd = get(vm->get_vmm_mad());

    if ( vmd == 0 )
    {
        goto error_driver;
    }

    // Invoke driver method
    drv_msg = format_message(
        vm->get_hostname(),
        vm->get_vnm_mad(),
        "",
        "",
        vm->get_deploy_id(),
        "",
        "",
        "",
        "",
        "",
        vm->to_xml(vm_tmpl));

    vmd->cancel(vid, *drv_msg);

    delete drv_msg;

    vm->unlock();

    return;

error_history:
    os.str("");
    os << "cancel_action, VM has no history";
    goto error_common;

error_driver:
    os.str("");
    os << "cancel_action, error getting driver " << vm->get_vmm_mad();

error_common:
    if ( vm->get_lcm_state() == VirtualMachine::CANCEL ) //not in DELETE
    {
        Nebula              &ne = Nebula::instance();
        LifeCycleManager *  lcm = ne.get_lcm();

        lcm->trigger(LifeCycleManager::CANCEL_FAILURE, vid);
    }

    vm->log("VMM", Log::ERROR, os);
    vm->unlock();
    return;
}

/* -------------------------------------------------------------------------- */
/* -------------------------------------------------------------------------- */

void VirtualMachineManager::cancel_previous_action(
    int vid)
{
    VirtualMachine * vm;
    ostringstream    os;

    string   vm_tmpl;
    string * drv_msg;

    const VirtualMachineManagerDriver * vmd;

    // Get the VM from the pool
    vm = vmpool->get(vid,true);

    if (vm == 0)
    {
        return;
    }

    if (!vm->hasHistory() || !vm->hasPreviousHistory())
    {
        goto error_history;
    }

    // Get the driver for this VM
    vmd = get(vm->get_previous_vmm_mad());

    if ( vmd == 0 )
    {
        goto error_driver;
    }

    // Invoke driver method
    drv_msg = format_message(
        vm->get_previous_hostname(),
        vm->get_previous_vnm_mad(),
        "",
        "",
        vm->get_deploy_id(),
        "",
        "",
        "",
        "",
        "",
        vm->to_xml(vm_tmpl));

    vmd->cancel(vid, *drv_msg);

    delete drv_msg;

    vm->unlock();

    return;

error_history:
    os.str("");
    os << "cancel_previous_action, VM has no history";
    goto error_common;

error_driver:
    os.str("");
    os << "cancel_previous_action, error getting driver " << vm->get_vmm_mad();

error_common:
    vm->log("VMM", Log::ERROR, os);
    vm->unlock();
    return;
}

/* -------------------------------------------------------------------------- */
/* -------------------------------------------------------------------------- */

void VirtualMachineManager::cleanup_action(
    int vid, bool cancel_previous)
{
    int rc;

    VirtualMachine * vm;
    ostringstream    os;

    string   vm_tmpl;
    string * drv_msg;

    string m_hostname = "";
    string m_net_drv  = "";

    const VirtualMachineManagerDriver *   vmd;

    Nebula& nd = Nebula::instance();

    // Get the VM from the pool
    vm = vmpool->get(vid,true);

    if (vm == 0)
    {
        return;
    }

    if (!vm->hasHistory())
    {
        goto error_history;
    }

    // Get the driver for this VM
    vmd = get(vm->get_vmm_mad());

    if ( vmd == 0 )
    {
        goto error_driver;
    }

    if ( cancel_previous && vm->hasPreviousHistory() )
    {
        m_hostname = vm->get_previous_hostname();
        m_net_drv  = vm->get_previous_vnm_mad();
    }

    rc = nd.get_tm()->epilog_delete_commands(vm, os, false, false);

    if ( rc != 0 )
    {
        goto error_common;
    }

    // Invoke driver method
    drv_msg = format_message(
        vm->get_hostname(),
        vm->get_vnm_mad(),
        m_hostname,
        m_net_drv,
        vm->get_deploy_id(),
        "",
        "",
        "",
        os.str(),
        "",
        vm->to_xml(vm_tmpl));

    vmd->cleanup(vid, *drv_msg);

    delete drv_msg;

    vm->unlock();

    return;

error_history:
    os.str("");
    os << "cleanup_action, VM has no history";
    goto error_common;

error_driver:
    os.str("");
    os << "cleanup_action, error getting driver " << vm->get_vmm_mad();

error_common:
    (nd.get_lcm())->trigger(LifeCycleManager::CLEANUP_FAILURE, vid);

    vm->unlock();
    return;
}

/* -------------------------------------------------------------------------- */
/* -------------------------------------------------------------------------- */

void VirtualMachineManager::cleanup_previous_action(
    int vid)
{
    int rc;

    VirtualMachine * vm;
    ostringstream    os;

    string   vm_tmpl;
    string * drv_msg;

    const VirtualMachineManagerDriver *   vmd;

    Nebula& nd = Nebula::instance();

    // Get the VM from the pool
    vm = vmpool->get(vid,true);

    if (vm == 0)
    {
        return;
    }

    if (!vm->hasHistory() || !vm->hasPreviousHistory())
    {
        goto error_history;
    }

    // Get the driver for this VM
    vmd = get(vm->get_vmm_mad());

    if ( vmd == 0 )
    {
        goto error_driver;
    }

    rc = nd.get_tm()->epilog_delete_commands(vm, os, false, true);

    if ( rc != 0 )
    {
        goto error_common;
    }

    // Invoke driver method
    drv_msg = format_message(
        vm->get_previous_hostname(),
        vm->get_previous_vnm_mad(),
        "",
        "",
        vm->get_deploy_id(),
        "",
        "",
        "",
        os.str(),
        "",
        vm->to_xml(vm_tmpl));

    vmd->cleanup(vid, *drv_msg);

    delete drv_msg;

    vm->unlock();

    return;

error_history:
    os.str("");
    os << "cleanup_previous_action, VM has no history";
    goto error_common;

error_driver:
    os.str("");
    os << "cleanup_previous_action, error getting driver " << vm->get_vmm_mad();

error_common:
    (nd.get_lcm())->trigger(LifeCycleManager::CLEANUP_FAILURE, vid);

    vm->unlock();
    return;
}

/* -------------------------------------------------------------------------- */
/* -------------------------------------------------------------------------- */

void VirtualMachineManager::migrate_action(
    int vid)
{
    VirtualMachine *                    vm;
    const VirtualMachineManagerDriver * vmd;

    ostringstream os;
    string   vm_tmpl;
    string * drv_msg;

    // Get the VM from the pool
    vm = vmpool->get(vid,true);

    if (vm == 0)
    {
        return;
    }

    if (!vm->hasHistory())
    {
        goto error_history;
    }

    // Get the driver for this VM
    vmd = get(vm->get_vmm_mad());

    if ( vmd == 0 )
    {
        goto error_driver;
    }

    if (!vm->hasPreviousHistory())
    {
        goto error_previous_history;
    }

    Nebula::instance().get_tm()->migrate_transfer_command(vm, os);

    // Invoke driver method
    drv_msg = format_message(
        vm->get_previous_hostname(),
        vm->get_previous_vnm_mad(),
        vm->get_hostname(),
        vm->get_vnm_mad(),
        vm->get_deploy_id(),
        "",
        "",
        "",
        os.str(),
        "",
        vm->to_xml(vm_tmpl));

    vmd->migrate(vid, *drv_msg);

    delete drv_msg;

    vm->unlock();

    return;

error_history:
    os.str("");
    os << "migrate_action, VM has no history";
    goto error_common;

error_driver:
    os.str("");
    os << "migrate_action, error getting driver " << vm->get_vmm_mad();
    goto error_common;

error_previous_history:
    os.str("");
    os << "migrate_action, error VM has no previous history";

error_common:
    Nebula              &ne = Nebula::instance();
    LifeCycleManager *  lcm = ne.get_lcm();

    lcm->trigger(LifeCycleManager::DEPLOY_FAILURE, vid);

    vm->log("VMM", Log::ERROR, os);
    vm->unlock();
    return;
}

/* -------------------------------------------------------------------------- */
/* -------------------------------------------------------------------------- */

void VirtualMachineManager::restore_action(
    int vid)
{
    VirtualMachine *                    vm;
    const VirtualMachineManagerDriver * vmd;

    ostringstream os;

    string   vm_tmpl;
    string * drv_msg;

    // Get the VM from the pool
    vm = vmpool->get(vid,true);

    if (vm == 0)
    {
        return;
    }

    if (!vm->hasHistory())
    {
        goto error_history;
    }

    // Get the driver for this VM
    vmd = get(vm->get_vmm_mad());

    if ( vmd == 0 )
    {
        goto error_driver;
    }

    // Invoke driver method
    drv_msg = format_message(
        vm->get_hostname(),
        vm->get_vnm_mad(),
        "",
        "",
        vm->get_deploy_id(),
        "",
        "",
        vm->get_checkpoint_file(),
        "",
        "",
        vm->to_xml(vm_tmpl));

    vmd->restore(vid, *drv_msg);

    delete drv_msg;

    vm->unlock();

    return;

error_history:
    os.str("");
    os << "restore_action, VM has no history";
    goto error_common;

error_driver:
    os.str("");
    os << "restore_action, error getting driver " << vm->get_vmm_mad();

error_common:
    Nebula              &ne = Nebula::instance();
    LifeCycleManager *  lcm = ne.get_lcm();

    lcm->trigger(LifeCycleManager::DEPLOY_FAILURE, vid);

    vm->log("VMM", Log::ERROR, os);
    vm->unlock();
    return;
}

/* -------------------------------------------------------------------------- */
/* -------------------------------------------------------------------------- */

void VirtualMachineManager::poll_action(
    int vid)
{
    VirtualMachine *                    vm;
    const VirtualMachineManagerDriver * vmd;

    ostringstream os;

    string   vm_tmpl;
    string * drv_msg;

    // Get the VM from the pool
    vm = vmpool->get(vid,true);

    if (vm == 0)
    {
        return;
    }

    if (!vm->hasHistory())
    {
        goto error_history;
    }

    // Get the driver for this VM
    vmd = get(vm->get_vmm_mad());

    if ( vmd == 0 )
    {
        goto error_driver;
    }

    // Invoke driver method
    drv_msg = format_message(
        vm->get_hostname(),
        vm->get_vnm_mad(),
        "",
        "",
        vm->get_deploy_id(),
        "",
        "",
        "",
        "",
        "",
        vm->to_xml(vm_tmpl));

    vmd->poll(vid, *drv_msg);

    delete drv_msg;

    vm->unlock();

    return;

error_history:
    os.str("");
    os << "poll_action, VM has no history";
    goto error_common;

error_driver:
    os.str("");
    os << "poll_action, error getting driver " << vm->get_vmm_mad();

error_common:
    vm->log("VMM", Log::ERROR, os);
    vm->unlock();
    return;
}

/* -------------------------------------------------------------------------- */
/* -------------------------------------------------------------------------- */

void VirtualMachineManager::driver_cancel_action(
    int vid)
{
    VirtualMachine * vm;
    ostringstream    os;

    const VirtualMachineManagerDriver * vmd;

    // Get the VM from the pool
    vm = vmpool->get(vid,true);

    if (vm == 0)
    {
        return;
    }

    if (!vm->hasHistory())
    {
        goto error_history;
    }

    // Get the driver for this VM
    vmd = get(vm->get_vmm_mad());

    if ( vmd == 0 )
    {
        goto error_driver;
    }

    // Invoke driver method
    vmd->driver_cancel(vid);

    vm->unlock();
    return;

error_history:
    os.str("");
    os << "driver_cacncel_action, VM has no history";
    goto error_common;

error_driver:
    os.str("");
    os << "driver_cancel_action, error getting driver " << vm->get_vmm_mad();

error_common:
    vm->log("VMM", Log::ERROR, os);
    vm->unlock();
    return;
}

/* -------------------------------------------------------------------------- */
/* -------------------------------------------------------------------------- */

void VirtualMachineManager::timer_action()
{
    static int mark        = 0;
    static int timer_start = time(0);

    VirtualMachine *        vm;
    vector<int>             oids;
    vector<int>::iterator   it;
    int                     rc;
    ostringstream           os;

    time_t thetime = time(0);

    const VirtualMachineManagerDriver * vmd;

    string   vm_tmpl;
    string * drv_msg;

    mark = mark + timer_period;

    if ( mark >= 600 )
    {
        NebulaLog::log("VMM",Log::INFO,"--Mark--");
        mark = 0;
    }

    // Clear the expired monitoring records
    vmpool->clean_expired_monitoring();

    // Skip monitoring the first poll_period to allow the Host monitoring to
    // gather the VM info
    if ( timer_start + poll_period > thetime )
    {
        return;
    }

    // Monitor only VMs that hasn't been monitored for 'poll_period' seconds.
    rc = vmpool->get_running(oids, vm_limit, thetime - poll_period);

    if ( rc != 0 || oids.empty() )
    {
        return;
    }

    for ( it = oids.begin(); it != oids.end(); it++ )
    {
        vm = vmpool->get(*it,true);

        if ( vm == 0 )
        {
            continue;
        }

        if (!vm->hasHistory())
        {
            os.str("");
            os << "Monitoring VM " << *it << " but it has no history.";
            NebulaLog::log("VMM", Log::ERROR, os);

            vm->unlock();
            continue;
        }

        os.str("");

        os << "Monitoring VM " << *it << ".";
        NebulaLog::log("VMM", Log::INFO, os);

        vmd = get(vm->get_vmm_mad());

        if ( vmd == 0 )
        {
            vm->unlock();
            continue;
        }

        drv_msg = format_message(
            vm->get_hostname(),
            vm->get_vnm_mad(),
            "",
            "",
            vm->get_deploy_id(),
            "",
            "",
            "",
            "",
            "",
            vm->to_xml(vm_tmpl));

        vmd->poll(*it, *drv_msg);

        delete drv_msg;

        vm->unlock();
    }
}

/* -------------------------------------------------------------------------- */
/* -------------------------------------------------------------------------- */

void VirtualMachineManager::attach_action(
    int vid)
{
    VirtualMachine *                    vm;
    const VirtualMachineManagerDriver * vmd;

    ostringstream os, error_os;

    string  vm_tmpl;
    string* drv_msg;
    string  tm_command;
    string  vm_tm_mad;
    string  opennebula_hostname;
    string  prolog_cmd;
    string  disk_path;

    const VectorAttribute * disk;
    int disk_id;
    int rc;

    Nebula& nd = Nebula::instance();

    // Get the VM from the pool
    vm = vmpool->get(vid,true);

    if (vm == 0)
    {
        return;
    }

    if (!vm->hasHistory())
    {
        goto error_history;
    }

    // Get the driver for this VM
    vmd = get(vm->get_vmm_mad());

    if ( vmd == 0 )
    {
        goto error_driver;
    }

    disk = vm->get_attach_disk();

    if ( disk == 0 )
    {
        goto error_disk;
    }

    vm_tm_mad = vm->get_tm_mad();
    opennebula_hostname = nd.get_nebula_hostname();

    rc = nd.get_tm()->prolog_transfer_command(
            vm,
            disk,
            vm_tm_mad,
            opennebula_hostname,
            os,
            error_os);

    prolog_cmd = os.str();

    if ( prolog_cmd.empty() || rc != 0 )
    {
        goto error_no_tm_command;
    }

    os.str("");

    disk->vector_value("DISK_ID", disk_id);

    os << vm->get_remote_system_dir() << "/disk." << disk_id;

    disk_path = os.str();

    // Invoke driver method
    drv_msg = format_message(
        vm->get_hostname(),
        vm->get_vnm_mad(),
        "",
        "",
        vm->get_deploy_id(),
        "",
        "",
        "",
        prolog_cmd,
        disk_path,
        vm->to_xml(vm_tmpl));


    vmd->attach(vid, *drv_msg);

    delete drv_msg;

    vm->unlock();

    return;

error_disk:
    os.str("");
    os << "attach_action, could not find disk to attach";
    goto error_common;

error_history:
    os.str("");
    os << "attach_action, VM has no history";
    goto error_common;

error_driver:
    os.str("");
    os << "attach_action, error getting driver " << vm->get_vmm_mad();
    goto error_common;

error_no_tm_command:
    os.str("");
    os << "Cannot set disk to attach it to VM: " << error_os.str();
    goto error_common;

error_common:
    Nebula              &ne = Nebula::instance();
    LifeCycleManager *  lcm = ne.get_lcm();

    lcm->trigger(LifeCycleManager::ATTACH_FAILURE, vid);

    vm->log("VMM", Log::ERROR, os);
    vm->unlock();
    return;
}

/* -------------------------------------------------------------------------- */
/* -------------------------------------------------------------------------- */

void VirtualMachineManager::detach_action(
    int vid)
{
    VirtualMachine *                    vm;
    const VirtualMachineManagerDriver * vmd;

    ostringstream os;
    string        vm_tmpl;
    string *      drv_msg;
    string        tm_command;
    string        vm_tm_mad;
    string        opennebula_hostname;
    string        epilog_cmd;
    string        disk_path;
    string        error_str;

    const VectorAttribute * disk;
    int disk_id;

    Nebula&          nd = Nebula::instance();

    // Get the VM from the pool
    vm = vmpool->get(vid,true);

    if (vm == 0)
    {
        return;
    }

    if (!vm->hasHistory())
    {
        goto error_history;
    }

    // Get the driver for this VM
    vmd = get(vm->get_vmm_mad());

    if ( vmd == 0 )
    {
        goto error_driver;
    }

    disk = vm->get_attach_disk();

    if ( disk == 0 )
    {
        goto error_disk;
    }

    vm_tm_mad = vm->get_tm_mad();
    opennebula_hostname = nd.get_nebula_hostname();

    disk->vector_value("DISK_ID", disk_id);

    Nebula::instance().get_tm()->epilog_transfer_command(vm, disk, os);

    epilog_cmd = os.str();

    os.str("");
    os << vm->get_remote_system_dir() << "/disk." << disk_id;

    disk_path = os.str();

    // Invoke driver method
    drv_msg = format_message(
        vm->get_hostname(),
        vm->get_vnm_mad(),
        "",
        "",
        vm->get_deploy_id(),
        "",
        "",
        "",
        epilog_cmd,
        disk_path,
        vm->to_xml(vm_tmpl));

    vmd->detach(vid, *drv_msg);

    delete drv_msg;

    vm->unlock();

    return;

error_disk:
    os.str("");
    os << "detach_action, could not find disk to detach";
    goto error_common;

error_history:
    os.str("");
    os << "detach_action, VM has no history";
    goto error_common;

error_driver:
    os.str("");
    os << "detach_action, error getting driver " << vm->get_vmm_mad();
    goto error_common;

error_common:
    Nebula              &ne = Nebula::instance();
    LifeCycleManager *  lcm = ne.get_lcm();

    lcm->trigger(LifeCycleManager::DETACH_FAILURE, vid);

    vm->log("VMM", Log::ERROR, os);
    vm->unlock();
    return;
}

/* -------------------------------------------------------------------------- */
/* -------------------------------------------------------------------------- */

<<<<<<< HEAD
void VirtualMachineManager::attach_nic_action(
    int vid)
=======
void VirtualMachineManager::snapshot_create_action(int vid)
>>>>>>> c560d389
{
    VirtualMachine *                    vm;
    const VirtualMachineManagerDriver * vmd;

<<<<<<< HEAD
    ostringstream os, error_os;
=======
    ostringstream os;

    string  vm_tmpl;
    string* drv_msg;

    // Get the VM from the pool
    vm = vmpool->get(vid,true);

    if (vm == 0)
    {
        return;
    }

    if (!vm->hasHistory())
    {
        goto error_history;
    }

    // Get the driver for this VM
    vmd = get(vm->get_vmm_mad());

    if ( vmd == 0 )
    {
        goto error_driver;
    }

    drv_msg = format_message(
        vm->get_hostname(),
        vm->get_vnm_mad(),
        "",
        "",
        vm->get_deploy_id(),
        "",
        "",
        "",
        "",
        "",
        vm->to_xml(vm_tmpl));

    vmd->snapshot_create(vid, *drv_msg);

    delete drv_msg;

    vm->unlock();

    return;

error_history:
    os.str("");
    os << "snapshot_create_action, VM has no history";
    goto error_common;

error_driver:
    os.str("");
    os << "snapshot_create_action, error getting driver " << vm->get_vmm_mad();
    goto error_common;

error_common:
    Nebula              &ne = Nebula::instance();
    LifeCycleManager *  lcm = ne.get_lcm();

    lcm->trigger(LifeCycleManager::SNAPSHOT_CREATE_FAILURE, vid);

    vm->log("VMM", Log::ERROR, os);
    vm->unlock();
    return;

}

/* -------------------------------------------------------------------------- */
/* -------------------------------------------------------------------------- */

void VirtualMachineManager::snapshot_revert_action(int vid)
{
    VirtualMachine *                    vm;
    const VirtualMachineManagerDriver * vmd;

    ostringstream os;
>>>>>>> c560d389

    string  vm_tmpl;
    string* drv_msg;

    // Get the VM from the pool
    vm = vmpool->get(vid,true);

    if (vm == 0)
    {
        return;
    }

    if (!vm->hasHistory())
    {
        goto error_history;
    }

    // Get the driver for this VM
    vmd = get(vm->get_vmm_mad());

    if ( vmd == 0 )
    {
        goto error_driver;
    }

<<<<<<< HEAD
    // Invoke driver method
=======
>>>>>>> c560d389
    drv_msg = format_message(
        vm->get_hostname(),
        vm->get_vnm_mad(),
        "",
        "",
        vm->get_deploy_id(),
        "",
        "",
        "",
        "",
        "",
        vm->to_xml(vm_tmpl));

<<<<<<< HEAD
    vmd->attach_nic(vid, *drv_msg);
=======
    vmd->snapshot_revert(vid, *drv_msg);
>>>>>>> c560d389

    delete drv_msg;

    vm->unlock();

    return;

error_history:
    os.str("");
<<<<<<< HEAD
    os << "attach_nic_action, VM has no history";
=======
    os << "snapshot_revert_action, VM has no history";
>>>>>>> c560d389
    goto error_common;

error_driver:
    os.str("");
<<<<<<< HEAD
    os << "attach_nic_action, error getting driver " << vm->get_vmm_mad();
=======
    os << "snapshot_revert_action, error getting driver " << vm->get_vmm_mad();
>>>>>>> c560d389
    goto error_common;

error_common:
    Nebula              &ne = Nebula::instance();
    LifeCycleManager *  lcm = ne.get_lcm();

<<<<<<< HEAD
    lcm->trigger(LifeCycleManager::ATTACH_NIC_FAILURE, vid);
=======
    lcm->trigger(LifeCycleManager::SNAPSHOT_REVERT_FAILURE, vid);
>>>>>>> c560d389

    vm->log("VMM", Log::ERROR, os);
    vm->unlock();
    return;
<<<<<<< HEAD
}

/* -------------------------------------------------------------------------- */
/* -------------------------------------------------------------------------- */

void VirtualMachineManager::detach_nic_action(
    int vid)
=======

}

/* -------------------------------------------------------------------------- */
/* -------------------------------------------------------------------------- */

void VirtualMachineManager::snapshot_delete_action(int vid)
>>>>>>> c560d389
{
    VirtualMachine *                    vm;
    const VirtualMachineManagerDriver * vmd;

    ostringstream os;
<<<<<<< HEAD
    string        vm_tmpl;
    string *      drv_msg;
    string        opennebula_hostname;
    string        error_str;
=======

    string  vm_tmpl;
    string* drv_msg;
>>>>>>> c560d389

    // Get the VM from the pool
    vm = vmpool->get(vid,true);

    if (vm == 0)
    {
        return;
    }

    if (!vm->hasHistory())
    {
        goto error_history;
    }

    // Get the driver for this VM
    vmd = get(vm->get_vmm_mad());

    if ( vmd == 0 )
    {
        goto error_driver;
    }

<<<<<<< HEAD
    // Invoke driver method
=======
>>>>>>> c560d389
    drv_msg = format_message(
        vm->get_hostname(),
        vm->get_vnm_mad(),
        "",
        "",
        vm->get_deploy_id(),
        "",
        "",
        "",
        "",
        "",
        vm->to_xml(vm_tmpl));

<<<<<<< HEAD
    vmd->detach_nic(vid, *drv_msg);
=======
    vmd->snapshot_delete(vid, *drv_msg);
>>>>>>> c560d389

    delete drv_msg;

    vm->unlock();

    return;

error_history:
    os.str("");
<<<<<<< HEAD
    os << "detach_nic_action, VM has no history";
=======
    os << "snapshot_delete_action, VM has no history";
>>>>>>> c560d389
    goto error_common;

error_driver:
    os.str("");
<<<<<<< HEAD
    os << "detach_nic_action, error getting driver " << vm->get_vmm_mad();
=======
    os << "snapshot_delete_action, error getting driver " << vm->get_vmm_mad();
>>>>>>> c560d389
    goto error_common;

error_common:
    Nebula              &ne = Nebula::instance();
    LifeCycleManager *  lcm = ne.get_lcm();

<<<<<<< HEAD
    lcm->trigger(LifeCycleManager::DETACH_NIC_FAILURE, vid);
=======
    lcm->trigger(LifeCycleManager::SNAPSHOT_DELETE_FAILURE, vid);
>>>>>>> c560d389

    vm->log("VMM", Log::ERROR, os);
    vm->unlock();
    return;
<<<<<<< HEAD
=======

>>>>>>> c560d389
}

/* ************************************************************************** */
/* MAD Loading                                                                */
/* ************************************************************************** */

void VirtualMachineManager::load_mads(int uid)
{
    unsigned int                    i;
    ostringstream                   oss;
    const VectorAttribute *         vattr;
    int                             rc;
    string                          name;
    string                          type;
    VirtualMachineManagerDriver *   vmm_driver = 0;

    oss << "Loading Virtual Machine Manager drivers.";

    NebulaLog::log("VMM",Log::INFO,oss);

    for(i=0,oss.str("");i<mad_conf.size();i++,oss.str(""),vmm_driver=0)
    {
        vattr = static_cast<const VectorAttribute *>(mad_conf[i]);

        name  = vattr->vector_value("NAME");
        type  = vattr->vector_value("TYPE");

        transform (type.begin(),type.end(),type.begin(),(int(*)(int))toupper);

        oss << "\tLoading driver: " << name << " (" << type << ")";

        NebulaLog::log("VMM", Log::INFO, oss);

        if ( type == "XEN" )
        {
            vmm_driver = new XenDriver(uid, vattr->value(),(uid != 0),vmpool);
        }
        else if ( type == "KVM" )
        {
            vmm_driver = new LibVirtDriver(uid, vattr->value(),
                                           (uid != 0),vmpool,"kvm");
        }
        else if ( type == "VMWARE" )
        {
            vmm_driver = new LibVirtDriver(uid, vattr->value(),
                                           (uid != 0),vmpool,"vmware");
        }
        else if ( type == "XML" )
        {
            vmm_driver = new XMLDriver(uid, vattr->value(),(uid != 0),vmpool);
        }
        else
        {
            oss.str("");
            oss << "\tUnknown driver type: " << type;

            NebulaLog::log("VMM",Log::ERROR,oss);

            continue;
        }

        rc = add(vmm_driver);

        if ( rc == 0 )
        {
            oss.str("");
            oss << "\tDriver " << name << " loaded.";

            NebulaLog::log("VMM",Log::INFO,oss);
        }
    }
}<|MERGE_RESOLUTION|>--- conflicted
+++ resolved
@@ -183,7 +183,6 @@
         aname = "DETACH";
         break;
 
-<<<<<<< HEAD
     case ATTACH_NIC:
         aname = "ATTACH_NIC";
         break;
@@ -192,7 +191,6 @@
         aname = "DETACH_NIC";
         break;
 
-=======
     case SNAPSHOT_CREATE:
         aname = "SNAPSHOT_CREATE";
         break;
@@ -204,7 +202,7 @@
     case SNAPSHOT_DELETE:
         aname = "SNAPSHOT_DELETE";
         break;
->>>>>>> c560d389
+
     default:
         delete vid;
         return;
@@ -301,7 +299,6 @@
     {
         detach_action(vid);
     }
-<<<<<<< HEAD
     else if (action == "ATTACH_NIC")
     {
         attach_nic_action(vid);
@@ -309,7 +306,7 @@
     else if (action == "DETACH_NIC")
     {
         detach_nic_action(vid);
-=======
+    }
     else if (action == "SNAPSHOT_CREATE")
     {
         snapshot_create_action(vid);
@@ -321,7 +318,6 @@
     else if (action == "SNAPSHOT_DELETE")
     {
         snapshot_delete_action(vid);
->>>>>>> c560d389
     }
     else if (action == ACTION_TIMER)
     {
@@ -1808,19 +1804,11 @@
 /* -------------------------------------------------------------------------- */
 /* -------------------------------------------------------------------------- */
 
-<<<<<<< HEAD
-void VirtualMachineManager::attach_nic_action(
-    int vid)
-=======
 void VirtualMachineManager::snapshot_create_action(int vid)
->>>>>>> c560d389
 {
     VirtualMachine *                    vm;
     const VirtualMachineManagerDriver * vmd;
 
-<<<<<<< HEAD
-    ostringstream os, error_os;
-=======
     ostringstream os;
 
     string  vm_tmpl;
@@ -1899,7 +1887,6 @@
     const VirtualMachineManagerDriver * vmd;
 
     ostringstream os;
->>>>>>> c560d389
 
     string  vm_tmpl;
     string* drv_msg;
@@ -1925,10 +1912,6 @@
         goto error_driver;
     }
 
-<<<<<<< HEAD
-    // Invoke driver method
-=======
->>>>>>> c560d389
     drv_msg = format_message(
         vm->get_hostname(),
         vm->get_vnm_mad(),
@@ -1942,11 +1925,7 @@
         "",
         vm->to_xml(vm_tmpl));
 
-<<<<<<< HEAD
-    vmd->attach_nic(vid, *drv_msg);
-=======
     vmd->snapshot_revert(vid, *drv_msg);
->>>>>>> c560d389
 
     delete drv_msg;
 
@@ -1956,36 +1935,179 @@
 
 error_history:
     os.str("");
-<<<<<<< HEAD
-    os << "attach_nic_action, VM has no history";
-=======
     os << "snapshot_revert_action, VM has no history";
->>>>>>> c560d389
     goto error_common;
 
 error_driver:
     os.str("");
-<<<<<<< HEAD
-    os << "attach_nic_action, error getting driver " << vm->get_vmm_mad();
-=======
     os << "snapshot_revert_action, error getting driver " << vm->get_vmm_mad();
->>>>>>> c560d389
     goto error_common;
 
 error_common:
     Nebula              &ne = Nebula::instance();
     LifeCycleManager *  lcm = ne.get_lcm();
 
-<<<<<<< HEAD
+    lcm->trigger(LifeCycleManager::SNAPSHOT_REVERT_FAILURE, vid);
+
+    vm->log("VMM", Log::ERROR, os);
+    vm->unlock();
+    return;
+
+}
+
+/* -------------------------------------------------------------------------- */
+/* -------------------------------------------------------------------------- */
+
+void VirtualMachineManager::snapshot_delete_action(int vid)
+{
+    VirtualMachine *                    vm;
+    const VirtualMachineManagerDriver * vmd;
+
+    ostringstream os;
+
+    string  vm_tmpl;
+    string* drv_msg;
+
+    // Get the VM from the pool
+    vm = vmpool->get(vid,true);
+
+    if (vm == 0)
+    {
+        return;
+    }
+
+    if (!vm->hasHistory())
+    {
+        goto error_history;
+    }
+
+    // Get the driver for this VM
+    vmd = get(vm->get_vmm_mad());
+
+    if ( vmd == 0 )
+    {
+        goto error_driver;
+    }
+
+    drv_msg = format_message(
+        vm->get_hostname(),
+        vm->get_vnm_mad(),
+        "",
+        "",
+        vm->get_deploy_id(),
+        "",
+        "",
+        "",
+        "",
+        "",
+        vm->to_xml(vm_tmpl));
+
+    vmd->snapshot_delete(vid, *drv_msg);
+
+    delete drv_msg;
+
+    vm->unlock();
+
+    return;
+
+error_history:
+    os.str("");
+    os << "snapshot_delete_action, VM has no history";
+    goto error_common;
+
+error_driver:
+    os.str("");
+    os << "snapshot_delete_action, error getting driver " << vm->get_vmm_mad();
+    goto error_common;
+
+error_common:
+    Nebula              &ne = Nebula::instance();
+    LifeCycleManager *  lcm = ne.get_lcm();
+
+    lcm->trigger(LifeCycleManager::SNAPSHOT_DELETE_FAILURE, vid);
+
+    vm->log("VMM", Log::ERROR, os);
+    vm->unlock();
+    return;
+
+}
+
+/* -------------------------------------------------------------------------- */
+/* -------------------------------------------------------------------------- */
+
+void VirtualMachineManager::attach_nic_action(
+    int vid)
+{
+    VirtualMachine *                    vm;
+    const VirtualMachineManagerDriver * vmd;
+
+    ostringstream os, error_os;
+
+    string  vm_tmpl;
+    string* drv_msg;
+
+    // Get the VM from the pool
+    vm = vmpool->get(vid,true);
+
+    if (vm == 0)
+    {
+        return;
+    }
+
+    if (!vm->hasHistory())
+    {
+        goto error_history;
+    }
+
+    // Get the driver for this VM
+    vmd = get(vm->get_vmm_mad());
+
+    if ( vmd == 0 )
+    {
+        goto error_driver;
+    }
+
+    // Invoke driver method
+    drv_msg = format_message(
+        vm->get_hostname(),
+        vm->get_vnm_mad(),
+        "",
+        "",
+        vm->get_deploy_id(),
+        "",
+        "",
+        "",
+        "",
+        "",
+        vm->to_xml(vm_tmpl));
+
+    vmd->attach_nic(vid, *drv_msg);
+
+    delete drv_msg;
+
+    vm->unlock();
+
+    return;
+
+error_history:
+    os.str("");
+    os << "attach_nic_action, VM has no history";
+    goto error_common;
+
+error_driver:
+    os.str("");
+    os << "attach_nic_action, error getting driver " << vm->get_vmm_mad();
+    goto error_common;
+
+error_common:
+    Nebula              &ne = Nebula::instance();
+    LifeCycleManager *  lcm = ne.get_lcm();
+
     lcm->trigger(LifeCycleManager::ATTACH_NIC_FAILURE, vid);
-=======
-    lcm->trigger(LifeCycleManager::SNAPSHOT_REVERT_FAILURE, vid);
->>>>>>> c560d389
 
     vm->log("VMM", Log::ERROR, os);
     vm->unlock();
     return;
-<<<<<<< HEAD
 }
 
 /* -------------------------------------------------------------------------- */
@@ -1993,30 +2115,15 @@
 
 void VirtualMachineManager::detach_nic_action(
     int vid)
-=======
-
-}
-
-/* -------------------------------------------------------------------------- */
-/* -------------------------------------------------------------------------- */
-
-void VirtualMachineManager::snapshot_delete_action(int vid)
->>>>>>> c560d389
 {
     VirtualMachine *                    vm;
     const VirtualMachineManagerDriver * vmd;
 
     ostringstream os;
-<<<<<<< HEAD
     string        vm_tmpl;
     string *      drv_msg;
     string        opennebula_hostname;
     string        error_str;
-=======
-
-    string  vm_tmpl;
-    string* drv_msg;
->>>>>>> c560d389
 
     // Get the VM from the pool
     vm = vmpool->get(vid,true);
@@ -2039,10 +2146,7 @@
         goto error_driver;
     }
 
-<<<<<<< HEAD
     // Invoke driver method
-=======
->>>>>>> c560d389
     drv_msg = format_message(
         vm->get_hostname(),
         vm->get_vnm_mad(),
@@ -2056,11 +2160,7 @@
         "",
         vm->to_xml(vm_tmpl));
 
-<<<<<<< HEAD
     vmd->detach_nic(vid, *drv_msg);
-=======
-    vmd->snapshot_delete(vid, *drv_msg);
->>>>>>> c560d389
 
     delete drv_msg;
 
@@ -2070,39 +2170,23 @@
 
 error_history:
     os.str("");
-<<<<<<< HEAD
     os << "detach_nic_action, VM has no history";
-=======
-    os << "snapshot_delete_action, VM has no history";
->>>>>>> c560d389
     goto error_common;
 
 error_driver:
     os.str("");
-<<<<<<< HEAD
     os << "detach_nic_action, error getting driver " << vm->get_vmm_mad();
-=======
-    os << "snapshot_delete_action, error getting driver " << vm->get_vmm_mad();
->>>>>>> c560d389
     goto error_common;
 
 error_common:
     Nebula              &ne = Nebula::instance();
     LifeCycleManager *  lcm = ne.get_lcm();
 
-<<<<<<< HEAD
     lcm->trigger(LifeCycleManager::DETACH_NIC_FAILURE, vid);
-=======
-    lcm->trigger(LifeCycleManager::SNAPSHOT_DELETE_FAILURE, vid);
->>>>>>> c560d389
 
     vm->log("VMM", Log::ERROR, os);
     vm->unlock();
     return;
-<<<<<<< HEAD
-=======
-
->>>>>>> c560d389
 }
 
 /* ************************************************************************** */
