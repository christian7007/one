#!/usr/bin/env ruby

# -------------------------------------------------------------------------- #
# Copyright 2002-2013, OpenNebula Project (OpenNebula.org), C12G Labs        #
#                                                                            #
# Licensed under the Apache License, Version 2.0 (the "License"); you may    #
# not use this file except in compliance with the License. You may obtain    #
# a copy of the License at                                                   #
#                                                                            #
# http://www.apache.org/licenses/LICENSE-2.0                                 #
#                                                                            #
# Unless required by applicable law or agreed to in writing, software        #
# distributed under the License is distributed on an "AS IS" BASIS,          #
# WITHOUT WARRANTIES OR CONDITIONS OF ANY KIND, either express or implied.   #
# See the License for the specific language governing permissions and        #
# limitations under the License.                                             #
#--------------------------------------------------------------------------- #

ONE_LOCATION=ENV["ONE_LOCATION"]

if !ONE_LOCATION
    RUBY_LIB_LOCATION="/usr/lib/one/ruby"
else
    RUBY_LIB_LOCATION=ONE_LOCATION+"/lib/ruby"
end

$: << RUBY_LIB_LOCATION
$: << RUBY_LIB_LOCATION+"/cli"

require 'command_parser'
require 'one_helper/onevm_helper'

cmd=CommandParser::CmdParser.new(ARGV) do
    usage "`onevm` <command> [<args>] [<options>]"
    version OpenNebulaHelper::ONE_VERSION

    helper = OneVMHelper.new

    before_proc do
        helper.set_client(options)
    end

    TYPE={
        :name => "type",
        :short => "-t type",
        :large => "--type type",
        :format => String,
        :description => "Type of the new Image"
    }

    TARGET={
        :name => "target",
        :short => "-t target",
        :large => "--target target",
        :format => String,
        :description => "Device where the image will be attached"
    }

<<<<<<< HEAD
    IP={
        :name => "ip",
        :short => "-i ip",
        :large => "--ip ip",
        :format => String,
        :description => "IP address for the new NIC"
    }

=======
    CACHE={
        :name => "cache",
        :large => "--cache cache_mode",
        :format => String,
        :description => "Hypervisor cache mode: default, none, writethrough,"<<
            " writeback, directsync or unsafe. (Only KVM driver)"
    }

    ENFORCE={
        :name  => "enforce",
        :short => "-e",
        :large => "--enforce",
        :description => "Enforce that the host capacity is not exceeded"
    }
>>>>>>> c560d389

    ########################################################################
    # Global Options
    ########################################################################
    set :option, CommandParser::OPTIONS+OpenNebulaHelper::CLIENT_OPTIONS

    ########################################################################
    # Formatters for arguments
    ########################################################################
    set :format, :hostid, OpenNebulaHelper.rname_to_id_desc("HOST") do |arg|
        OpenNebulaHelper.rname_to_id(arg, "HOST")
    end

    set :format, :groupid, OpenNebulaHelper.rname_to_id_desc("GROUP") do |arg|
        OpenNebulaHelper.rname_to_id(arg, "GROUP")
    end

    set :format, :userid, OpenNebulaHelper.rname_to_id_desc("USER") do |arg|
        OpenNebulaHelper.rname_to_id(arg, "USER")
    end

    set :format, :vmid, OneVMHelper.to_id_desc do |arg|
        helper.to_id(arg)
    end

    set :format, :vmid_list, OneVMHelper.list_to_id_desc do |arg|
        helper.list_to_id(arg)
    end

    set :format, :filterflag, OneVMHelper.filterflag_to_i_desc do |arg|
        helper.filterflag_to_i(arg)
    end

    set :format, :diskid, "Integer" do |arg|
        format_int(arg)
    end

    ########################################################################
    # Commands
    ########################################################################

    create_desc = <<-EOT.unindent
        Creates a new VM from the given description instead of using a
        previously defined template (see 'onetemplate create' and
        'onetemplate instantiate').

        Examples:

          - using a template description file:

            onevm create vm_description.tmpl

          - new VM named "arch vm" with a disk and a nic

            onevm create --name "arch vm" --memory 128 --cpu 1 --disk arch \\
                         --network private_lan

          - a vm with two disks

            onevm create --name "test vm" --memory 128 --cpu 1 --disk arch,data

    EOT

    command :create, create_desc, [:file, nil], :options =>
            [OneVMHelper::MULTIPLE, OneVMHelper::HOLD]+
            OpenNebulaHelper::TEMPLATE_OPTIONS_VM do

        number    = options[:multiple] || 1
        exit_code = nil

        if args[0] && OpenNebulaHelper.create_template_options_used?(options)
            STDERR.puts "You can not use both template file and template"<<
                " creation options."
            next -1
        end

        begin
            if args[0]
                template=File.read(args[0])
            else
                res = OpenNebulaHelper.create_template(options)

                if res.first != 0
                    STDERR.puts res.last
                    next -1
                end

                template = res.last
            end

        rescue Exception => e
            STDERR.puts "Error reading template."
            next -1
        end

        if options[:dry]
            puts template
            exit 0
        end

        on_hold = options[:hold] != nil

        number.times do
            exit_code = helper.create_resource(options) do |vm|
                error = vm.allocate(template, on_hold)
            end

            break if exit_code == -1
        end

        exit_code
    end

    update_desc = <<-EOT.unindent
        Update the user template contents. If a path is not provided the
        editor will be launched to modify the current content.
    EOT

    command :update, update_desc, :vmid, [:file, nil] do
        helper.perform_action(args[0],options,"modified") do |vm|
            str = OpenNebulaHelper.update_template(args[0], vm, args[1],
                                                   'USER_TEMPLATE')
            vm.update(str)
        end
    end

    delete_desc = <<-EOT.unindent
        Deletes the given VM

        States: ANY
    EOT

    command :delete, delete_desc, [:range, :vmid_list],
        :options => [OneVMHelper::SCHEDULE] do
        if (!options[:schedule].nil?)
            helper.schedule_actions(args[0], options, @comm_name)
        else
            helper.perform_actions(args[0],options,"deleted") do |vm|
                vm.finalize
            end
        end
    end

    hold_desc = <<-EOT.unindent
        Sets the given VM on hold. A VM on hold is not scheduled until it is
        released. It can be, however, deployed manually; see 'onevm deploy'

        States: PENDING
    EOT

    command :hold, hold_desc, [:range,:vmid_list],
        :options => [OneVMHelper::SCHEDULE] do
        if (!options[:schedule].nil?)
            helper.schedule_actions(args[0], options, @comm_name)
        else
            helper.perform_actions(args[0],options,"put on hold") do |vm|
                vm.hold
            end
        end
    end

    release_desc = <<-EOT.unindent
        Releases a VM on hold. See 'onevm hold'

        States: HOLD
    EOT

    command :release, release_desc, [:range,:vmid_list],
        :options => [OneVMHelper::SCHEDULE] do
        if (!options[:schedule].nil?)
            helper.schedule_actions(args[0], options, @comm_name)
        else
            helper.perform_actions(args[0],options,"released") do |vm|
                vm.release
            end
        end
    end

    saveas_desc = <<-EOT.unindent
        Sets the specified VM disk to be saved in a new Image. The Image is
        created immediately, but the contents are saved only if the VM is
        shut down gracefully (i.e., using 'onevm shutdown' and not
        'onevm delete')

        States: ANY
    EOT

    command :saveas, saveas_desc, :vmid, :diskid, :img_name,
            :options=>[TYPE] do
        disk_id    = args[1].to_i
        image_name = args[2]
        image_type = options[:type] || ""

        verbose = "disk #{disk_id} prepared to be saved in " <<
                  "the image #{image_name}"

        helper.perform_action(args[0],options,verbose) do |vm|
            res = vm.save_as(disk_id, image_name, image_type)

            if !OpenNebula.is_error?(res)
                puts "Image ID: #{res}"
            end

            res
        end
    end

    shutdown_desc = <<-EOT.unindent
        Shuts down the given VM. The VM life cycle will end.

        States: RUNNING
    EOT

    command :shutdown, shutdown_desc, [:range,:vmid_list],
        :options => [OneVMHelper::SCHEDULE] do
        if (!options[:schedule].nil?)
            helper.schedule_actions(args[0], options, @comm_name)
        else
            helper.perform_actions(args[0],options,"shutting down") do |vm|
                vm.shutdown
            end
        end
    end

    poweroff_desc = <<-EOT.unindent
        Powers off the given VM. The VM will remain in the poweroff state, and
        can be powered on with the 'onevm restart' command.

        States: RUNNING
    EOT

    command :poweroff, poweroff_desc, [:range,:vmid_list],
        :options => [OneVMHelper::SCHEDULE] do
        if (!options[:schedule].nil?)
            helper.schedule_actions(args[0], options, @comm_name)
        else
            helper.perform_actions(args[0],options,"shutting down") do |vm|
                vm.poweroff
            end
        end
    end

    reboot_desc = <<-EOT.unindent
        Reboots the given VM, this is equivalent to execute the reboot command
        from the VM console.

        States: RUNNING
    EOT

    command :reboot, reboot_desc, [:range,:vmid_list],
        :options => [OneVMHelper::SCHEDULE] do
        if (!options[:schedule].nil?)
            helper.schedule_actions(args[0], options, @comm_name)
        else
            helper.perform_actions(args[0],options,"rebooting") do |vm|
                vm.reboot
            end
        end
    end

    reset_desc = <<-EOT.unindent
        Resets the given VM

        States: RUNNING
    EOT

    command :reset, reset_desc, [:range,:vmid_list],
        :options => [OneVMHelper::SCHEDULE] do
        if (!options[:schedule].nil?)
            helper.schedule_actions(args[0], options, @comm_name)
        else
            helper.perform_actions(args[0],options,"resetting") do |vm|
                vm.reset
            end
        end
    end

    deploy_desc = <<-EOT.unindent
        Deploys the given VM in the specified Host. This command forces the
        deployment, in a standard installation the Scheduler is in charge
        of this decision

        States: PENDING
    EOT

    command :deploy, deploy_desc, [:range,:vmid_list], :hostid,
            :options=>[ENFORCE] do
        host_id = args[1]
        verbose = "deploying in host #{host_id}"

        helper.perform_actions(args[0],options,verbose) do |vm|
            if !options[:enforce].nil?
                vm.deploy(host_id, options[:enforce])
            else
                vm.deploy(host_id)
            end
        end
    end

    livemigrate_desc = <<-EOT.unindent
        Migrates the given running VM to another Host without downtime

        States: RUNNING
    EOT

    command :livemigrate, livemigrate_desc, [:range,:vmid_list], :hostid,
            :options=>[ENFORCE] do
        host_id = args[1]
        verbose = "live migrating to #{host_id}"

        helper.perform_actions(args[0],options,verbose) do |vm|
            if !options[:enforce].nil?
                vm.live_migrate(host_id, options[:enforce])
            else
                vm.live_migrate(host_id)
            end
        end
    end

    migrate_desc = <<-EOT.unindent
        Saves the given running VM and starts it again in the specified Host

        States: RUNNING
    EOT

    command :migrate, migrate_desc, [:range,:vmid_list], :hostid,
            :options=>[ENFORCE] do
        host_id = args[1]
        verbose = "migrating to #{host_id}"

        helper.perform_actions(args[0],options,verbose) do |vm|
            if !options[:enforce].nil?
                vm.migrate(host_id, options[:enforce])
            else
                vm.migrate(host_id)
            end
        end
    end

    restart_desc = <<-EOT.unindent
        Boots the given VM.

        States: UNKNOWN, BOOT, POWEROFF
    EOT

    command :restart, restart_desc, [:range,:vmid_list],
        :options => [OneVMHelper::SCHEDULE] do
        if (!options[:schedule].nil?)
            helper.schedule_actions(args[0], options, @comm_name)
        else
            helper.perform_actions(args[0],options,"restarting") do |vm|
                vm.restart
            end
        end
    end

    resubmit_desc = <<-EOT.unindent
        Resubmits the VM to PENDING state. This is intended for VMs stuck in a
        transient state. To re-deploy a fresh copy of the same VM, create a
        Template and instantiate it, see 'onetemplate instantiate'

        States: ANY, except SUSPENDED or DONE
    EOT

    command :resubmit, resubmit_desc, [:range,:vmid_list],
        :options => [OneVMHelper::SCHEDULE] do
        if (!options[:schedule].nil?)
            helper.schedule_actions(args[0], options, @comm_name)
        else
            helper.perform_actions(args[0],options,"resubmiting") do |vm|
                vm.resubmit
            end
        end
    end

    cancel_desc = <<-EOT.unindent
        Cancels the given VM. The process is checked by OpenNebula, so
        if the process fails the VM remains in running state. If the action
        succeeds the VMDIR in the remote machine is not deleted

        States: RUNNING
    EOT

    command :cancel, cancel_desc, [:range,:vmid_list],
        :options => [OneVMHelper::SCHEDULE] do
        if (!options[:schedule].nil?)
            helper.schedule_actions(args[0], options, @comm_name)
        else
            helper.perform_actions(args[0],options,"canceling") do |vm|
                vm.cancel
            end
        end
    end

    stop_desc = <<-EOT.unindent
        Stops a running VM. The VM state is saved and transferred back to the
        front-end along with the disk files

        States: RUNNING
    EOT

    command :stop, stop_desc, [:range,:vmid_list],
        :options => [OneVMHelper::SCHEDULE] do
        if (!options[:schedule].nil?)
            helper.schedule_actions(args[0], options, @comm_name)
        else
            helper.perform_actions(args[0],options,"stopping") do |vm|
                vm.stop
            end
        end
    end

    suspend_desc = <<-EOT.unindent
        Saves a running VM. It is the same as 'onevm stop', but the files
        are left in the remote machine to later restart the VM there
        (i.e. the resources are not freed and there is no need to
        re-schedule the VM).

        States: RUNNING
    EOT

    command :suspend, suspend_desc, [:range,:vmid_list],
        :options => [OneVMHelper::SCHEDULE] do
        if (!options[:schedule].nil?)
            helper.schedule_actions(args[0], options, @comm_name)
        else
            helper.perform_actions(args[0],options,"suspending") do |vm|
                vm.suspend
            end
        end
    end

    resume_desc = <<-EOT.unindent
        Resumes the execution of the a saved VM

        States: STOPPED, SUSPENDED
    EOT

    command :resume, resume_desc, [:range,:vmid_list],
        :options => [OneVMHelper::SCHEDULE] do
        if (!options[:schedule].nil?)
            helper.schedule_actions(args[0], options, @comm_name)
        else
            helper.perform_actions(args[0],options,"resuming") do |vm|
                vm.resume
            end
        end
    end

    attachdisk_desc = <<-EOT.unindent
        Attaches a disk to a running VM

        States: RUNNING
    EOT

    command :attachdisk, attachdisk_desc, :vmid,
            :options => [OneVMHelper::FILE, OneVMHelper::IMAGE,
                         TARGET, CACHE] do

        if options[:file].nil? and options[:image].nil?
            STDERR.puts "Provide a template file or an image:"
            STDERR.puts "\t--file  <file>"
            STDERR.puts "\t--image <image>"
            exit -1
        end

        if options[:file]
            template = File.read(options[:file])
        else
            image_id = options[:image]
            target = options[:target]
            if target
                template =
                    "DISK = [ IMAGE_ID = #{image_id}, TARGET = #{target}"
            else
                template =
                    "DISK = [ IMAGE_ID = #{image_id}, DEV_PREFIX = sd"
            end

            if options[:cache]
                template<<", CACHE = \"#{options[:cache]}\""
            end

            template << " ]"
        end

        helper.perform_action(args[0],options,"Attach disk") do |vm|
            vm.attachdisk(template)
        end
    end

    detachdisk_desc = <<-EOT.unindent
        Detaches a disk from a running VM

        States: RUNNING
    EOT

    command :detachdisk, detachdisk_desc, :vmid, :diskid do
        diskid = args[1].to_i

        helper.perform_action(args[0],options,"Detach disk") do |vm|
            vm.detachdisk(diskid)
        end
    end

    attachnic_desc = <<-EOT.unindent
        Attaches a NIC to a running VM

        States: RUNNING
    EOT

    command :attachnic, attachnic_desc, :vmid,
            :options => [OneVMHelper::FILE, OneVMHelper::NETWORK, IP] do

        if options[:file].nil? and options[:network].nil?
            STDERR.puts "Provide a template file or a network:"
            STDERR.puts "\t--file    <file>"
            STDERR.puts "\t--network <network>"
            exit -1
        end

        if options[:file]
            template = File.read(options[:file])
        else
            network_id = options[:network]
            ip = options[:ip]
            if ip
                template = "NIC = [ NETWORK_ID = #{network_id}, IP = #{ip} ]"
            else
                template = "NIC = [ NETWORK_ID = #{network_id} ]"
            end
        end

        helper.perform_action(args[0],options,"Attach NIC") do |vm|
            vm.attachnic(template)
        end
    end

    detachnic_desc = <<-EOT.unindent
        Detaches a NIC from a running VM

        States: RUNNING
    EOT

    command :detachnic, detachnic_desc, :vmid, :nicid do
        nicid = args[1].to_i

        helper.perform_action(args[0],options,"Detach NIC") do |vm|
            vm.detachnic(nicid)
        end
    end

    chgrp_desc = <<-EOT.unindent
        Changes the VM group
    EOT

    command :chgrp, chgrp_desc,[:range, :vmid_list], :groupid do
        helper.perform_actions(args[0],options,"Group changed") do |vm|
            vm.chown(-1, args[1].to_i)
        end
    end

    chown_desc = <<-EOT.unindent
        Changes the VM owner and group
    EOT

    command :chown, chown_desc, [:range, :vmid_list], :userid,
            [:groupid,nil] do
        gid = args[2].nil? ? -1 : args[2].to_i
        helper.perform_actions(args[0],options,"Owner/Group changed") do |vm|
            vm.chown(args[1].to_i, gid)
        end
    end

    chmod_desc = <<-EOT.unindent
        Changes the VM permissions
    EOT

    command :chmod, chmod_desc, [:range, :vmid_list], :octet do
        helper.perform_actions(args[0],options, "Permissions changed") do |vm|
            vm.chmod_octet(args[1])
        end
    end

    resched_desc = <<-EOT.unindent
        Sets the rescheduling flag for the VM.

        States: RUNNING
    EOT

    command :resched, resched_desc, [:range,:vmid_list] do
        helper.perform_actions(args[0],options,"Setting resched flag") do |vm|
            vm.resched
        end
    end

    unresched_desc = <<-EOT.unindent
        Clears the rescheduling flag for the VM.

        States: RUNNING
    EOT

    command :unresched, unresched_desc, [:range,:vmid_list] do
        helper.perform_actions(args[0],options,"Clearing resched flag") do |vm|
            vm.unresched
        end
    end

    rename_desc = <<-EOT.unindent
        Renames the VM
    EOT

    command :rename, rename_desc, :vmid, :name do
        helper.perform_action(args[0],options,"renamed") do |o|
            o.rename(args[1])
        end
    end

    # TODO: Write a more complete description:
    # what is a snapshot (system snapshot)
    # how to revert to a snapshot
    snapshot_create_desc = <<-EOT.unindent
        Creates a new VM snapshot
    EOT

    command :"snapshot-create", snapshot_create_desc, [:range,:vmid_list],
        [:name, nil], :options => [OneVMHelper::SCHEDULE] do

        if (!options[:schedule].nil?)
            helper.schedule_actions(args[0], options, @comm_name)
        else
            helper.perform_actions(args[0],options,"snapshot created") do |o|
                o.snapshot_create(args[1])
            end
        end
    end

    # TODO: Write a more complete description:
    snapshot_revert_desc = <<-EOT.unindent
        Reverts a VM to a saved snapshot
    EOT

    command :"snapshot-revert", snapshot_revert_desc, :vmid, :snapshot_id do

        helper.perform_action(args[0],options,"snapshot reverted") do |o|
            o.snapshot_revert(args[1].to_i)
        end
    end

    # TODO: Write a more complete description:
    snapshot_delete_desc = <<-EOT.unindent
        Delets a snapshot of a VM
    EOT

    command :"snapshot-delete", snapshot_delete_desc, :vmid, :snapshot_id do
        helper.perform_action(args[0],options,"snapshot deleted") do |o|
            o.snapshot_delete(args[1].to_i)
        end
    end

    list_desc = <<-EOT.unindent
        Lists VMs in the pool
    EOT

    command :list, list_desc, [:filterflag, nil],
            :options=>CLIHelper::OPTIONS+OpenNebulaHelper::OPTIONS+
            [OpenNebulaHelper::DESCRIBE] do
        helper.list_pool(options, false, args[0])
    end

    show_desc = <<-EOT.unindent
        Shows information for the given VM
    EOT

    command :show, show_desc, :vmid,
            :options=>[OpenNebulaHelper::XML, OneVMHelper::ALL_TEMPLATE] do
        helper.show_resource(args[0],options)
    end

    top_desc = <<-EOT.unindent
        Lists Images continuously
    EOT

    command :top, top_desc, [:filterflag, nil],
            :options=>CLIHelper::OPTIONS+OpenNebulaHelper::OPTIONS do
        helper.list_pool(options, true, args[0])
    end

    resize_desc = <<-EOT.unindent
        Resizes the capacity of a Virtual Machine (offline, the VM cannot be
        RUNNING)

    EOT

    command :resize, resize_desc, :vmid, :options =>
            OpenNebulaHelper::CAPACITY_OPTIONS_VM + [ENFORCE] do

        cpu     = options[:cpu] || 0.0
        memory  = options[:memory] || 0
        vcpu    = options[:vcpu] || 0
        enforce = options[:enforce] || false

        helper.perform_action(args[0], options, "Resizing VM") do |vm|
            vm.resize(cpu, memory, vcpu, enforce)
        end
    end
end<|MERGE_RESOLUTION|>--- conflicted
+++ resolved
@@ -56,7 +56,6 @@
         :description => "Device where the image will be attached"
     }
 
-<<<<<<< HEAD
     IP={
         :name => "ip",
         :short => "-i ip",
@@ -65,7 +64,6 @@
         :description => "IP address for the new NIC"
     }
 
-=======
     CACHE={
         :name => "cache",
         :large => "--cache cache_mode",
@@ -80,7 +78,6 @@
         :large => "--enforce",
         :description => "Enforce that the host capacity is not exceeded"
     }
->>>>>>> c560d389
 
     ########################################################################
     # Global Options
