--- conflicted
+++ resolved
@@ -30,69 +30,9 @@
 require 'command_parser'
 require 'one_helper/oneuser_helper'
 
-<<<<<<< HEAD
-require 'OpenNebula'
-require 'client_utilities'
-require 'command_parse'
-
-
-ShowTableUP={
-    :id => {
-        :name => "ID",
-        :desc => "ONE identifier for user",
-        :size => 4,
-        :proc => lambda {|d,e| d.id }
-    },
-    :gid=> {
-        :name => "GID",
-        :desc => "Id of the group",
-        :size => 4,
-        :proc => lambda {|d,e|
-            d.gid
-        }
-    },
-    :user => {
-        :name => "USER",
-        :desc => "name of the user",
-        :size => 15,
-        :left => true,
-        :proc => lambda {|d,e| d.name }
-    },
-    :password => {
-        :name => "PASSWORD",
-        :desc => "password of the user",
-        :size => 50,
-        :left => true,
-        :proc => lambda {|d,e| d['PASSWORD'] }
-    },
-   
-    :default => [:id, :gid, :user, :password]
-}
-
-class UPShow
-    def initialize
-        @userpool=OpenNebula::UserPool.new(get_one_client)
-        @table=ShowTable.new(ShowTableUP)
-    end
-    
-    def header_up_small
-        scr_bold
-        scr_underline
-        print @table.header_str
-        scr_restore
-        puts ""
-    end
-    
-    def list_short(options=nil)
-        res=@userpool.info
-        if options
-            @table.columns=options[:columns] if options[:columns]
-        end
-=======
 cmd=CommandParser::CmdParser.new(ARGV) do
     usage "oneuser COMMAND [args..] [options..]"
     version OpenNebulaHelper::ONE_VERSION
->>>>>>> 6e59fb94
 
     helper = OneUserHelper.new
 
@@ -128,20 +68,9 @@
         OpenNebulaHelper.name_to_id(arg, "GROUP")
     end
 
-<<<<<<< HEAD
-* chgrp (Changes the User group)
-    oneuser chgrp <id> <group_id>
-
-* addgroup (Adds a secondary group)
-    oneuser addgroup <id> <group_id>
-
-* delgroup (Deletes a secondary group. Fails if the group is the main one)
-    oneuser delgroup <id> <group_id>
-=======
     set :format, :userid, OneUserHelper.to_id_desc do |arg|
         helper.to_id(arg)
     end
->>>>>>> 6e59fb94
 
     set :format, :userid_list, OneUserHelper.list_to_id_desc do |arg|
         helper.list_to_id(arg)
@@ -227,64 +156,12 @@
         helper.list_pool(options)
     end
 
-<<<<<<< HEAD
-when "chgrp"
-    check_parameters("chgrp", 2)
-
-    obj_id = get_user_id(ARGV[0])
-    new_gid  = ARGV[1].to_i
-
-    obj = OpenNebula::User.new_with_id(obj_id, get_one_client)
-
-    result = obj.chgrp( new_gid )
-    if is_successful?(result)
-        puts "User group changed" if ops[:verbose]
-    end
-
-when "addgroup"
-    check_parameters("addgroup", 2)
-
-    obj_id = get_user_id(ARGV[0])
-    new_gid  = ARGV[1].to_i
-
-    obj = OpenNebula::User.new_with_id(obj_id, get_one_client)
-
-    result = obj.addgroup( new_gid )
-    if is_successful?(result)
-        puts "User group added" if ops[:verbose]
-    end
-
-when "delgroup"
-    check_parameters("delgroup", 2)
-
-    obj_id = get_user_id(ARGV[0])
-    new_gid  = ARGV[1].to_i
-
-    obj = OpenNebula::User.new_with_id(obj_id, get_one_client)
-
-    result = obj.delgroup( new_gid )
-    if is_successful?(result)
-        puts "User group deleted" if ops[:verbose]
-    end
-
-
-when "list"
-    if !ops[:xml]
-        uplist=UPShow.new
-        ops[:columns]=ops[:list] if ops[:list]
-        result=uplist.list_short(ops)
-    else
-        userpool=OpenNebula::UserPool.new(get_one_client)
-        userpool.info
-        puts userpool.to_xml(true)
-=======
     show_desc = <<-EOT.unindent
         Shows information for the given User
     EOT
 
     command :show, show_desc, :userid, :options=>OpenNebulaHelper::XML do
         helper.show_resource(args[0],options)
->>>>>>> 6e59fb94
     end
 
 end