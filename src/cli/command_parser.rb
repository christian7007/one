--- conflicted
+++ resolved
@@ -90,7 +90,6 @@
             @description = str
         end
 
-<<<<<<< HEAD
         # Defines a block that will be used to parse the arguments
         # of the command. Formats defined using this method con be used
         # in the arguments section of the command method, when defining a new
@@ -102,8 +101,6 @@
         # @yieldreturn [Array[Integer, String]] the block must return an Array
         #    containing the result (0:success, 1:failure) and the
         #    new value for the argument.
-=======
->>>>>>> 6bc7332d
         def format(format, description, &block)
             @formats[format] = {
                 :desc => description,
@@ -111,7 +108,6 @@
             }
         end
 
-<<<<<<< HEAD
         # Defines a global option for the command that will be used for all the
         # actions
         # @param [Hash, Array<Hash>] options the option to be included. An
@@ -156,8 +152,6 @@
         #           }
         #       }
         #
-=======
->>>>>>> 6bc7332d
         def option(options)
             if options.instance_of?(Array)
                 options.each { |o| @available_options << o }
@@ -166,11 +160,7 @@
             end
         end
 
-<<<<<<< HEAD
         # Defines the exit code to be returned by the command
-=======
-        # Define the exit code to be returned by the command
->>>>>>> 6bc7332d
         # @param [Integer] code
         def exit_code(code)
             @exit_code = code
@@ -285,7 +275,6 @@
             @commands[name.to_sym] = cmd
         end
 
-<<<<<<< HEAD
         # Defines a new action for the command, several actions can be defined
         # for a command. For example: create, delete, list.
         # The options and args variables can be used inside the block, and
@@ -365,8 +354,6 @@
         #       end
         #   end
         #
-=======
->>>>>>> 6bc7332d
         def main(*args_format, &block)
             @main=Hash.new
             @main[:arity] = 0
@@ -602,16 +589,10 @@
 
         def print_commands
             cmd_format5 =  "#{' '*3}%s"
-<<<<<<< HEAD
 
             if @main
                 print_command(@main)
             else
-=======
-            cmd_format10 =  "#{' '*8}%s"
-
-            if !@main
->>>>>>> 6bc7332d
                 puts "## COMMANDS"
 
                 @commands.each{ |key,value|
@@ -623,11 +604,8 @@
         end
 
         def print_command(command)
-<<<<<<< HEAD
             cmd_format10 =  "#{' '*8}%s"
 
-=======
->>>>>>> 6bc7332d
             args_str=command[:args_format].collect{ |a|
                 if a.include?(nil)
                     "[<#{a.compact.join("|")}>]"
@@ -638,23 +616,12 @@
             printf "#{args_str}"
             puts
 
-<<<<<<< HEAD
             command[:desc].split("\n").each { |l|
                 printf cmd_format10, l
                 puts
             } if command[:desc]
 
-            unless !command[:options] || command[:options].empty?
-=======
-            if command[:desc]
-                command[:desc].split("\n").each { |l|
-                    printf cmd_format10, l
-                    puts
-                }
-            end
-
             if command[:options] && !command[:options].empty?
->>>>>>> 6bc7332d
                 opts_str=command[:options].flatten.collect{|o|
                     o[:name]
                 }.join(', ')
