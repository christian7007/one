small_logo: images/opennebula-sunstone-v4.14-small.png
provision_logo: images/one_small_logo.png
enabled_tabs:
    - dashboard-tab
    - system-tab
    - users-tab
    - groups-tab
    - vdcs-tab
    - acls-tab
    - vresources-tab
    - vms-tab
    - templates-tab
    #- images-tab
    #- files-tab
    - infra-tab
    - clusters-tab
    - hosts-tab
    #- datastores-tab
    - vnets-topology-tab
    - vnets-tab
    #- secgroups-tab
    - vrouters-tab
    - zones-tab
    - oneflow-dashboard-tab
    - oneflow-services-tab
    - oneflow-templates-tab
    - settings-tab
    - support-tab
autorefresh: true
features:
    showback: true
tabs:
    dashboard-tab:
        panel_tabs:
        actions:
            Dashboard.refresh: false
            Sunstone.toggle_top: false
        widgets_three_per_row:
        widgets_two_per_row:
#            - storage
#            - network
        widgets_one_per_row:
            - vms
            - hosts
            - users
        widgets_one_footer:
    system-tab:
        panel_tabs:
        actions:
    users-tab:
        panel_tabs:
            user_info_tab: true
            user_quotas_tab: true
            user_groups_tab: true
            user_accounting_tab: true
            user_showback_tab: true
        table_columns:
            - 0         # Checkbox
            - 1         # ID
            - 2         # Name
            - 3         # Group
            - 4         # Auth driver
            - 5         # VMs
            - 6         # Memory
            - 7         # CPU
            #- 8         # Group ID
            #- 9         # Hidden User Data
            #- 10        # Labels
        actions:
            User.refresh: true
            User.create_dialog: true
            User.update_password: true
            User.quotas_dialog: true
            User.groups_dialog: true
            User.chgrp: true
<<<<<<< HEAD
            User.chauth: true
=======
            User.addgroup: true
            User.delgroup: true
            User.change_authentication: true
>>>>>>> 7439a5e4
            User.delete: true
    groups-tab:
        panel_tabs:
            group_info_tab: true
            group_users_tab: true
            group_quotas_tab: true
            group_accounting_tab: true
            group_showback_tab: true
        table_columns:
            - 0         # Checkbox
            - 1         # ID
            - 2         # Name
            - 3         # Users
            - 4         # VMs
            - 5         # Memory
            - 6         # CPU
            #- 7         # Labels
        actions:
            Group.refresh: true
            Group.create_dialog: true
            Group.update_dialog: true
            Group.quotas_dialog: true
            Group.delete: true
            Group.edit_admins: true
    vdcs-tab:
        panel_tabs:
            vdc_info_tab: true
            vdc_groups_tab: true
            vdc_resources_tab: true
        table_columns:
            - 0         # Checkbox
            - 1         # ID
            - 2         # Name
            - 3         # Groups
            - 4         # Clusters
            - 5         # Hosts
            - 6         # VNets
            - 7         # Datastores
            #- 8         # Labels
        actions:
            Vdc.refresh: true
            Vdc.create_dialog: true
            Vdc.update_dialog: true
            Vdc.rename: true
            Vdc.delete: true

    acls-tab:
        panel_tabs:
        table_columns:
            - 0         # Checkbox
            - 1         # ID
            - 2         # Applies to
            - 3         # Affected resources
            - 4         # Resource ID / Owned by
            - 5         # Allowed operations
            - 6         # Zone
            #- 7         # ACL String
        actions:
            Acl.refresh: true
            Acl.create_dialog: true
            Acl.delete: true
    vresources-tab:
        panel_tabs:
        actions:
    vms-tab:
        panel_tabs:
            vm_info_tab: true
            vm_capacity_tab: true
            vm_hotplugging_tab: false
            vm_network_tab: true
            vm_snapshot_tab: true
            vm_placement_tab: true
            vm_actions_tab: true
            vm_template_tab: true
            vm_log_tab: true
        table_columns:
            - 0       # Checkbox
            - 1       # ID
            - 2       # Owner
            - 3       # Group
            - 4       # Name
            - 5       # Status
            #- 6       # Used CPU
            #- 7       # Used Memory
            - 8       # Host
            - 9       # IPs
            #- 10      # Start Time
            - 11      # VNC
            #- 12      # Hidden Template
            #- 13      # Labels
        actions:
            VM.refresh: true
            VM.create_dialog: true
            VM.rename: true
            VM.chown: true
            VM.chgrp: true
            VM.chmod: true
            VM.deploy: true
            VM.migrate: false
            VM.migrate_live: false
            VM.hold: true
            VM.release: true
            VM.suspend: true
            VM.resume: true
            VM.stop: true
            VM.recover: true
            VM.reboot: true
            VM.reboot_hard: true
            VM.poweroff: true
            VM.poweroff_hard: true
            VM.undeploy: true
            VM.undeploy_hard: true
            VM.shutdown: true
            VM.shutdown_hard: true
            VM.delete: true
            VM.delete_recreate: true
            VM.resize: true
            VM.attachdisk: true
            VM.detachdisk: true
            VM.disk_saveas: false
            VM.attachnic: true
            VM.detachnic: true
            VM.snapshot_create: true
            VM.snapshot_revert: true
            VM.snapshot_delete: true
            VM.disk_snapshot_create: false
            VM.disk_snapshot_revert: false
            VM.disk_snapshot_delete: false
            VM.resched: true
            VM.unresched: true
            VM.saveas_template: false
    templates-tab:
        panel_tabs:
            template_info_tab: true
            template_template_tab: true
        table_columns:
            - 0         # Checkbox
            - 1         # ID
            - 2         # Owner
            - 3         # Group
            - 4         # Name
            - 5         # Registration time
            #- 6         # Labels
        actions:
            Template.refresh: true
            Template.create_dialog: true
            Template.import_dialog: true
            Template.update_dialog: true
            Template.instantiate_vms: true
            Template.rename: true
            Template.chown: true
            Template.chgrp: true
            Template.chmod: true
            Template.clone_dialog: true
            Template.delete: true
            Template.delete_recursive: false
            Template.share: false
            Template.unshare: false
        template_creation_tabs:
            general: true
            storage: true
            network: true
            os_booting: true
            features: true
            input_output: true
            context: true
            scheduling: true
            hybrid: true
            other: true
    images-tab:
        panel_tabs:
            image_info_tab: true
            image_vms_tab: true
            image_snapshots_tab: false
        table_columns:
            - 0         # Checkbox
            - 1         # ID
            - 2         # Owner
            - 3         # Group
            - 4         # Name
            - 5         # Datastore
            #- 6         # Size
            - 7        # Type
            #- 8         # Registration time
            #- 9        # Persistent
            - 10        # Status
            - 11        # #VMs
            #- 12       # Target
            #- 13       # Labels
        actions:
            Image.refresh: true
            Image.create_dialog: true
            Image.rename: true
            Image.chown: true
            Image.chgrp: true
            Image.chmod: true
            Image.enable: true
            Image.disable: true
            Image.persistent: true
            Image.nonpersistent: true
            Image.clone_dialog: true
            Image.delete: true
            Image.snapshot_flatten: false
            Image.snapshot_revert: false
            Image.snapshot_delete: false
    files-tab:
        panel_tabs:
            file_info_tab: true
        table_columns:
            - 0         # Checkbox
            - 1         # ID
            - 2         # Owner
            - 3         # Group
            - 4         # Name
            - 5         # Datastore
            #- 6         # Size
            - 7        # Type
            #- 8         # Registration time
            #- 9        # Persistent
            - 10        # Status
            #- 11        # #VMs
            #- 12       # Target
            #- 13       # Labels
        actions:
            File.refresh: true
            File.create_dialog: true
            File.rename: true
            File.chown: true
            File.chgrp: true
            File.chmod: true
            File.enable: true
            File.disable: true
            File.delete: true
    infra-tab:
        panel_tabs:
        actions:
    clusters-tab:
        panel_tabs:
            cluster_info_tab: true
            cluster_host_tab: true
            cluster_vnet_tab: true
            cluster_datastore_tab: true
        table_columns:
            - 0         # Checkbox
            - 1         # ID
            - 2         # Name
            - 3         # Hosts
            - 4         # VNets
            - 5         # Datastores
            #- 6         # Labels
        actions:
            Cluster.refresh: true
            Cluster.create_dialog: true
            Cluster.update_dialog: true
            Cluster.delete: true
            Cluster.rename: true
    hosts-tab:
        panel_tabs:
            host_info_tab: true
            host_monitoring_tab: true
            host_vms_tab: true
            host_wilds_tab: true
            host_esx_tab: true
            host_pci_tab: true
        table_columns:
            - 0         # Checkbox
            - 1         # ID
            - 2         # Name
            - 3         # Cluster
            - 4         # RVMs
            #- 5         # Real CPU
            - 6         # Allocated CPU
            #- 7         # Real MEM
            - 8         # Allocated MEM
            - 9         # Status
            #- 10        # IM MAD
            #- 11        # VM MAD
            #- 12        # Last monitored on
            #- 13        # Labels
        actions:
            Host.refresh: true
            Host.create_dialog: true
            Host.addtocluster: true
            Host.rename: true
            Host.enable: true
            Host.disable: true
            Host.delete: true
    datastores-tab:
        panel_tabs:
            datastore_info_tab: true
            datastore_image_tab: true
        table_columns:
            - 0         # Checkbox
            - 1         # ID
            - 2         # Owner
            - 3         # Group
            - 4         # Name
            - 5         # Capacity
            - 6         # Cluster
            #- 7         # Basepath
            #- 8         # TM
            #- 9         # DS
            - 10        # Type
            - 11        # Status
            #- 12        # Labels
        actions:
            Datastore.refresh: true
            Datastore.create_dialog: true
            Datastore.addtocluster: true
            Datastore.rename: true
            Datastore.chown: true
            Datastore.chgrp: true
            Datastore.chmod: true
            Datastore.delete: true
            Datastore.enable: true
            Datastore.disable: true
    vnets-topology-tab:
        panel_tabs:
        actions:
            NetworkTopology.refresh: true
            NetworkTopology.fit: true
            NetworkTopology.collapseVMs: true
            NetworkTopology.openVMs: true
    vnets-tab:
        panel_tabs:
            vnet_info_tab: true
            vnet_ar_list_tab: true
            vnet_leases_tab: true
            vnet_sg_list_tab: false
            vnet_vr_list_tab: true
        table_columns:
            - 0         # Checkbox
            - 1         # ID
            - 2         # Owner
            - 3         # Group
            - 4         # Name
            - 5         # Reservation
            - 6         # Cluster
            #- 7         # Bridge
            - 8         # Leases
            #- 9         # VLAN ID
            #- 10         # Labels
        actions:
            Network.refresh: true
            Network.create_dialog: true
            Network.import_dialog: true
            Network.update_dialog: true
            Network.reserve_dialog: true
            Network.addtocluster: true
            Network.rename: true
            Network.chown: true
            Network.chgrp: true
            Network.chmod: true
            Network.delete: true
            Network.hold_lease: true
            Network.release_lease: true
            Network.add_ar: true
            Network.remove_ar: true
            Network.update_ar: true
    secgroups-tab:
        panel_tabs:
            security_group_info_tab: true
        table_columns:
            - 0         # Checkbox
            - 1         # ID
            - 2         # Owner
            - 3         # Group
            - 4         # Name
            #- 5         # Labels
        actions:
            SecurityGroup.refresh: true
            SecurityGroup.create_dialog: true
            SecurityGroup.update_dialog: true
            SecurityGroup.rename: true
            SecurityGroup.chown: true
            SecurityGroup.chgrp: true
            SecurityGroup.chmod: true
            SecurityGroup.clone_dialog: true
            SecurityGroup.delete: true
    vrouters-tab:
        panel_tabs:
            virtual_router_info_tab: true
            virtual_router_vms_tab: true
        table_columns:
            - 0         # Checkbox
            - 1         # ID
            - 2         # Owner
            - 3         # Group
            - 4         # Name
        actions:
            VirtualRouter.refresh: true
            VirtualRouter.create_dialog: true
            VirtualRouter.rename: true
            VirtualRouter.chown: true
            VirtualRouter.chgrp: true
            VirtualRouter.chmod: true
            VirtualRouter.delete: true
            VirtualRouter.attachnic: true
            VirtualRouter.detachnic: true
    oneflow-dashboard-tab:
        panel_tabs:
        table_columns:
        actions:
    oneflow-services-tab:
        panel_tabs:
            service_info_tab: true
            service_roles_tab: true
            service_log_tab: true
        panel_tabs_actions:
            service_roles_tab:
                Role.scale: true
                Role.hold: true
                Role.release: true
                Role.suspend: true
                Role.resume: true
                Role.stop: true
                Role.reboot: true
                Role.reboot_hard: true
                Role.poweroff: true
                Role.poweroff_hard: true
                Role.undeploy: true
                Role.undeploy_hard: true
                Role.shutdown: true
                Role.shutdown_hard: true
                Role.delete: true
                Role.delete_recreate: true
                RoleVM.hold: true
                RoleVM.release: true
                RoleVM.suspend: true
                RoleVM.resume: true
                RoleVM.stop: true
                RoleVM.reboot: true
                RoleVM.reboot_hard: true
                RoleVM.poweroff: true
                RoleVM.poweroff_hard: true
                RoleVM.undeploy: true
                RoleVM.undeploy_hard: true
                RoleVM.shutdown: true
                RoleVM.shutdown_hard: true
                RoleVM.delete: true
                RoleVM.delete_recreate: true
                RoleVM.resched: true
                RoleVM.unresched: true
                RoleVM.recover: true
        table_columns:
            - 0         # Checkbox
            - 1         # ID
            - 2         # Owner
            - 3         # Group
            - 4         # Name
            - 5         # State
        actions:
            Service.refresh: true
            Service.chown: true
            Service.chgrp: true
            Service.chmod: true
            Service.rename: true
            Service.shutdown: true
            Service.recover: true
            Service.delete: true
    oneflow-templates-tab:
        panel_tabs:
            service_template_info_tab: true
            service_template_roles_tab: true
        table_columns:
            - 0         # Checkbox
            - 1         # ID
            - 2         # Owner
            - 3         # Group
            - 4         # Name
        actions:
            ServiceTemplate.refresh: true
            ServiceTemplate.create_dialog: true
            ServiceTemplate.update_dialog: true
            ServiceTemplate.instantiate: true
            ServiceTemplate.chown: true
            ServiceTemplate.chgrp: true
            ServiceTemplate.chmod: true
            ServiceTemplate.rename: true
            ServiceTemplate.clone_dialog: true
            ServiceTemplate.delete: true
    zones-tab:
        panel_tabs:
            zone_info_tab: true
        table_columns:
            - 0         # Checkbox
            - 1         # ID
            - 2         # Name
            - 3         # Endpoint
            #- 4         # Labels
        actions:
            Zone.refresh: true
            Zone.create_dialog: true
            Zone.rename: true
            Zone.delete: true
    support-tab:
        panel_tabs:
            support_info_tab: true
        table_columns:
            #- 0         # Checkbox
            - 1         # ID
            - 2         # Subject
            - 3         # Created at
            - 4         # Status
        actions:
            Support.refresh: true
            Support.create_dialog: true
    settings-tab:
        panel_tabs:
            user_info_tab: true
            user_quotas_tab: true
            group_quotas_tab: true
            user_accounting_tab: true
            user_showback_tab: true
        actions:
            User.quotas_dialog: false<|MERGE_RESOLUTION|>--- conflicted
+++ resolved
@@ -73,13 +73,7 @@
             User.quotas_dialog: true
             User.groups_dialog: true
             User.chgrp: true
-<<<<<<< HEAD
-            User.chauth: true
-=======
-            User.addgroup: true
-            User.delgroup: true
             User.change_authentication: true
->>>>>>> 7439a5e4
             User.delete: true
     groups-tab:
         panel_tabs:
