--- conflicted
+++ resolved
@@ -361,61 +361,14 @@
         }
         document.getElementById( 'percent_progress' ).textContent = 'Completed: ' + (this.progress().toFixed(3)*100).toFixed(1) +'%';
         $('div.progressbar', $('div[id="' + fileName + 'progressBar"]')).html(
-                              ProgressBar.html(this.progress(), 1, fileName) ); 
+                              ProgressBar.html(this.progress(), 1, fileName) );
       });
     }
 
     return false;
   }
 
-<<<<<<< HEAD
-  function checkUploadSpeed( iterations, update, element) {
-    var index = 0,
-        timer = window.setInterval( check, 10000 ); //check every 10 seconds
-    check(element);
-
-    function check(element) {
-        if(!element){
-           window.clearInterval( timer );
-        }
-        else{
-          var xhr = new XMLHttpRequest(),
-              url = '?cache=' + Math.floor( Math.random() * 10000 ), //random number prevents url caching
-              data = getRandomString( 1 ), //1 meg POST size handled by all servers
-              startTime,
-              speed = 0;
-          xhr.onreadystatechange = function ( event ) {
-              if( xhr.readyState == 4 ) {
-                  speed = Math.round( 1024 / ( ( new Date() - startTime ) / 1000 ) );
-                  update( speed );
-                  index++;
-                  if( index == iterations ) {
-                      window.clearInterval( timer );
-                  };
-              };
-          };
-          xhr.open( 'POST', url, true );
-          startTime = new Date();
-          if(xhr && data)
-            xhr.send( data );
-        }
-    };
-
-    function getRandomString( sizeInMb ) {
-        var chars = "ABCDEFGHIJKLMNOPQRSTUVWXYZabcdefghijklmnopqrstuvwxyz0123456789~!@#$%^&*()_+`-=[]\{}|;':,./<>?", //random data prevents gzip effect
-            iterations = sizeInMb * 1024 * 1024, //get byte count
-            result = '';
-        for( var index = 0; index < iterations; index++ ) {
-            result += chars.charAt( Math.floor( Math.random() * chars.length ) );
-        };
-        return result;
-    };
-  };
-
-  function _submitWizard(context) {
-=======
  function _submitWizard(context) {
->>>>>>> 53ee13b4
     var that = this;
     var upload = false;
 
