{{! -------------------------------------------------------------------------- }}
{{! Copyright 2002-2015, OpenNebula Project, OpenNebula Systems                }}
{{!                                                                            }}
{{! Licensed under the Apache License, Version 2.0 (the "License"); you may    }}
{{! not use this file except in compliance with the License. You may obtain    }}
{{! a copy of the License at                                                   }}
{{!                                                                            }}
{{! http://www.apache.org/licenses/LICENSE-2.0                                 }}
{{!                                                                            }}
{{! Unless required by applicable law or agreed to in writing, software        }}
{{! distributed under the License is distributed on an "AS IS" BASIS,          }}
{{! WITHOUT WARRANTIES OR CONDITIONS OF ANY KIND, either express or implied.   }}
{{! See the License for the specific language governing permissions and        }}
{{! limitations under the License.                                             }}
{{! -------------------------------------------------------------------------- }}
<form data-abide="ajax" id="{{formPanelId}}Wizard" class="custom creation">
  <dl id="vnet_create_tabs" class="tabs right-info-tabs text-center" data-tabs>
    <dd class="tabs-title is-active">
      <a href="#vnetCreateGeneralTab"> <i class="fa fa-globe"></i>
        <br>{{tr "General"}}</a>
    </dd>
    <dd class="tabs-title">
      <a href="#vnetCreateBridgeTab"> <i class="fa fa-cog"></i>
        <br>{{tr "Conf"}}</a>
    </dd>
    <dd class="tabs-title">
      <a href="#vnetCreateARTab">
        <i class="fa fa-align-justify"></i>
        <br>{{tr "Addresses"}}</a>
    </dd>
    <dd class="tabs-title">
      <a href="#vnetCreateSecurityTab">
        <i class="fa fa-shield"></i>
        <br>{{tr "Security"}}</a>
    </dd>
    <dd class="tabs-title">
      <a href="#vnetCreateContextTab">
        <i class="fa fa-folder"></i>
        <br>{{tr "Context"}}</a>
    </dd>
  </dl>
  <div id="vnet_create_tabs_content" class="tabs-content" data-tabs-content="vnet_create_tabs">
    <div class="tabs-panel is-active" id="vnetCreateGeneralTab">
      <div class="row">
        <div class="medium-6 columns">
          <label for="name" >
            {{tr "Name"}}:
            <span class="tip">
              {{tr "Name that the Virtual Network will get for description purposes."}}
            </span>
          </label>
          <input type="text" wizard_field="NAME" required name="name" id="name"/>
        </div>
      </div>
      <div class="row">
        <div class="medium-6 columns">
          <label for="DESCRIPTION" >
            {{tr "Description"}}:
            <span class="tip">{{tr "Description of the Virtual Network"}}</span>
          </label>
          <textarea type="text" wizard_field="DESCRIPTION" id="DESCRIPTION" name="DESCRIPTION"/>
        </div>
      </div>
    </div>
    <div class="tabs-panel" id="vnetCreateBridgeTab">
      <div class="row">
        <div class="medium-6 columns">
          <label for="bridge">
            {{tr "Bridge"}}:
            <span class="tip">
              {{tr "Name of the physical bridge in the physical host where the VM should connect its network interface"}}
            </span>
          </label>
          <input type="text" wizard_field="BRIDGE" name="bridge" id="bridge" />
        </div>
<<<<<<< HEAD
      </div>
      <div class="row">
        <div class="medium-6 columns">
          <label for="network_mode">
            {{tr "Network model"}}:
            <span class="tip">
              {{tr "Choose the same networking model you chose for the hosts that will use this newtork"}}
            </span>
          </label>
          <select name="network_mode" id="network_mode">
            <option value="default">{{tr "Default"}}</option>
            <option value="802.1Q">{{tr "802.1Q"}}</option>
            <option value="vxlan">{{tr "VXLAN"}}</option>
            <option value="ebtables">{{tr "ebtables"}}</option>
            <option value="openvswitch">{{tr "Open vSwitch"}}</option>
            <option value="vmware">{{tr "VMware"}}</option>
          </select>
        </div>
        <div class="large-12 columns">
          <div class="network_mode_description" value="default">
            {{tr "Default: dummy driver that doesn’t perform any network operation. Firewalling rules are also ignored."}}
          </div>
          <div class="network_mode_description" value="802.1Q">
            {{tr "802.1Q: restrict network access through VLAN tagging, which also requires support from the hardware switches."}}
=======
        <div class="row">
          <div class="large-6 columns">
            <label for="vn_mad_from_host">
              <input type="checkbox" name="vn_mad_from_host" id="vn_mad_from_host" />
              {{tr "Use the network driver of the host."}}
              <span class="tip">
                {{tr "This virtual network will use the network driver from the host."}}
              </span>
            </label>
          </div>
        </div>
        <div class="row">
          <div class="medium-6 columns">
            <label for="network_mode">
              {{tr "Network model"}}:
              <span class="tip">
                {{tr "Choose the same networking model you chose for the hosts that will use this newtork"}}
              </span>
            </label>
            <select wizard_field="VN_MAD" name="network_mode" id="network_mode">
              <option value="default">{{tr "Default"}}</option>
              <option value="802.1Q">{{tr "802.1Q"}}</option>
              <option value="vxlan">{{tr "VXLAN"}}</option>
              <option value="ebtables">{{tr "ebtables"}}</option>
              <option value="openvswitch">{{tr "Open vSwitch"}}</option>
              <option value="vmware">{{tr "VMware"}}</option>
              <option value="custom">{{tr "Custom"}}</option>
            </select>
          </div>
          <div class="large-3 columns">
            <label for="vn_mad">
              {{tr "VN MAD"}}:
              <span class="tip">{{tr "Name of the custom network driver."}}</span>
            </label>
            <input type="text" wizard_field="VN_MAD" name="vn_mad" id="vn_mad" />
          </div>
          <div class="large-12 columns">
            <div class="network_mode_description" value="default">
              {{tr "Default: dummy driver that doesn’t perform any network operation. Firewalling rules are also ignored."}}
            </div>
            <div class="network_mode_description" value="802.1Q">
              {{tr "802.1Q: restrict network access through VLAN tagging, which also requires support from the hardware switches."}}
            </div>
            <div class="network_mode_description" value="vxlan">
              {{tr "VXLAN: creates a L2 network overlay based on the VXLAN protocol, each VLAN has associated a multicast address in the 239.0.0.0/8 range."}}
            </div>
            <div class="network_mode_description" value="ebtables">
              {{tr "ebtables: restrict network access through Ebtables rules. No special hardware configuration required."}}
            </div>
            <div class="network_mode_description" value="openvswitch">
              {{tr "Open vSwitch: restrict network access with Open vSwitch Virtual Switch."}}
            </div>
            <div class="network_mode_description" value="vmware">
              {{tr "VMware: uses the VMware networking infrastructure to provide an isolated and 802.1Q compatible network for VMs launched with the VMware hypervisor."}}
            </div>
            <div class="network_mode_description" value="custom">
              {{tr "Custom: uses a custom network driver."}}
            </div>
>>>>>>> cdf6a637
          </div>
          <div class="network_mode_description" value="vxlan">
            {{tr "VXLAN: creates a L2 network overlay based on the VXLAN protocol, each VLAN has associated a multicast address in the 239.0.0.0/8 range."}}
          </div>
          <div class="network_mode_description" value="ebtables">
            {{tr "ebtables: restrict network access through Ebtables rules. No special hardware configuration required."}}
          </div>
          <div class="network_mode_description" value="openvswitch">
            {{tr "Open vSwitch: restrict network access with Open vSwitch Virtual Switch."}}
          </div>
          <div class="network_mode_description" value="vmware">
            {{tr "VMware: uses the VMware networking infrastructure to provide an isolated and 802.1Q compatible network for VMs launched with the VMware hypervisor."}}
          </div>
        </div>
      </div>
      <br>
      <div class="row">
        <div class="large-6 columns">
          <label for="mac_spoofing">
            <input type="checkbox" wizard_field="FILTER_MAC_SPOOFING" value="YES" name="mac_spoofing" id="mac_spoofing" />
            {{tr "Filter MAC spoofing"}}
            <span class="tip">
              {{tr "Activate the filter to prevent mac spoofing. Only works with FW, 802.1Q, VXLAN and Ebtables network drivers."}}
            </span>
          </label>
        </div>
      </div>
      <div class="row">
        <div class="large-6 columns">
          <label for="ip_spoofing">
            <input type="checkbox" wizard_field="FILTER_IP_SPOOFING" value="YES" name="ip_spoofing" id="ip_spoofing" />
            {{tr "Filter IP spoofing"}}
            <span class="tip">
              {{tr "Activate the filter to prevent IP spoofing. Only works with FW, 802.1Q, VXLAN and Ebtables network drivers."}}
            </span>
          </label>
        </div>
      </div>
      <div class="row">
        <div class="medium-6 columns">
          <div class="row">
            <div class="medium-6 columns">
              <label for="vlan">
                {{tr "VLAN"}}:
                <span class="tip">
                  {{tr "Whether or not to isolate this virtual network using the Virtual Network Manager drivers"}}
                </span>
              </label>
              <select wizard_field="VLAN" name="vlan" id="vlan">
                <option value="YES" selected="selected">{{tr "Yes"}}</option>
                <option value="NO">{{tr "No"}}</option>
              </select>
            </div>
            <div class="medium-6 columns">
              <label for="vlan_id">
                {{tr "VLAN ID"}}:
                <span class="tip">{{tr "Optional: Set a specific VLAN id"}}</span>
              </label>
              <input type="text" wizard_field="VLAN_ID" name="vlan_id" id="vlan_id" />
            </div>
          </div>
        </div>
        <div class="medium-6 columns">
          <div class="row">
            <div class="large-12 columns">
              <label for="phydev">
                {{tr "Physical device"}}:
                <span class="tip">
                  {{tr "Name of the physical network device that will be attached to the bridge"}}
                </span>
              </label>
              <input type="text" wizard_field="PHYDEV" name="phydev" id="phydev" />
            </div>
          </div>
        </div>
      </div>
      <div class="row">
        <div class="medium-3 columns">
          <label for="mtu">
            {{tr "MTU"}}:
            <span class="tip">
              {{tr "Set the MTU for the tagged interface. This MTU will be then inherited by the bridge and by the tagged interface."}}
            </span>
          </label>
          <input type="text" wizard_field="MTU" name="mtu" id="mtu" />
        </div>
      </div>
    </div>
    <div class="tabs-panel" id="vnetCreateARTab">
      <div class="row" id="vnetCreateARTabCreate">
        <div class="large-2 columns">
          <ul class="tabs vertical" id="vnet_wizard_ar_tabs" data-tabs></ul>
          <button type="button" class="button tiny radius" id="vnet_wizard_ar_btn">
            <span class="fa fa-plus"></span>
            {{tr "Add another Address Range"}}
          </button>
        </div>
        <div class="large-10 columns">
          <div class="tabs-content vertical" id="vnet_wizard_ar_tabs_content" data-tabs-content="vnet_wizard_ar_tabs"></div>
        </div>
      </div>
      <div class="row" id="vnetCreateARTabUpdate">
        <div class="large-12 columns">
          <p>
            {{tr "Address Ranges need to be managed in the individual Virtual Network panel"}}
          </p>
        </div>
      </div>
    </div>
    <div class="tabs-panel" id="vnetCreateSecurityTab">
      {{{securityGroupsTableHTML}}}
      <div class="row" id="default_sg_warning">
        <div class="large-12 columns">
          <span class="radius secondary label">
            <i class="fa fa-warning"/>{{tr "The default Security Group 0 is automatically added to new Virtual Networks"}}
          </span>
        </div>
      </div>
    </div>
    <div class="tabs-panel" id="vnetCreateContextTab">
      <div class="row">
        <div class="medium-6 columns">
          <label for="net_address">
            {{tr "Network address"}}:
            <span class="tip">{{tr "Base network address. For example, 192.168.1.0"}}</span>
          </label>
          <input type="text" wizard_field="NETWORK_ADDRESS" name="net_address" id="net_address" />
        </div>
        <div class="medium-6 columns">
          <label for="net_mask">
            {{tr "Network mask"}}:
            <span class="tip">{{tr "Network mask. For example, 255.255.255.0"}}</span>
          </label>
          <input type="text" wizard_field="NETWORK_MASK" name="net_mask" id="net_mask" />
        </div>
      </div>
      <div class="row">
        <div class="medium-6 columns">
          <label for="net_gateway">
            {{tr "Gateway"}}:
            <span class="tip">
              {{tr "Router for this network. Leave empty if the network is not routable"}}
            </span>
          </label>
          <input type="text" wizard_field="GATEWAY" name="net_gateway" id="net_gateway" />
        </div>
        <div class="medium-6 columns">
          <label for="net_gateway6">
            {{tr "IPv6 Gateway"}}:
            <span class="tip">{{tr "IPv6 Router for this network"}}</span>
          </label>
          <input type="text" wizard_field="GATEWAY6" name="net_gateway6" id="net_gateway6" />
        </div>
      </div>
      <div class="row">
        <div class="medium-6 columns">
          <label for="net_dns">
            {{tr "DNS"}}:
            <span class="tip">{{tr "Specific DNS for this network"}}</span>
          </label>
          <input type="text" wizard_field="DNS" name="net_dns" id="net_dns" />
        </div>
      </div>
      <br>
      <div class="row">
        <div class="large-12 columns">
          <span>{{tr "Custom attributes"}}</span>
          <br>
          <br></div>
      </div>
      {{{customTagsHTML}}}
    </div>
  </div>
</form><|MERGE_RESOLUTION|>--- conflicted
+++ resolved
@@ -73,7 +73,17 @@
           </label>
           <input type="text" wizard_field="BRIDGE" name="bridge" id="bridge" />
         </div>
-<<<<<<< HEAD
+      </div>
+      <div class="row">
+        <div class="large-6 columns">
+          <label for="vn_mad_from_host">
+            <input type="checkbox" name="vn_mad_from_host" id="vn_mad_from_host" />
+            {{tr "Use the network driver of the host."}}
+            <span class="tip">
+              {{tr "This virtual network will use the network driver from the host."}}
+            </span>
+          </label>
+        </div>
       </div>
       <div class="row">
         <div class="medium-6 columns">
@@ -83,14 +93,22 @@
               {{tr "Choose the same networking model you chose for the hosts that will use this newtork"}}
             </span>
           </label>
-          <select name="network_mode" id="network_mode">
+          <select wizard_field="VN_MAD" name="network_mode" id="network_mode">
             <option value="default">{{tr "Default"}}</option>
             <option value="802.1Q">{{tr "802.1Q"}}</option>
             <option value="vxlan">{{tr "VXLAN"}}</option>
             <option value="ebtables">{{tr "ebtables"}}</option>
             <option value="openvswitch">{{tr "Open vSwitch"}}</option>
             <option value="vmware">{{tr "VMware"}}</option>
+            <option value="custom">{{tr "Custom"}}</option>
           </select>
+        </div>
+        <div class="large-3 columns">
+          <label for="vn_mad">
+            {{tr "VN MAD"}}:
+            <span class="tip">{{tr "Name of the custom network driver."}}</span>
+          </label>
+          <input type="text" wizard_field="VN_MAD" name="vn_mad" id="vn_mad" />
         </div>
         <div class="large-12 columns">
           <div class="network_mode_description" value="default">
@@ -98,66 +116,6 @@
           </div>
           <div class="network_mode_description" value="802.1Q">
             {{tr "802.1Q: restrict network access through VLAN tagging, which also requires support from the hardware switches."}}
-=======
-        <div class="row">
-          <div class="large-6 columns">
-            <label for="vn_mad_from_host">
-              <input type="checkbox" name="vn_mad_from_host" id="vn_mad_from_host" />
-              {{tr "Use the network driver of the host."}}
-              <span class="tip">
-                {{tr "This virtual network will use the network driver from the host."}}
-              </span>
-            </label>
-          </div>
-        </div>
-        <div class="row">
-          <div class="medium-6 columns">
-            <label for="network_mode">
-              {{tr "Network model"}}:
-              <span class="tip">
-                {{tr "Choose the same networking model you chose for the hosts that will use this newtork"}}
-              </span>
-            </label>
-            <select wizard_field="VN_MAD" name="network_mode" id="network_mode">
-              <option value="default">{{tr "Default"}}</option>
-              <option value="802.1Q">{{tr "802.1Q"}}</option>
-              <option value="vxlan">{{tr "VXLAN"}}</option>
-              <option value="ebtables">{{tr "ebtables"}}</option>
-              <option value="openvswitch">{{tr "Open vSwitch"}}</option>
-              <option value="vmware">{{tr "VMware"}}</option>
-              <option value="custom">{{tr "Custom"}}</option>
-            </select>
-          </div>
-          <div class="large-3 columns">
-            <label for="vn_mad">
-              {{tr "VN MAD"}}:
-              <span class="tip">{{tr "Name of the custom network driver."}}</span>
-            </label>
-            <input type="text" wizard_field="VN_MAD" name="vn_mad" id="vn_mad" />
-          </div>
-          <div class="large-12 columns">
-            <div class="network_mode_description" value="default">
-              {{tr "Default: dummy driver that doesn’t perform any network operation. Firewalling rules are also ignored."}}
-            </div>
-            <div class="network_mode_description" value="802.1Q">
-              {{tr "802.1Q: restrict network access through VLAN tagging, which also requires support from the hardware switches."}}
-            </div>
-            <div class="network_mode_description" value="vxlan">
-              {{tr "VXLAN: creates a L2 network overlay based on the VXLAN protocol, each VLAN has associated a multicast address in the 239.0.0.0/8 range."}}
-            </div>
-            <div class="network_mode_description" value="ebtables">
-              {{tr "ebtables: restrict network access through Ebtables rules. No special hardware configuration required."}}
-            </div>
-            <div class="network_mode_description" value="openvswitch">
-              {{tr "Open vSwitch: restrict network access with Open vSwitch Virtual Switch."}}
-            </div>
-            <div class="network_mode_description" value="vmware">
-              {{tr "VMware: uses the VMware networking infrastructure to provide an isolated and 802.1Q compatible network for VMs launched with the VMware hypervisor."}}
-            </div>
-            <div class="network_mode_description" value="custom">
-              {{tr "Custom: uses a custom network driver."}}
-            </div>
->>>>>>> cdf6a637
           </div>
           <div class="network_mode_description" value="vxlan">
             {{tr "VXLAN: creates a L2 network overlay based on the VXLAN protocol, each VLAN has associated a multicast address in the 239.0.0.0/8 range."}}
@@ -170,6 +128,9 @@
           </div>
           <div class="network_mode_description" value="vmware">
             {{tr "VMware: uses the VMware networking infrastructure to provide an isolated and 802.1Q compatible network for VMs launched with the VMware hypervisor."}}
+          </div>
+          <div class="network_mode_description" value="custom">
+            {{tr "Custom: uses a custom network driver."}}
           </div>
         </div>
       </div>
