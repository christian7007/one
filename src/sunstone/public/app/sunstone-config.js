--- conflicted
+++ resolved
@@ -157,11 +157,8 @@
     'enabledTabs': _config['view']['enabled_tabs'],
     'onedConf': _config['oned_conf'],
     'confirmVMActions': _config['view']['confirm_vms'],
-<<<<<<< HEAD
     'scaleFactor': _config['view']['features']['instanciate_cpu_factor'],
-=======
     'filterView': _config['view']['filter_view'],
->>>>>>> 5ec32501
 
     "allTabs": function() {
       return Object.keys(_config['view']['tabs']);
