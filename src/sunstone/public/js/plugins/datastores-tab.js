--- conflicted
+++ resolved
@@ -1116,43 +1116,6 @@
 }
 
 $(document).ready(function(){
-<<<<<<< HEAD
-
-    dataTable_datastores = $("#datatable_datastores",main_tabs_context).dataTable({
-        "aoColumnDefs": [
-            { "bSortable": false, "aTargets": ["check"] },
-            { "sWidth": "35px", "aTargets": [0] },
-            { "sWidth": "200px", "aTargets": [5] },
-            { "bVisible": true, "aTargets": config['view']['tabs']['datastores-tab']['table_columns']},
-            { "bVisible": false, "aTargets": ['_all']}
-        ]
-    });
-
-    $('#datastore_search').keyup(function(){
-      dataTable_datastores.fnFilter( $(this).val() );
-    })
-
-    dataTable_datastores.on('draw', function(){
-      recountCheckboxes(dataTable_datastores);
-    })
-
-    Sunstone.runAction("Datastore.list");
-
-    setupCreateDatastoreDialog();
-    setDatastoreAutorefresh();
-
-    initCheckAllBoxes(dataTable_datastores);
-    tableCheckboxesListener(dataTable_datastores);
-    infoListener(dataTable_datastores,'Datastore.showinfo');
-
-    // Reset filter in case the view was filtered because it was accessed
-    // from a single cluster.
-    $('div#menu li#li_datastores_tab').live('click',function(){
-        dataTable_datastores.fnFilter('',5);
-    });
-
-    $('div#datastores_tab div.legend_div').hide();
-=======
     var tab_name = 'datastores-tab';
 
     if (Config.isTabEnabled(tab_name)) {
@@ -1160,6 +1123,7 @@
           "aoColumnDefs": [
               { "bSortable": false, "aTargets": ["check"] },
               { "sWidth": "35px", "aTargets": [0] },
+              { "sWidth": "200px", "aTargets": [5] },
               { "bVisible": true, "aTargets": Config.tabTableColumns(tab_name)},
               { "bVisible": false, "aTargets": ['_all']}
           ]
@@ -1190,5 +1154,4 @@
 
       $('div#datastores_tab div.legend_div').hide();
     }
->>>>>>> 59c9711e
 })