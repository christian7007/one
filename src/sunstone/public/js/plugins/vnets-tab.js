/* -------------------------------------------------------------------------- */
/* Copyright 2002-2014, OpenNebula Project (OpenNebula.org), C12G Labs        */
/*                                                                            */
/* Licensed under the Apache License, Version 2.0 (the "License"); you may    */
/* not use this file except in compliance with the License. You may obtain    */
/* a copy of the License at                                                   */
/*                                                                            */
/* http://www.apache.org/licenses/LICENSE-2.0                                 */
/*                                                                            */
/* Unless required by applicable law or agreed to in writing, software        */
/* distributed under the License is distributed on an "AS IS" BASIS,          */
/* WITHOUT WARRANTIES OR CONDITIONS OF ANY KIND, either express or implied.   */
/* See the License for the specific language governing permissions and        */
/* limitations under the License.                                             */
/* -------------------------------------------------------------------------- */

var addresses_vnets = 0;
var last_selected_row_ar;

var create_vnet_wizard_html =
    '<form data-abide="ajax" id="create_vnet_form_wizard" class="custom creation">\
      <div>\
        <dl id="vnet_create_tabs" class="tabs right-info-tabs text-center" data-tab>\
          <dd class="active"><a href="#vnetCreateGeneralTab"><i class="fa fa-globe"></i><br>'+tr("General")+'</a></dd>\
          <dd><a href="#vnetCreateBridgeTab"><i class="fa fa-cog"></i><br>'+tr("Configuration")+'</a></dd>\
          <dd><a href="#vnetCreateARTab"><i class="fa fa-align-justify"></i><br>'+tr("Addresses")+'</a></dd>\
          <dd><a href="#vnetCreateSecurityTab"><i class="fa fa-shield"></i><br>'+tr("Security")+'</a></dd>\
          <dd><a href="#vnetCreateContextTab"><i class="fa fa-folder"></i><br>'+tr("Context")+'</a></dd>\
        </dl>\
        <div id="vnet_create_tabs_content" class="tabs-content">\
          <div class="content active" id="vnetCreateGeneralTab">\
            <div class="row">\
              <div class="large-6 columns">\
                <label for="name" >' + tr("Name") + ':\
                  <span class="tip">'+tr("Name that the Virtual Network will get for description purposes.")+'</span>\
                </label>\
                <input type="text" wizard_field="NAME" required name="name" id="name"/>\
              </div>\
            </div>\
            <div class="row">\
              <div class="large-6 columns">\
                <label for="DESCRIPTION" >' + tr("Description") + ':\
                  <span class="tip">'+tr("Description of the Virtual Network")+'</span>\
                </label>\
                <textarea type="text" wizard_field="DESCRIPTION" id="DESCRIPTION" name="DESCRIPTION"/>\
              </div>\
            </div>\
          </div>\
          <div class="content" id="vnetCreateBridgeTab">\
            <div class="row">\
              <div class="large-6 columns">\
                  <label for="bridge">'+tr("Bridge")+':\
                    <span class="tip">'+tr("Name of the physical bridge in the physical host where the VM should connect its network interface")+'</span>\
                  </label>\
                  <input type="text" wizard_field="BRIDGE" name="bridge" id="bridge" />\
              </div>\
            </div>\
            <div class="row">\
              <div class="large-6 columns">\
                <label for="network_mode">'+tr("Network model")+':\
                  <span class="tip">'+tr("Choose the same networking model you chose for the hosts that will use this newtork")+'</span>\
                </label>\
                <select name="network_mode" id="network_mode">\
                  <option value="default">'+tr("Default")+'</option>\
                  <option value="802.1Q">'+tr("802.1Q")+'</option>\
                  <option value="ebtables">'+tr("ebtables")+'</option>\
                  <option value="openvswitch">'+tr("Open vSwitch")+'</option>\
                  <option value="vmware">'+tr("VMware")+'</option>\
                </select>\
              </div>\
              <div class="large-12 columns">\
                <div class="network_mode_description" value="default">'+tr("Default: dummy driver that doesn’t perform any network operation. Firewalling rules are also ignored.")+'</div>\
                <div class="network_mode_description" value="802.1Q">'+tr("802.1Q: restrict network access through VLAN tagging, which also requires support from the hardware switches.")+'</div>\
                <div class="network_mode_description" value="ebtables">'+tr("ebtables: restrict network access through Ebtables rules. No special hardware configuration required.")+'</div>\
                <div class="network_mode_description" value="openvswitch">'+tr("Open vSwitch: restrict network access with Open vSwitch Virtual Switch.")+'</div>\
                <div class="network_mode_description" value="vmware">'+tr("VMware: uses the VMware networking infrastructure to provide an isolated and 802.1Q compatible network for VMs launched with the VMware hypervisor.")+'</div>\
              </div>\
            </div>\
            <br>\
            <div class="row">\
              <div class="large-6 columns">\
                <div class="row">\
                  <div class="large-6 columns">\
                    <label for="vlan">'+tr("VLAN")+':\
                      <span class="tip">'+tr("Whether or not to isolate this virtual network using the Virtual Network Manager drivers")+'</span>\
                    </label>\
                    <select wizard_field="VLAN" name="vlan" id="vlan">\
                        <option value="YES" selected="selected">'+tr("Yes")+'</option>\
                        <option value="NO">'+tr("No")+'</option>\
                     </select>\
                  </div>\
                  <div class="large-6 columns">\
                    <label for="vlan_id">'+tr("VLAN ID")+':\
                      <span class="tip">'+tr("Optional: Set a specific VLAN id")+'</span>\
                    </label>\
                    <input type="text" wizard_field="VLAN_ID" name="vlan_id" id="vlan_id" />\
                  </div>\
                </div>\
              </div>\
              <div class="large-6 columns">\
                <div class="row">\
                  <div class="large-12 columns">\
                    <label for="phydev">'+tr("Physical device")+':\
                      <span class="tip">'+tr("Name of the physical network device that will be attached to the bridge")+'</span>\
                    </label>\
                    <input type="text" wizard_field="PHYDEV" name="phydev" id="phydev" />\
                  </div>\
                </div>\
              </div>\
            </div>\
          </div>\
          <div class="content" id="vnetCreateARTab">\
            <div class="row" id="vnetCreateARTabCreate">\
              <div class="large-12 columns">\
                <div class="row">\
                  <dl class="tabs vertical" id="vnet_wizard_ar_tabs" data-tab>\
                    <dt class="text-center">\
                      <button type="button" class="button tiny radius" id="vnet_wizard_ar_btn">\
                        <span class="fa fa-plus"></span> '+tr("Add another Address Range")+'\
                      </button>\
                    </dt>\
                  </dl>\
                  <div class="tabs-content vertical" id="vnet_wizard_ar_tabs_content">\
                  </div>\
                </div>\
              </div>\
            </div>\
            <div class="row" id="vnetCreateARTabUpdate">\
              <div class="large-12 columns">\
                <p>'+tr("Address Ranges need to be managed in the individual Virtual Network panel")+'</p>\
              </div>\
            </div>\
          </div>\
          <div class="content" id="vnetCreateSecurityTab">\
            '+generateSecurityGroupTableSelect("vnet_create")+'\
          </div>\
          <div class="content" id="vnetCreateContextTab">\
            <div class="row">\
              <div class="large-6 columns">\
                  <label for="net_address">'+tr("Network address")+':\
                    <span class="tip">'+tr("Base network address. For example, 192.168.1.0")+'</span>\
                  </label>\
                  <input type="text" wizard_field="NETWORK_ADDRESS" name="net_address" id="net_address" />\
              </div>\
              <div class="large-6 columns">\
                  <label for="net_mask">'+tr("Network mask")+':\
                    <span class="tip">'+tr("Network mask. For example, 255.255.255.0")+'</span>\
                  </label>\
                  <input type="text" wizard_field="NETWORK_MASK" name="net_mask" id="net_mask" />\
              </div>\
            </div>\
            <div class="row">\
              <div class="large-6 columns">\
                  <label for="net_gateway">'+tr("Gateway")+':\
                    <span class="tip">'+tr("Router for this network. Leave empty if the network is not routable")+'</span>\
                  </label>\
                  <input type="text" wizard_field="GATEWAY" name="net_gateway" id="net_gateway" />\
              </div>\
              <div class="large-6 columns">\
                  <label for="net_gateway6">'+tr("IPv6 Gateway")+':\
                    <span class="tip">'+tr("IPv6 Router for this network")+'</span>\
                  </label>\
                  <input type="text" wizard_field="GATEWAY6" name="net_gateway6" id="net_gateway6" />\
              </div>\
            </div>\
            <div class="row">\
              <div class="large-6 columns">\
                  <label for="net_dns">'+tr("DNS")+':\
                    <span class="tip">'+tr("Specific DNS for this network")+'</span>\
                  </label>\
                  <input type="text" wizard_field="DNS" name="net_dns" id="net_dns" />\
              </div>\
            </div>\
            <br>\
            <div class="row">\
              <div class="large-12 columns">\
                <span>' + tr("Custom attributes") + '</span>\
                <br>\
                <br>\
              </div>\
            </div>'+
            customTagsHtml()+'\
          </div>\
        </div>\
      </div>\
    </form>';


var create_vnet_advanced_html =
 '<form data-abide="ajax" id="create_vnet_form_advanced" class="custom creation">' +
    '<div class="row">' +
      '<div class="large-12 columns">' +
        '<p>'+tr("Write the Virtual Network template here")+'</p>' +
      '</div>' +
    '</div>' +
    '<div class="row">' +
      '<div class="large-12 columns">' +
        '<textarea id="template" rows="15" required></textarea>' +
      '</div>' +
    '</div>' +
  '</form>';

var dataTable_vNetworks;
var $lease_vn_dialog;

//Setup actions

var vnet_actions = {
    "Network.create" : {
        type: "create",
        call: OpenNebula.Network.create,
        callback: function(request, response) {
            $("a[href=back]", $("#vnets-tab")).trigger("click");
            popFormDialog("create_vnet_form", $("#vnets-tab"));

            addVNetworkElement(request, response);
            notifyCustom(tr("Virtual Network created"), " ID: " + response.VNET.ID, false);
        },
        error: onError
    },

    "Network.create_dialog" : {
        type: "custom",
        call: function(){
            Sunstone.popUpFormPanel("create_vnet_form", "vnets-tab", "create", true, function(context){
                refreshSecurityGroupTableSelect(context, "vnet_create");

                $("input#name",context).focus();
            });
        }
    },

    "Network.list" : {
        type: "list",
        call: OpenNebula.Network.list,
        callback: updateVNetworksView,
        error: onError
    },

    "Network.show" : {
        type: "single",
        call: OpenNebula.Network.show,
        callback: function(request, response) {
            updateVNetworkElement(request, response);
            if (Sunstone.rightInfoVisible($("#vnets-tab"))) {
                updateVNetworkInfo(request, response);
            }
        },
        error: onError
    },

    "Network.refresh" : {
        type: "custom",
        call: function(){
          var tab = dataTable_vNetworks.parents(".tab");
          if (Sunstone.rightInfoVisible(tab)) {
            Sunstone.runAction("Network.show", Sunstone.rightInfoResourceId(tab))
          } else {
            waitingNodes(dataTable_vNetworks);
            Sunstone.runAction("Network.list", {force: true});
          }
        }
    },

    "Network.publish" : {
        type: "multiple",
        call: OpenNebula.Network.publish,
        callback: function(req) {
          Sunstone.runAction("Network.show",req.request.data[0][0]);
        },
        elements: vnElements,
        error: onError
    },

    "Network.unpublish" : {
        type: "multiple",
        call: OpenNebula.Network.unpublish,
        callback: function(req) {
          Sunstone.runAction("Network.show",req.request.data[0][0]);
        },
        elements: vnElements,
        error: onError
    },

    "Network.delete" : {
        type: "multiple",
        call: OpenNebula.Network.del,
        callback: deleteVNetworkElement,
        elements: vnElements,
        error: onError
    },

    "Network.hold" : {
        type: "single",
        call: OpenNebula.Network.hold,
        callback: function(req) {
          Sunstone.runAction("Network.show",req.request.data[0][0]);
        },
        error: onError
    },

    "Network.release" : {
        type: "single",
        call: OpenNebula.Network.release,
        callback: function(req) {
          Sunstone.runAction("Network.show",req.request.data[0][0]);
        },
        error: onError
    },

    "Network.add_ar" : {
        type: "single",
        call: OpenNebula.Network.add_ar,
        callback: function(req) {
            // Reset the wizard
            $add_ar_dialog.foundation('reveal', 'close');
            $add_ar_dialog.empty();
            setupAddARDialog();

            Sunstone.runAction("Network.show",req.request.data[0][0]);
        },
        error: onError
    },

    "Network.rm_ar" : {
        type: "single",
        call: OpenNebula.Network.rm_ar,
        callback: function(req) {
            OpenNebula.Helper.clear_cache("VNET");
            Sunstone.runAction("Network.show",req.request.data[0][0]);
        },
        error: onError
    },

    "Network.update_ar" : {
        type: "single",
        call: OpenNebula.Network.update_ar,
        callback: function(req) {
            // Reset the wizard
            $update_ar_dialog.foundation('reveal', 'close');
            $update_ar_dialog.empty();
            setupUpdateARDialog();

            Sunstone.runAction("Network.show",req.request.data[0][0]);
        },
        error: onError
    },

    "Network.reserve_dialog" : {
        type: "custom",
        call: popUpReserveDialog
    },

    "Network.reserve" : {
        type: "single",
        call: OpenNebula.Network.reserve,
        callback: function(req) {
            // Reset the wizard
            $reserve_dialog.foundation('reveal', 'close');
            $reserve_dialog.empty();
            setupReserveDialog();

            OpenNebula.Helper.clear_cache("VNET");
            Sunstone.runAction("Network.show",req.request.data[0][0]);
        },
        error: onError
    },

    "Network.chown" : {
        type: "multiple",
        call: OpenNebula.Network.chown,
        callback: function(req) {
          Sunstone.runAction("Network.show",req.request.data[0]);
        },
        elements: vnElements,
        error:onError
    },

    "Network.chgrp" : {
        type: "multiple",
        call: OpenNebula.Network.chgrp,
        callback: function(req) {
          Sunstone.runAction("Network.show",req.request.data[0]);
        },
        elements: vnElements,
        error:onError
    },

    "Network.chmod" : {
        type: "single",
        call: OpenNebula.Network.chmod,
        callback: function(req) {
          Sunstone.runAction("Network.show",req.request.data[0][0]);
        },
        error: onError
    },

    "Network.rename" : {
        type: "single",
        call: OpenNebula.Network.rename,
        callback: function(request) {
            Sunstone.runAction('Network.show',request.request.data[0][0]);
        },
        error: onError
    },

    "Network.update_dialog" : {
        type: "custom",
        call: function(){
            var selected_nodes = getSelectedNodes(dataTable_vNetworks);
            if ( selected_nodes.length != 1 ) {
                notifyMessage("Please select one (and just one) Virtual Network to update.");
                return false;
            }

            var resource_id = ""+selected_nodes[0];
            Sunstone.runAction("Network.show_to_update", resource_id);
        }
    },

    "Network.show_to_update" : {
        type: "single",
        call: OpenNebula.Network.show,
        callback: function(request, response) {
            // TODO: global var, better use jquery .data 
            vnet_to_update_id = response.VNET.ID;

            Sunstone.popUpFormPanel("create_vnet_form", "vnets-tab", "update", true, function(context){
                fillVNetUpdateFormPanel(response.VNET, context);
            });
        },
        error: onError
    },

    "Network.update" : {
        type: "single",
        call: OpenNebula.Network.update,
        callback: function(request, response){
            $("a[href=back]", $("#vnets-tab")).trigger("click");
            popFormDialog("create_vnet_form", $("#vnets-tab"));

            notifyMessage(tr("Virtual Network updated correctly"));
        },
        error: function(request, response){
            popFormDialog("create_vnet_form", $("#vnets-tab"));

            onError(request, response);
        }
    },

    "Network.update_template" : {
        type: "single",
        call: OpenNebula.Network.update,
        callback: function(request) {
            Sunstone.runAction('Network.show',request.request.data[0][0]);
        },
        error: onError
    },

    "Network.addtocluster" : {
        type: "multiple",
        call: function(params){
            var cluster = params.data.extra_param;
            var vnet = params.data.id;

            if (cluster == -1){
                OpenNebula.Network.show({
                    data : {
                        id: vnet
                    },
                    success: function (request, vn){
                        var vn_info = vn.VNET;

                        var current_cluster = vn_info.CLUSTER_ID;

                        if(current_cluster != -1){
                            OpenNebula.Cluster.delvnet({
                                data: {
                                    id: current_cluster,
                                    extra_param: vnet
                                },
                                success: function(){
                                    OpenNebula.Helper.clear_cache("VNET");
                                    Sunstone.runAction('Network.show',vnet);
                                },
                                error: onError
                            });
                        } else {
                            OpenNebula.Helper.clear_cache("VNET");
                            Sunstone.runAction('Network.show',vnet);
                        }
                    },
                    error: onError
                });
            } else {
                OpenNebula.Cluster.addvnet({
                    data: {
                        id: cluster,
                        extra_param: vnet
                    },
                    success: function(){
                        OpenNebula.Helper.clear_cache("VNET");
                        Sunstone.runAction('Network.show',vnet);
                    },
                    error: onError
                });
            }
        },
        elements: vnElements
    }
};


var vnet_buttons = {
    "Network.refresh" : {
        type: "action",
        layout: "refresh",
        alwaysActive: true
    },

//    "Sunstone.toggle_top" : {
//        type: "custom",
//        layout: "top",
//        alwaysActive: true
//    },

    "Network.create_dialog" : {
        type: "create_dialog",
        layout: "create"
    },
    "Network.update_dialog" : {
        type: "action",
        layout: "main",
        text: tr("Update")
    },
    "Network.reserve_dialog" : {
        type: "action",
        layout: "main",
        text: tr("Reserve"),
        custom_classes: "only-right-info reserve-right-info",
    },
    "Network.addtocluster" : {
        type: "confirm_with_select",
        text: tr("Select cluster"),
        layout: "main",
        select: "Cluster",
        tip: tr("Select the destination cluster:"),
        condition: mustBeAdmin
    },
    "Network.chown" : {
        type: "confirm_with_select",
        text: tr("Change owner"),
        layout: "user_select",
        select: "User",
        tip: tr("Select the new owner")+":",
        condition: mustBeAdmin
    },

    "Network.chgrp" : {
        type: "confirm_with_select",
        text: tr("Change group"),
        layout: "user_select",
        select: "Group",
        tip: tr("Select the new group")+":",
        condition: mustBeAdmin
    },

    "Network.delete" : {
        type: "confirm",
        layout: "del",
        text: tr("Delete")
    }
}

var vnet_info_panel = {
    "vnet_info_tab" : {
        title: tr("Virtual network information"),
        content: ""
    },
    "vnet_ar_list_tab" : {
        title: tr("Address Range management"),
        content: ""
    },
    "vnet_leases_tab" : {
        title: tr("Lease management"),
        content: ""
    }
}

var vnets_tab = {
    title: tr("Virtual Networks"),
    resource: 'Network',
    buttons: vnet_buttons,
    tabClass: "subTab",
    parentTab: "infra-tab",
    search_input: '<input id="vnet_search" type="text" placeholder="'+tr("Search")+'" />',
    list_header: '<i class="fa fa-fw fa-globe"></i>&emsp;'+tr("Virtual Networks"),
    info_header: '<i class="fa fa-fw fa-globe"></i>&emsp;'+tr("Virtual Network"),
    subheader: '<span class="total_vnets"/> <small>'+tr("TOTAL")+'</small>&emsp;\
        <span class="addresses_vnets"/> <small>'+tr("USED IPs")+'</small>',
    table: '<table id="datatable_vnetworks" class="datatable twelve">\
      <thead>\
        <tr>\
          <th class="check"><input type="checkbox" class="check_all" value=""></input></th>\
          <th>'+tr("ID")+'</th>\
          <th>'+tr("Owner")+'</th>\
          <th>'+tr("Group")+'</th>\
          <th>'+tr("Name")+'</th>\
          <th>'+tr("Reservation")+'</th>\
          <th>'+tr("Cluster")+'</th>\
          <th>'+tr("Bridge")+'</th>\
          <th>'+tr("Leases")+'</th>\
          <th>'+tr("VLAN ID")+'</th>\
        </tr>\
      </thead>\
      <tbody id="tbodyvnetworks">\
      </tbody>\
    </table>',
    forms: {
        "create_vnet_form": {
            actions: {
                create: {
                    title: tr("Create Virtual Network"),
                    submit_text: tr("Create")
                },
                update: {
                    title: tr("Update Virtual Network"),
                    submit_text: tr("Update"),
                    reset_button: false
                }
            },
            wizard_html: create_vnet_wizard_html,
            advanced_html: create_vnet_advanced_html,
            setup: initialize_create_vnet_dialog
        }
    }
}

Sunstone.addActions(vnet_actions);
Sunstone.addMainTab('vnets-tab',vnets_tab);
Sunstone.addInfoPanel('vnet_info_panel',vnet_info_panel);

// return list of selected elements in list
function vnElements(){
    return getSelectedNodes(dataTable_vNetworks);
}

//returns an array with the VNET information fetched from the JSON object
function vNetworkElementArray(vn_json){
    var network = vn_json.VNET;

    addresses_vnets = addresses_vnets + parseInt(network.USED_LEASES);

    var total_size = 0;

    var ar_list = get_ar_list(network);

    $.each(ar_list, function(){
        total_size += parseInt(this.SIZE);
    });

    return [
        '<input class="check_item" type="checkbox" id="vnetwork_'+network.ID+'" name="selected_items" value="'+network.ID+'"/>',
        network.ID,
        network.UNAME,
        network.GNAME,
        network.NAME,
        network.PARENT_NETWORK_ID.length ? tr("Yes") : tr("No"),
        network.CLUSTER.length ? network.CLUSTER : "-",
        network.BRIDGE,
        quotaBarHtml(network.USED_LEASES, total_size),
        network.VLAN_ID.length ? network.VLAN_ID : "-"
    ];
}

//Callback to update a vnet element after an action on it
function updateVNetworkElement(request, vn_json){
    id = vn_json.VNET.ID;
    element = vNetworkElementArray(vn_json);
    updateSingleElement(element,dataTable_vNetworks,'#vnetwork_'+id);
}

//Callback to delete a vnet element from the table
function deleteVNetworkElement(req){
    deleteElement(dataTable_vNetworks,'#vnetwork_'+req.request.data);
}

//Callback to add a new element
function addVNetworkElement(request,vn_json){
    var element = vNetworkElementArray(vn_json);
    addElement(element,dataTable_vNetworks);
}

//updates the list of virtual networks
function updateVNetworksView(request, network_list){
    var network_list_array = [];

    addresses_vnets = 0;

    $.each(network_list,function(){
        network_list_array.push(vNetworkElementArray(this));
    });

    updateView(network_list_array,dataTable_vNetworks);

    $(".total_vnets").text(network_list.length);
    $(".addresses_vnets").text(addresses_vnets);
}

//updates the information panel tabs and pops the panel up
function updateVNetworkInfo(request,vn){
    var vn_info = vn.VNET;

<<<<<<< HEAD
    stripped_vn_template = $.extend({}, vn_info.TEMPLATE);
    delete stripped_vn_template["SECURITY_GROUPS"];

    var hidden_values = {};

    if (vn_info.TEMPLATE.SECURITY_GROUPS != undefined){
        hidden_values.SECURITY_GROUPS = vn_info.TEMPLATE.SECURITY_GROUPS;
    }
=======
    $(".resource-info-header", $("#vnets-tab")).html(vn_info.NAME);
>>>>>>> 5146896e

    var reservation_row = '';

    if(vn_info.PARENT_NETWORK_ID.length > 0){
        reservation_row =
            '<tr>\
              <td class="key_td">'+tr("Reservation parent")+'</td>\
              <td class="value_td">'+vn_info.PARENT_NETWORK_ID+'</td>\
              <td></td>\
            </tr>';

        $(".reserve-right-info").prop("disabled", true);
        $(".reserve-right-info").addClass("has-tip");
        $(".reserve-right-info").attr("title", tr("This Network is already a reservation"));
    } else{
        $(".reserve-right-info").prop("disabled", false);
        $(".reserve-right-info").removeClass("has-tip");
        $(".reserve-right-info").removeAttr("title");
    }

    var info_tab_content =
        '<div class="row">\
        <div class="large-6 columns">\
        <table id="info_vn_table" class="dataTable extended_table">\
            <thead>\
               <tr><th colspan="3">'+tr("Information")+'</th></tr>\
            </thead>\
            <tr>\
              <td class="key_td">'+tr("ID")+'</td>\
              <td class="value_td">'+vn_info.ID+'</td>\
              <td></td>\
            </tr>'+
            insert_rename_tr(
                'vnets-tab',
                "Network",
                vn_info.ID,
                vn_info.NAME)+
            '<tr>' +
        insert_cluster_dropdown("Network",vn_info.ID,vn_info.CLUSTER,vn_info.CLUSTER_ID,"#info_vn_table") +
            '</tr>'+
            reservation_row+
        '</table>\
        </div>\
        <div class="large-6 columns">' +
            insert_permissions_table('vnets-tab',
                                       "Network",
                                       vn_info.ID,
                                       vn_info.UNAME,
                                       vn_info.GNAME,
                                       vn_info.UID,
                                       vn_info.GID) +
        '</div>\
      </div>\
      <div class="row">\
        <div class="large-9 columns">' +
            insert_extended_template_table(stripped_vn_template,
                                                       "Network",
                                                       vn_info.ID,
                                                       "Attributes",
                                                       hidden_values) +
        '</div>\
      </div>';

    var info_tab = {
        title : tr("Info"),
        icon: "fa-info-circle",
        content: info_tab_content
    };

    var ar_tab = {
        title : tr("Addresses"),
        icon: "fa-align-justify",
        content: ar_list_tab_content(vn_info)
    };

    var sg_tab = {
        title : tr("Security"),
        icon: "fa-shield",
        content: sg_list_tab_content(vn_info)
    };

    var leases_tab = {
        title: tr("Leases"),
        icon: "fa-list-ul",
        content: printLeases(vn_info)
    };


    Sunstone.updateInfoPanelTab("vnet_info_panel","vnet_info_tab",info_tab);
    Sunstone.updateInfoPanelTab("vnet_info_panel","vnet_ar_list_tab",ar_tab);
    Sunstone.updateInfoPanelTab("vnet_info_panel","vnet_sg_list_tab",sg_tab);
    Sunstone.updateInfoPanelTab("vnet_info_panel","vnet_leases_tab",leases_tab);

    Sunstone.popUpInfoPanel("vnet_info_panel", "vnets-tab");


    var ar_list_dataTable = $("#ar_list_datatable",$("#vnet_info_panel")).dataTable({
        "bSortClasses" : false,
        "bDeferRender": true,
        "aoColumnDefs": [
//            { "bSortable": false, "aTargets": [3,4] },
        ]
    });

    ar_list_dataTable.fnSort( [ [0,config['user_config']['table_order']] ] );

    $('tbody tr',ar_list_dataTable).die("click");
    $('tbody tr',ar_list_dataTable).live("click",function(e){
        var aData = ar_list_dataTable.fnGetData(this);
        if (!aData) return true;
        var id = aData[0];
        if (!id) return true;

        if(last_selected_row_ar) {
            last_selected_row_ar.children().each(function(){
                $(this).removeClass('markrowchecked');
            });
        }

        last_selected_row_ar = $(this);
        $(this).children().each(function(){
            $(this).addClass('markrowchecked');
        });

        $("#update_ar_button", $("#vnet_info_panel")).attr("ar_id", id);
        $("#update_ar_button", $("#vnet_info_panel")).prop("disabled", false);

        $("#rm_ar_button", $("#vnet_info_panel")).attr("ar_id", id).removeAttr('disabled');

        $("#ar_show_info", $("#vnet_info_panel")).html(ar_show_info(vn_info, id));

        setup_ar_show_info($("#ar_show_info", $("#vnet_info_panel")), vn_info, id);

        return false;
    });

    setup_sg_list_tab_content(vn_info);

    var leases_dataTable = $("#leases_datatable",$("#vnet_info_panel")).dataTable({
        "bSortClasses" : false,
        "bDeferRender": true,
//        "sScrollX": "100%",
        "aoColumnDefs": [
            { "bSortable": false, "aTargets": [0,1] },
        ]
    });

    setPermissionsTable(vn_info,'');
}

function get_ar_list(vn_info){
    var ar_list = vn_info.AR_POOL.AR;

    if (!ar_list) //empty
    {
        ar_list = [];
    }
    else if (ar_list.constructor != Array) //>1 lease
    {
        ar_list = [ar_list];
    }

    return ar_list;
}

function get_ar(vn_info, ar_id){
    var ar_list = get_ar_list(vn_info);
    var ar = undefined;

    for (var i=0; i<ar_list.length; i++){
        if (ar_id == ar_list[i].AR_ID){
            ar = $.extend({}, ar_list[i]);
            break;
        }
    }

    return ar;
}

function ar_list_tab_content(vn_info){

    var ar_list = get_ar_list(vn_info);

    // TODO: message there are no address ranges

    var html =
    '<form id="ar_list_form" vnid="'+vn_info.ID+'">';

    html +=
        '<div class="row collapse">\
          <div class="large-12 columns">';

    if (Config.isTabActionEnabled("vnets-tab", "Network.add_ar")) {
        html +=
            '<button class="button success small radius" id="add_ar_button">\
              <span class="fa fa-plus"></span> '+tr("Add")+'\
            </button>';
    }

    html += '<span class="right">';

    if (Config.isTabActionEnabled("vnets-tab", "Network.update_ar")) {
        html +=
        '<button class="button secondary small radius" id="update_ar_button" ar_id="" disabled="disabled">\
          <span class="fa fa-pencil-square-o"></span> '+tr("Update")+'\
        </button>';
    }

    if (Config.isTabActionEnabled("vnets-tab", "Network.remove_ar")) {
        html +=
        '<button class="button secondary small radius" id="rm_ar_button" ar_id="" disabled="disabled">\
          <span class="fa fa-trash-o"></span> '+tr("Remove")+'\
        </button>';
    }

    html += '</span></div></div>';

    html +=
    '<div class="row collapse">\
      <div class="large-12 columns" style="overflow:auto">\
        <table id="ar_list_datatable" class="datatable twelve">\
          <thead>\
            <tr>\
              <th>'+tr("Address Range")+'</th>\
              <th>'+tr("Type")+'</th>\
              <th>'+tr("Start")+'</th>\
              <th>'+tr("IPv6 Prefix")+'</th>\
              <th>'+tr("Leases")+'</th>\
            </tr>\
          </thead>\
          <tbody>';

    for (var i=0; i<ar_list.length; i++){
        var ar = ar_list[i];
        var id = ar.AR_ID;

        html += '<tr ar="'+id+'">';

        html += '<td  style="white-space: nowrap" class="value_td">'+ id +'</td>';
        html += '<td  style="white-space: nowrap" class="value_td">'+ (ar.TYPE ? ar.TYPE : "--") +'</td>';

        if(ar.TYPE == "IP4" || ar.TYPE == "IP4_6"){
            html += '<td  style="white-space: nowrap" class="value_td">'+ (ar.IP ? ar.IP : "--") +'</td>';
        } else {
            html += '<td  style="white-space: nowrap" class="value_td">'+ (ar.MAC ? ar.MAC : "--") +'</td>';
        }

        var prefix = "";

        if(ar.GLOBAL_PREFIX && ar.ULA_PREFIX){
            prefix += ar.GLOBAL_PREFIX + "<br>" + ar.ULA_PREFIX;
        } else if (ar.GLOBAL_PREFIX){
            prefix += ar.GLOBAL_PREFIX;
        } else if (ar.ULA_PREFIX){
            prefix += ar.ULA_PREFIX;
        } else {
            prefix = "--";
        }

        html += '<td  style="white-space: nowrap" class="value_td">'+ prefix +'</td>';

        html += '<td  style="white-space: nowrap" class="value_td">'+ quotaBarHtml(ar.USED_LEASES, ar.SIZE) +'</td>';

        html += '</tr>';
    }

    html += '</tbody></table></div></div>';

    html +=
    '<div id="ar_show_info">';

    if(ar_list.length > 0){
        html +=
      '<div class="text-center">\
        <span class="fa-stack fa-5x" style="color: #dfdfdf">\
          <i class="fa fa-cloud fa-stack-2x"></i>\
          <i class="fa fa-info-circle fa-stack-1x fa-inverse"></i>\
        </span>\
        <br>\
        <br>\
        <span style="font-size: 18px; color: #999">'+
          tr("Select an Address Range to see more information")+
        '</span>\
      </div>';
    }

    html +=
      '</div>\
    </form>';

    return html;
}

function ar_show_info(vn_info, ar_id){

    var ar = get_ar(vn_info, ar_id);

    if(ar == undefined){
        return "";
    }

    function ar_attr(txt, val){
        if(val){
            return '<tr>\
                       <td class="key_td">'+htmlDecode(txt)+'</td>\
                       <td class="value_td">'+htmlDecode(val)+'</td>\
                     </tr>'
        }

        return '';
    }

    var html = "";

    html +=
    '<div class="row collapse">\
      <div class="large-6 columns">\
        <table class="dataTable extended_table">\
          <thead>\
            <tr><th colspan="2">'+tr("Address Range")+' '+ar_id+'</th></tr>\
          </thead>\
          <tbody>';

    // TODO: translate ar.TYPE values?
    html += ar_attr(tr("Type"),         ar.TYPE);
    html += ar_attr(tr("MAC Start"),    ar.MAC);
    html += ar_attr(tr("IP Start"),     ar.IP);
    html += ar_attr(tr("Global prefix"),ar.GLOBAL_PREFIX);
    html += ar_attr(tr("ULA prefix"),   ar.ULA_PREFIX);
    html += ar_attr(tr("Size"),         ar.SIZE);
    html += ar_attr(tr("Used leases"),  ar.USED_LEASES);
    html += ar_attr(tr("Reservation parent AR"),  ar.PARENT_NETWORK_AR_ID);

    delete ar["AR_ID"];
    delete ar["TYPE"];
    delete ar["MAC"];
    delete ar["IP"];
    delete ar["GLOBAL_PREFIX"];
    delete ar["ULA_PREFIX"];
    delete ar["SIZE"];
    delete ar["USED_LEASES"];
    delete ar["LEASES"];
    delete ar["PARENT_NETWORK_AR_ID"];

    var do_secgroups = (ar.SECURITY_GROUPS != undefined &&
                        ar.SECURITY_GROUPS.length != 0);

    delete ar["SECURITY_GROUPS"];

    html +=
          '</tbody>\
        </table>';

    html +=
      '</div>\
      <div class="large-6 columns">\
        <table class="dataTable extended_table">\
          <thead>\
            <tr><th colspan="2">&nbsp;</th></tr>\
          </thead>\
          <tbody>';

    $.each(ar, function(key, value){
        html += ar_attr(key, value);
    });

    html +=
          '</tbody>\
        </table>\
      </div>\
    </div>';

    if (do_secgroups){
        html +=
        '<div class="row collapse">\
          <div class="large-12 columns">\
            <table class="dataTable extended_table">\
              <thead>\
                <tr><th>'+tr("Security Groups")+'</th></tr>\
              </thead>\
              <tbody/>\
            </table>\
          </div>\
          <div class="large-12 columns">'+
            generateSecurityGroupTableSelect("ar_show_info")+
          '</div>\
        </div>';
    }

    return html;
}

function setup_ar_show_info(section, vn_info, ar_id){
    var ar = get_ar(vn_info, ar_id);

    if(ar == undefined){
        return "";
    }

    if (ar.SECURITY_GROUPS != undefined &&
        ar.SECURITY_GROUPS.length != 0){
    
        var secgroups = ar.SECURITY_GROUPS.split(",");
    
        var opts = {
            read_only: true,
            fixed_ids: secgroups
        }

        setupSecurityGroupTableSelect(section, "ar_show_info", opts);

        refreshSecurityGroupTableSelect(section, "ar_show_info");
    }
}

function sg_list_tab_content(vn_info){

    var html =
    '<form id="sg_list_form" vnid="'+vn_info.ID+'">';

    html +=
        '<div class="row collapse">\
          <div class="large-12 columns">';

    html += '<span class="right">';

    html += '</span></div></div>';

    html += '<div class="row collapse">\
        '+generateSecurityGroupTableSelect("sg_list")+'\
      </div>\
    </form>';

    return html;
}

function setup_sg_list_tab_content(vn_info){

    var secgroups = [];

    if (vn_info.TEMPLATE.SECURITY_GROUPS != undefined &&
        vn_info.TEMPLATE.SECURITY_GROUPS.length != 0){
    
        secgroups = vn_info.TEMPLATE.SECURITY_GROUPS.split(",");
    }

    var opts = {
        read_only: true,
        fixed_ids: secgroups
    }

    setupSecurityGroupTableSelect($("#vnet_info_panel"), "sg_list", opts);

    refreshSecurityGroupTableSelect($("#vnet_info_panel"), "sg_list");
}

// Prints the list of leases depending on the Vnet TYPE
// It adds the "add lease", "hold lease" fields, and each lease comes with
// hold, release buttons etc. Listeners in setupLeasesOps()
function printLeases(vn_info){
    var ar_list = get_ar_list(vn_info);

    var html =
    '<form id="leases_form" vnid="'+vn_info.ID+'">';

    if (Config.isTabActionEnabled("vnets-tab", "Network.hold_lease")) {
        html +=
        '<div class="row collapse">\
          <div class="large-4 columns">\
            <input type="text" id="panel_hold_lease"/>\
          </div>\
          <div class="large-2 columns end">\
            <button class="button small secondary radius" id="panel_hold_lease_button">'+tr("Hold IP")+'</button>\
          </div>\
        </div>';
    }

    html +=
    '<div class="row collapse">\
      <div class="large-12 columns" style="overflow:auto">\
        <table id="leases_datatable" class="datatable twelve">\
          <thead>\
            <tr>\
              <th></th>\
              <th></th>\
              <th>'+tr("IP")+'</th>\
              <th>'+tr("MAC")+'</th>\
              <th>'+tr("IPv6 Link")+'</th>\
              <th>'+tr("IPv6 ULA")+'</th>\
              <th>'+tr("IPv6 Global")+'</th>\
              <th>'+tr("Address Range")+'</th>\
            </tr>\
          </thead>\
          <tbody>';

    for (var i=0; i<ar_list.length; i++){
        var ar = ar_list[i];
        var id = ar.AR_ID;

        var leases = ar.LEASES.LEASE;

        if (!leases) //empty
        {
            continue;
        }
        else if (leases.constructor != Array) //>1 lease
        {
            leases = [leases];
        }

        var lease;

        for (var j=0; j<leases.length; j++){
            lease = leases[j];

            html+='<tr ip="'+lease.IP+'" mac="'+lease.MAC+'">';

            html += '<td class="key_td">';

            if (lease.VM == "-1") { //hold
                html += '<span type="text" class="alert radius label"></span></td>';

                html += '<td>';
                if (Config.isTabActionEnabled("vnets-tab", "Network.release_lease")) {
                  html += '<a class="release_lease" href="#"><i class="fa fa-play"/></a>';
                }
                html += '</td>';
            } else if (lease.VM != undefined) { //used by a VM
                html += '<span type="text" class="radius label "></span></td>\
                        <td>' + tr("VM:") + lease.VM+'</td>';
            } else if (lease.VNET != undefined) { //used by a VNET
                html += '<span type="text" class="radius label "></span></td>\
                        <td>' + tr("NET:") + lease.VNET+'</td>';
            } else {
                html += '<span type="text" class="radius label "></span></td>\
                        <td>--</td>';
            }

            html += '<td  style="white-space: nowrap" class="value_td">'+ (lease.IP ? lease.IP : "--") +'</td>';
            html += '<td  style="white-space: nowrap" class="value_td">'+ (lease.MAC ? lease.MAC : "--") +'</td>';
            html += '<td  style="white-space: nowrap" class="value_td">'+ (lease.IP6_LINK ? lease.IP6_LINK : "--") +'</td>';
            html += '<td  style="white-space: nowrap" class="value_td">'+ (lease.IP6_ULA ? lease.IP6_ULA : "--") +'</td>';
            html += '<td  style="white-space: nowrap" class="value_td">'+ (lease.IP6_GLOBAL ? lease.IP6_GLOBAL : "--") +'</td>';
            html += '<td  style="white-space: nowrap" class="value_td">'+ id +'</td>';

            html += '</tr>';
        }
    }

    html += '</tbody></table></div></div></form>';

    return html;
}

function initialize_create_vnet_dialog(dialog) {

    var number_of_ar = 0;

    // close icon: removing the tab on click
    $("#vnetCreateARTab", dialog).on("click", "i.remove-tab", function() {
        var target = $(this).parent().attr("href");
        var dd = $(this).closest('dd');
        var dl = $(this).closest('dl');
        var content = $(target);

        dd.remove();
        content.remove();

        if (dd.attr("class") == 'active') {
            $('a', dl.children('dd').last()).click();
        }

        return false;
    });

    $("#vnet_wizard_ar_btn", dialog).bind("click", function(){
        add_ar_tab(number_of_ar, dialog);
        number_of_ar++;

        dialog.foundation();

        return false;
    });

    $("#vnetCreateARTab #vnetCreateARTabUpdate", dialog).hide();

    $('#network_mode',dialog).change(function(){
        $('input,select#vlan,label[for!="network_mode"]', $(this).parent()).hide();
        $('input', $(this).parent()).val("");
        switch ($(this).val()) {
        case "default":
            $('input#bridge,label[for="bridge"]',dialog).show().prop('wizard_field_disabled', false);
            $('input#phydev,label[for="phydev"]',dialog).hide().prop('wizard_field_disabled', true);
            $('select#vlan,label[for="vlan"]',dialog).hide().prop('wizard_field_disabled', true);
            $('input#vlan_id,label[for="vlan_id"]',dialog).hide().prop('wizard_field_disabled', true);

            $('input#phydev',dialog).removeAttr('required');
            $('input#bridge',dialog).attr('required', '');
            break;
        case "802.1Q":
            $('input#bridge,label[for="bridge"]',dialog).show().prop('wizard_field_disabled', false);
            $('input#phydev,label[for="phydev"]',dialog).show().prop('wizard_field_disabled', false);
            $('select#vlan,label[for="vlan"]',dialog).show().prop('wizard_field_disabled', false);
            $('input#vlan_id,label[for="vlan_id"]',dialog).show().prop('wizard_field_disabled', false);

            $('input#phydev',dialog).attr('required', '');
            $('input#bridge',dialog).removeAttr('required');
            break;
        case "ebtables":
            $('input#bridge,label[for="bridge"]',dialog).show().prop('wizard_field_disabled', false);
            $('input#phydev,label[for="phydev"]',dialog).show().prop('wizard_field_disabled', false);
            $('select#vlan,label[for="vlan"]',dialog).show().prop('wizard_field_disabled', false);
            $('input#vlan_id,label[for="vlan_id"]',dialog).hide().prop('wizard_field_disabled', true);

            $('input#phydev',dialog).removeAttr('required');
            $('input#bridge',dialog).attr('required', '');
            break;
        case "openvswitch":
            $('input#bridge,label[for="bridge"]',dialog).show().prop('wizard_field_disabled', false);
            $('input#phydev,label[for="phydev"]',dialog).hide().prop('wizard_field_disabled', true);
            $('select#vlan,label[for="vlan"]',dialog).show().prop('wizard_field_disabled', false);
            $('input#vlan_id,label[for="vlan_id"]',dialog).show().prop('wizard_field_disabled', false);

            $('input#phydev',dialog).removeAttr('required');
            $('input#bridge',dialog).attr('required', '');
            break;
        case "vmware":
            $('input#bridge,label[for="bridge"]',dialog).show();
            $('input#phydev,label[for="phydev"]',dialog).hide();
            $('select#vlan,label[for="vlan"]',dialog).show();
            $('input#vlan_id,label[for="vlan_id"]',dialog).show();

            $('input#phydev',dialog).removeAttr('required');
            $('input#bridge',dialog).attr('required', '');
            break;
        };

        $("div.network_mode_description").hide();
        $('div.network_mode_description[value="'+$(this).val()+'"]').show();
    });

    //Initialize shown options
    $('#network_mode',dialog).trigger("change");

    setupSecurityGroupTableSelect(dialog, "vnet_create", {"multiple_choice": true});

    setupCustomTags($("#vnetCreateContextTab", dialog));

    dialog.foundation();

    //Process form
    $('#create_vnet_form_wizard',dialog).on('invalid.fndtn.abide', function () {
        notifyError(tr("One or more required fields are missing or malformed."));
        popFormDialog("create_vnet_form", $("#vnets-tab"));
    }).on('valid.fndtn.abide', function() {
        //Fetch values
        var network_json = {};

        retrieveWizardFields($("#vnetCreateGeneralTab", dialog), network_json);
        retrieveWizardFields($("#vnetCreateBridgeTab", dialog), network_json);
        retrieveWizardFields($("#vnetCreateContextTab", dialog), network_json);

        var secgroups = retrieveSecurityGroupTableSelect(dialog, "vnet_create");
        if (secgroups != undefined && secgroups.length != 0){
            network_json["SECURITY_GROUPS"] = secgroups.join(",");
        }

        retrieveCustomTags($("#vnetCreateContextTab", dialog), network_json);

        $('.ar_tab',dialog).each(function(){
            hash = retrieve_ar_tab_data(this);

            if (!$.isEmptyObject(hash)) {
                if(!network_json["AR"])
                    network_json["AR"] = [];

                network_json["AR"].push(hash);
            }
        });

        if ($('#create_vnet_form_wizard',dialog).attr("action") == "create") {
            network_json = {
                "vnet" : network_json
            };

            Sunstone.runAction("Network.create",network_json);
            return false;
        } else if ($('#create_vnet_form_wizard',dialog).attr("action") == "update") {
            Sunstone.runAction("Network.update", vnet_to_update_id, convert_template_to_string(network_json));
            return false;
        }
    });

    $('#create_vnet_form_advanced',dialog).on('invalid.fndtn.abide', function () {
        notifyError(tr("One or more required fields are missing or malformed."));
        popFormDialog("create_vnet_form", $("#vnets-tab"));
    }).on('valid.fndtn.abide', function() {
        if ($('#create_vnet_form_advanced',dialog).attr("action") == "create") {

            var template = $('textarea#template',dialog).val();
            var vnet_json = {vnet: {vnet_raw: template}};
            Sunstone.runAction("Network.create",vnet_json);
            return false;

        } else if ($('#create_vnet_form_advanced',dialog).attr("action") == "update") {
            var template_raw = $('textarea#template',dialog).val();

            Sunstone.runAction("Network.update",vnet_to_update_id,template_raw);
            return false;
          }
    });

    setupTips(dialog);

    // Add first AR
    $("#vnet_wizard_ar_btn", dialog).trigger("click");
}

function fillVNetUpdateFormPanel(vnet, dialog){

    // Populates the Avanced mode Tab
    $('#template',dialog).val(convert_template_to_string(vnet.TEMPLATE).replace(/^[\r\n]+$/g, ""));

    $('[wizard_field="NAME"]',dialog).val(
        escapeDoubleQuotes(htmlDecode( vnet.NAME ))).
        prop("disabled", true).
        prop('wizard_field_disabled', true);

    fillWizardFields($("#vnetCreateGeneralTab", dialog), vnet.TEMPLATE);
    fillWizardFields($("#vnetCreateBridgeTab", dialog), vnet.TEMPLATE);
    fillWizardFields($("#vnetCreateContextTab", dialog), vnet.TEMPLATE);

    // Show all network mode inputs, and make them not required. This will change
    // if a different network model is selected
    $('input#bridge,label[for="bridge"]',dialog).show().prop('wizard_field_disabled', false).removeAttr('required');
    $('input#phydev,label[for="phydev"]',dialog).show().prop('wizard_field_disabled', false).removeAttr('required');
    $('select#vlan,label[for="vlan"]',dialog).show().prop('wizard_field_disabled', false).removeAttr('required');
    $('input#vlan_id,label[for="vlan_id"]',dialog).show().prop('wizard_field_disabled', false).removeAttr('required');

    if (vnet.TEMPLATE["SECURITY_GROUPS"] != undefined &&
        vnet.TEMPLATE["SECURITY_GROUPS"].length != 0){

        var secgroups = vnet.TEMPLATE["SECURITY_GROUPS"].split(",");

        selectSecurityGroupTableSelect(
                $("#vnetCreateSecurityTab", dialog),
                "vnet_create",
                { ids: secgroups });

    } else {
        refreshSecurityGroupTableSelect(dialog, "vnet_create");
    }

    // Delete so these attributes don't end in the custom tags table also
    delete vnet.TEMPLATE["SECURITY_GROUPS"];

    var fields = $('[wizard_field]', dialog);

    fields.each(function(){
        var field = $(this);
        var field_name = field.attr('wizard_field');

        delete vnet.TEMPLATE[field_name];
    });

    fillCustomTags($("#vnetCreateContextTab", dialog), vnet.TEMPLATE);

    // Remove the first AR added in initialize_
    $("#vnetCreateARTab i.remove-tab", dialog).trigger("click");
    $("#vnetCreateARTab #vnetCreateARTabUpdate", dialog).show();
    $("#vnetCreateARTab #vnetCreateARTabCreate", dialog).hide();
}

function add_ar_tab(ar_id, dialog) {
    var str_ar_tab_id  = 'ar' + ar_id;

    var html_tab_content = '<div id="'+str_ar_tab_id+'Tab" class="ar_tab content">'+
        generate_ar_tab_content(str_ar_tab_id) +
      '</div>'

    // Append the new div containing the tab and add the tab to the list
    var a = $("<dd><a id='ar_tab"+str_ar_tab_id+"' href='#"+str_ar_tab_id+"Tab'>"+
            tr("Address Range")+" <i class='fa fa-times-circle remove-tab'></i></a></dd>"
            ).appendTo($("dl#vnet_wizard_ar_tabs", dialog));

    $(html_tab_content).appendTo($("#vnet_wizard_ar_tabs_content", dialog));

    $("a", a).trigger("click");

    var ar_section = $('#' + str_ar_tab_id + 'Tab', dialog);
    setup_ar_tab_content(ar_section, str_ar_tab_id);
}

function generate_ar_tab_content(str_ar_tab_id){
    var html =
    '<div class="row" name="str_ar_tab_id" str_ar_tab_id="'+str_ar_tab_id+'">\
      <div class="large-12 columns">\
        <input wizard_field="TYPE" type="radio" name="'+str_ar_tab_id+'_ar_type" id="'+str_ar_tab_id+'_ar_type_ip4" value="IP4"/><label for="'+str_ar_tab_id+'_ar_type_ip4">'+tr("IPv4")+'</label>\
        <input wizard_field="TYPE" type="radio" name="'+str_ar_tab_id+'_ar_type" id="'+str_ar_tab_id+'_ar_type_ip4_6" value="IP4_6"/><label for="'+str_ar_tab_id+'_ar_type_ip4_6">'+tr("IPv4/6")+'</label>\
        <input wizard_field="TYPE" type="radio" name="'+str_ar_tab_id+'_ar_type" id="'+str_ar_tab_id+'_ar_type_ip6" value="IP6"/><label for="'+str_ar_tab_id+'_ar_type_ip6">'+tr("IPv6")+'</label>\
        <input wizard_field="TYPE" type="radio" name="'+str_ar_tab_id+'_ar_type" id="'+str_ar_tab_id+'_ar_type_ether" value="ETHER"/><label for="'+str_ar_tab_id+'_ar_type_ether">'+tr("Ethernet")+'</label>\
      </div>\
    </div>\
    <div class="row">\
      <div class="large-6 columns">\
        <div class="row collapse ar_input type_ip4 type_ip4_6">\
          <label for="'+str_ar_tab_id+'_ip_start">'+tr("IP Start")+':\
            <span class="tip">'+tr("First IP address")+'</span>\
          </label>\
          <input wizard_field="IP" type="text" name="IP" id="'+str_ar_tab_id+'_ip_start"/>\
        </div>\
        <div class="row collapse ar_input type_ip4 type_ip4_6 type_ip6 type_ether">\
          <label for="'+str_ar_tab_id+'_mac_start">'+tr("MAC Start")+':\
            <span class="tip">'+tr("First MAC address")+'</span>\
          </label>\
          <input wizard_field="MAC" type="text" name="MAC" id="'+str_ar_tab_id+'_mac_start" />\
        </div>\
      </div>\
      <div class="large-6 columns ar_input type_ip4 type_ip4_6 type_ip6 type_ether">\
        <label for="'+str_ar_tab_id+'_size">'+tr("Size")+':\
          <span class="tip">'+tr("Number of addresses in the range")+'</span>\
        </label>\
        <input wizard_field="SIZE" required type="text" name="SIZE" id="'+str_ar_tab_id+'_size" />\
      </div>\
    </div>\
    <div class="row">\
      <div class="large-6 columns ar_input type_ip4_6 type_ip6">\
        <label for="'+str_ar_tab_id+'_global_prefix">'+tr("Global prefix")+':\
          <span class="tip">'+tr("IPv6 global address prefix to create leases")+'</span>\
        </label>\
        <input wizard_field="GLOBAL_PREFIX" type="text" name="GLOBAL_PREFIX" id="'+str_ar_tab_id+'_global_prefix"/>\
      </div>\
      <div class="large-6 columns ar_input type_ip4_6 type_ip6">\
        <label for="'+str_ar_tab_id+'_ula_prefix">'+tr("ULA prefix")+':\
          <span class="tip">'+tr("IPv6 unique local address (ULA) prefix to create leases")+'</span>\
        </label>\
        <input wizard_field="ULA_PREFIX" type="text" name="ULA_PREFIX" id="'+str_ar_tab_id+'_ula_prefix"/>\
      </div>\
    </div>'+
    generateAdvancedSection({
      title: tr("Advanced Options"),
      html_id: 'advanced_vnet_create_ar',
      content:'<div class="row">\
        <div class="large-12 columns">\
          <span>' + tr("Custom attributes") + '</span>\
          <br>\
          <br>\
        </div>\
      </div>\
      <div class="row" id="'+str_ar_tab_id+'_custom_tags">\
        <div class="12 columns">'+
          customTagsHtml()+
        '</div>\
      </div>\
      <div class="row">\
        <br>\
        <br>\
        <hr>\
        <div class="large-12 columns">\
          <span>' + tr("Security Groups") + '</span>\
          <br>\
          <br>\
        </div>\
      </div>\
      <div class="row" id="'+str_ar_tab_id+'_security_groups">\
        '+generateSecurityGroupTableSelect(str_ar_tab_id)+'\
      </div>'});

    return html;
}

function setup_ar_tab_content(ar_section, str_ar_tab_id) {

    $('input[name$="ar_type"]',ar_section).change(function(){
        $('div.ar_input', ar_section).hide();

        $('input[wizard_field="IP"]',ar_section).removeAttr('required');

        switch($(this).val()){
        case "IP4":
            $('div.type_ip4', ar_section).show();
            $('input[wizard_field="IP"]',ar_section).attr('required', '');

            break;
        case "IP4_6":
            $('div.type_ip4_6', ar_section).show();
            $('input[wizard_field="IP"]',ar_section).attr('required', '');

            break;
        case "IP6":
            $('div.type_ip6', ar_section).show();
            break;
        case "ETHER":
            $('div.type_ether', ar_section).show();
            break;
        }
    });

    $('input#'+str_ar_tab_id+'_ar_type_ip4',ar_section).prop('checked', true);
    $('input#'+str_ar_tab_id+'_ar_type_ip4',ar_section).change();

    setupCustomTags($('#'+str_ar_tab_id+'_custom_tags',ar_section));

    setupSecurityGroupTableSelect(ar_section, str_ar_tab_id,
        {"multiple_choice": true});

    refreshSecurityGroupTableSelect(ar_section, str_ar_tab_id);

    setupTips(ar_section);
}

function retrieve_ar_tab_data(ar_section){
    var data  = {};

    var ar_type = $('input[name$="ar_type"]:checked',ar_section).val();

    var fields = [];

    switch(ar_type){
    case "IP4":
        fields = $('div.type_ip4', ar_section).children("input");
        break;
    case "IP4_6":
        fields = $('div.type_ip4_6', ar_section).children("input");
        break;
    case "IP6":
        fields = $('div.type_ip6', ar_section).children("input");
        break;
    case "ETHER":
        fields = $('div.type_ether', ar_section).children("input");
        break;
    }

    fields.each(function(){
        var field=$(this);

        if (field.val() != null && field.val().length){ //if has a length
            data[field.attr('name')] = field.val();
        }

    });

    if (!$.isEmptyObject(data)) {
        data["TYPE"] = ar_type;
    }

    retrieveCustomTags(ar_section, data);

    var str_ar_tab_id = $('div[name="str_ar_tab_id"]', ar_section).attr("str_ar_tab_id");

    var secgroups = retrieveSecurityGroupTableSelect(ar_section, str_ar_tab_id);
    if (secgroups != undefined && secgroups.length != 0){
        data["SECURITY_GROUPS"] = secgroups.join(",");
    }

    return data
}

function fill_ar_tab_data(ar_json, ar_section){
    fillWizardFields(ar_section, ar_json);

    var fields = $('[wizard_field]',ar_section);

    fields.each(function(){
        var field = $(this);
        var field_name = field.attr('wizard_field');

        // Delete so these attributes don't end in the custom tags table also
        delete ar_json[field_name];
    });

    delete ar_json["AR_ID"];
    delete ar_json["USED_LEASES"];
    delete ar_json["LEASES"];

    if (ar_json["SECURITY_GROUPS"] != undefined &&
        ar_json["SECURITY_GROUPS"].length != 0){

        var secgroups = ar_json["SECURITY_GROUPS"].split(",");

        selectSecurityGroupTableSelect(ar_section, "update_ar", {ids: secgroups});
    }

    delete ar_json["SECURITY_GROUPS"];

    fillCustomTags(ar_section, ar_json);

    $('input[name$="ar_type"]',ar_section).prop("disabled", true);
    $('input[wizard_field="IP"]',ar_section).prop("disabled", true);
    $('input[wizard_field="MAC"]',ar_section).prop("disabled", true);
};

// Listeners to the add, hold, release, delete leases operations in the
// extended information panel.
function setupLeasesOps(){
  if (Config.isTabActionEnabled("vnets-tab", "Network.hold_lease")) {
    //ranged networks hold lease
    $('button#panel_hold_lease_button').live("click",function(){
        var lease = $('input#panel_hold_lease').val();
        //var mac = $(this).previous().val();
        var id = $(this).parents('form').attr('vnid');
        if (lease.length){
            var obj = {ip: lease};
            Sunstone.runAction('Network.hold',id,obj);
        }
        return false;
    });

    $('a.hold_lease').live("click",function(){
        var lease = $(this).parents('tr').attr('ip');
        var id = $(this).parents('form').attr('vnid');
        var obj = { ip: lease};
        Sunstone.runAction('Network.hold',id,obj);
        //Set spinner
        $(this).parents('tr').html('<td class="key_td">'+spinner+'</td><td class="value_td"></td>');
        return false;
    });
  }

  if (Config.isTabActionEnabled("vnets-tab", "Network.release_lease")) {
    $('a.release_lease').live("click",function(){
        var id = $(this).parents('form').attr('vnid');

        var lease = $(this).parents('tr').attr('ip');
        if (lease == "undefined"){
            lease = $(this).parents('tr').attr('mac');
        }

        var obj = { ip: lease};
        Sunstone.runAction('Network.release',id,obj);
        //Set spinner
        $(this).parents('tr').html('<td class="key_td">'+spinner+'</td><td class="value_td"></td>');
        return false;
    });
  }

  if (Config.isTabActionEnabled("vnets-tab", "Network.remove_ar")) {
    $('button#rm_ar_button').live("click",function(){
        // TODO: confirm?
        var id = $(this).parents('form').attr('vnid');
        var ar_id = $(this).attr('ar_id');

        var obj = {ar_id: ar_id};
        Sunstone.runAction('Network.rm_ar',id,obj);

        return false;
    });
  }

  if (Config.isTabActionEnabled("vnets-tab", "Network.add_ar")) {
    $('button#add_ar_button').live("click",function(){
        var id = $(this).parents('form').attr('vnid');

        popUpAddAR(id);

        return false;
    });
  }

  if (Config.isTabActionEnabled("vnets-tab", "Network.update_ar")) {
    $('button#update_ar_button').live("click",function(){

        var id = $(this).parents('form').attr('vnid');
        var ar_id = $(this).attr('ar_id');

        OpenNebula.Network.show({
            data : {
                id: id
            },
            timeout: true,
            success: function (request, vn){
                var vn_info = vn.VNET;

                var ar = get_ar(vn_info, ar_id);

                if(ar != undefined){
                    popUpUpdateAR(id, ar);
                } else {
                    notifyError(tr("The Adress Range was not found"));
                    Sunstone.runAction("Network.show", id);
                }
            },
            error: onError
        });

        return false;
    });
  }
}

function popUpAddAR(id){
    $('#vnet_id',$add_ar_dialog).text(id);

    refreshSecurityGroupTableSelect($add_ar_dialog, "add_ar");

    $add_ar_dialog.foundation().foundation('reveal', 'open');
}

function setupAddARDialog(){
    dialogs_context.append('<div id="add_ar_dialog"></div>');
    $add_ar_dialog = $('#add_ar_dialog',dialogs_context);
    var dialog = $add_ar_dialog;

    dialog.html(
    '<div class="reveal-body">\
      <form data-abide="ajax" id="add_ar_form" action="">\
        <div class="row">\
          <div class="large-12 columns">\
            <h3 class="subheader" id="">\
              '+tr("Virtual Network")+' <span id="vnet_id"/>\
              <br>'+tr("New Address Range")+'\
            </h3>\
          </div>\
        </div>'+
        generate_ar_tab_content("add_ar") +
        '<div class="reveal-footer">\
          <div class="form_buttons">\
            <button class="button radius right success" id="submit_ar_button" type="submit" value="Network.add_ar">'+tr("Add")+'</button>\
            <button id="submit_ar_reset_button" class="button secondary radius" type="reset" value="reset">'+tr("Reset")+'</button>\
          </div>\
        </div>\
        <a class="close-reveal-modal">&#215;</a>\
      </form>\
    </div>')

    //  TODO: max-height?

    dialog.addClass("reveal-modal large max-height").attr("data-reveal", "");
    setupTips(dialog);

    setup_ar_tab_content(dialog, "add_ar")

    $('#submit_ar_reset_button').click(function(){
        $add_ar_dialog.html("");
        setupAddARDialog();

        popUpAddAR();
    });

    $('#add_ar_form',dialog).on('invalid', function () {
        notifyError(tr("One or more required fields are missing."));
    }).on('valid', function () {
        var vnet_id = $('#vnet_id', this).text();
        var data = retrieve_ar_tab_data(this);

        var obj = {AR: data}
        Sunstone.runAction('Network.add_ar', vnet_id, obj);

        return false;
    });
};

function popUpUpdateAR(id, ar){
    $('#vnet_id',$update_ar_dialog).text(id);
    $('#ar_id',$update_ar_dialog).text(ar.AR_ID);

    refreshSecurityGroupTableSelect($update_ar_dialog, "update_ar");

    fill_ar_tab_data($.extend({}, ar), $update_ar_dialog);

    $update_ar_dialog.foundation().foundation('reveal', 'open');
}

function setupUpdateARDialog(){
    dialogs_context.append('<div id="update_ar_dialog"></div>');
    $update_ar_dialog = $('#update_ar_dialog',dialogs_context);
    var dialog = $update_ar_dialog;

    dialog.html(
    '<div class="reveal-body">\
      <form data-abide="ajax" id="update_ar_form" action="">\
        <div class="row">\
          <div class="large-12 columns">\
            <h3 class="subheader" id="">\
              '+tr("Virtual Network")+' <span id="vnet_id"/>\
              <br>'+tr("Edit Address Range")+' <span id="ar_id"/>\
            </h3>\
          </div>\
        </div>'+
        generate_ar_tab_content("update_ar") +
        '<div class="reveal-footer">\
          <div class="form_buttons">\
            <button class="button radius right success" id="submit_ar_button" type="submit" value="Network.update_ar">'+tr("Update")+'</button>\
          </div>\
        </div>\
        <a class="close-reveal-modal">&#215;</a>\
      </form>\
    </div>');

    //  TODO: max-height?

    dialog.addClass("reveal-modal large max-height").attr("data-reveal", "");
    setupTips(dialog);

    setup_ar_tab_content(dialog, "update_ar")

    dialog.die();
    dialog.live('closed', function () {
        $update_ar_dialog.html("");
        setupUpdateARDialog();
    });

    $('#update_ar_form',dialog).on('invalid', function () {
        notifyError(tr("One or more required fields are missing."));
    }).on('valid', function () {
        var vnet_id = $('#vnet_id', this).text();
        var ar_id = $('#ar_id', this).text();
        var data = retrieve_ar_tab_data(this);

        data['AR_ID'] = ar_id;

        var obj = {AR: data}
        Sunstone.runAction('Network.update_ar', vnet_id, obj);

        return false;
    });
}

function popUpReserveDialog(){
    var selected_nodes = getSelectedNodes(dataTable_vNetworks);

    if ( selected_nodes.length != 1 )
    {
        notifyMessage("Please select one (and just one) Virtual Network.");
        return false;
    }

    // Get proper id
    var id = ""+selected_nodes[0];

    $('#vnet_id',$reserve_dialog).text(id);

    $('#refresh_button_reserve').click();
    $('#refresh_button_ar_reserve').click();

    $reserve_dialog.foundation().foundation('reveal', 'open');
}

function setupReserveDialog(){
    dialogs_context.append('<div id="reserve_dialog"></div>');
    $reserve_dialog = $('#reserve_dialog',dialogs_context);
    var dialog = $reserve_dialog;

    dialog.html(
    '<div class="reveal-body">\
      <form id="reserve_form" action="">\
        <div class="row">\
          <div class="large-12 columns">\
            <h3 class="subheader" id="">\
              '+tr("Reservation from Virtual Network")+' <span id="vnet_id"/>\
            </h3>\
          </div>\
        </div>\
        <div class="row">\
          <div class="large-6 columns">\
            <label for="reserve_size">'+tr("Number of addresses")+':</label>\
            <input wizard_field="size" type="text" id="reserve_size"/>\
          </div>\
        </div>\
        <div class="row">\
          <div class="large-12 columns">\
            <input type="radio" name="reserve_target" id="reserve_new" value="NEW"/><label for="reserve_new">'+tr("Add to a new Virtual Network")+'</label>\
            <input type="radio" name="reserve_target" id="reserve_add" value="ADD"/><label for="reserve_add">'+tr("Add to an existing Reservation")+'</label>\
          </div>\
        </div>\
        <div id="reserve_new_body">\
          <div class="row">\
            <div class="large-6 columns">\
              <label for="reserve_name">'+tr("Virtual Network Name")+':</label>\
              <input wizard_field="name" type="text" id="reserve_name"/>\
            </div>\
          </div>\
        </div>\
        <div id="reserve_add_body">\
          '+generateVNetTableSelect("reserve")+'\
        </div>\
        <br>\
        <div class="row">\
          <div class="large-12 columns">\
            <dl class="tabs wizard_tabs" data-tab>\
              <dd><a href="#advanced_reserve">'+tr("Advanced options")+'</a></dd>\
            </dl>\
          </div>\
        </div>\
        <div class="tabs-content">\
          <div class="content" id="advanced_reserve">\
            <div class="row">\
              <div class="large-12 columns">\
                <p>'+tr("You can select the addresses from an specific Address Range")+'</p>\
              </div>\
            </div>\
            <div class="row">\
              <div class="large-12 columns">\
                '+generateARTableSelect("ar_reserve")+'\
              </div>\
            </div>\
            <br>\
            <div class="row">\
              <div class="large-6 columns">\
                <label for="reserve_addr">'+tr("First address")+':</label>\
                <input wizard_field="addr" type="text" id="reserve_addr" placeholder="'+tr("IPv4 or MAC")+'"/>\
              </div>\
            </div>\
          </div>\
        </div\
        <div class="reveal-footer">\
          <div class="form_buttons">\
            <button class="button radius right success" id="submit_reserve_button" type="submit" value="Network.reserve">'+tr("Reserve")+'</button>\
          </div>\
        </div>\
        <a class="close-reveal-modal">&#215;</a>\
      </form>\
    </div>');

    //  TODO: max-height?


    $('input[name="reserve_target"]',dialog).change(function(){
        $('div#reserve_new_body', dialog).hide();
        $('div#reserve_add_body', dialog).hide();

        $('input', $('div#reserve_new_body', dialog)).prop('wizard_field_disabled', true);
        $('input', $('div#reserve_add_body', dialog)).prop('wizard_field_disabled', true);

        switch($(this).val()){
        case "NEW":
            $('div#reserve_new_body', dialog).show();
            $('input', $('div#reserve_new_body', dialog)).prop('wizard_field_disabled', false);
            break;
        case "ADD":
            $('div#reserve_add_body', dialog).show();
            $('input', $('div#reserve_add_body', dialog)).prop('wizard_field_disabled', false);
            break;
        }
    });

    $('input#reserve_new', dialog).prop('checked', true);
    $('input#reserve_new', dialog).change();

    var options = {
        filter_fn: function(vnet){
            return (vnet['PARENT_NETWORK_ID'] == $('#vnet_id',dialog).text());
        }
    };

    setupVNetTableSelect(dialog, "reserve", options);

    $("input#selected_resource_id_reserve", dialog).attr("wizard_field", "vnet");

    setupARTableSelect(dialog, "ar_reserve", function(section){
        return $('#vnet_id',section).text();
    });

    $("input#selected_resource_id_ar_reserve", dialog).attr("wizard_field", "ar_id");

    dialog.addClass("reveal-modal large max-height").attr("data-reveal", "");
    setupTips(dialog);

    dialog.die();
    dialog.live('closed', function () {
        $reserve_dialog.html("");
        setupReserveDialog();
    });

    $('#reserve_form',dialog).submit(function(){
        var vnet_id = $('#vnet_id', this).text();
        var data = {};

        retrieveWizardFields(dialog, data);

        Sunstone.runAction('Network.reserve', vnet_id, data);

        return false;
    });
}

function generateARTableSelect(context_id){
    var columns = [
        tr("Address Range"),
        tr("Type"),
        tr("Start"),
        tr("IPv6 Prefix"),
        tr("Leases")
    ];

    var options = {
        "id_index": 0,
        "name_index": 0,
        "select_resource": tr("Please select an Address Range from the list"),
        "you_selected": tr("You selected the following Address Range:")
    }

    return generateResourceTableSelect(context_id, columns, options);
}

function setupARTableSelect(section, context_id, vnet_id_fn){

    var options = {
        "dataTable_options": {
            "bSortClasses" : false,
            "bDeferRender": true,
            "aoColumnDefs": [
            //{ "bSortable": false, "aTargets": [3,4] },
            ]
        },

        "id_index": 0,
        "name_index": 0,

        "update_fn": function(datatable){

            var vn_id = vnet_id_fn(section);

            OpenNebula.Network.show({
                data : {
                    id: vn_id
                },
                timeout: true,
                success: function (request, vn){
                    var ar_list_array = [];

                    var ar_list = get_ar_list(vn.VNET);

                    $.each(ar_list, function(){
                        var ar = this;
                        var id = ar.AR_ID;

                        var start;

                        if(ar.TYPE == "IP4" || ar.TYPE == "IP4_6"){
                            start = (ar.IP ? ar.IP : "--");
                        } else {
                            start = (ar.MAC ? ar.MAC : "--");
                        }

                        var prefix = "";

                        if(ar.GLOBAL_PREFIX && ar.ULA_PREFIX){
                            prefix += ar.GLOBAL_PREFIX + "<br>" + ar.ULA_PREFIX;
                        } else if (ar.GLOBAL_PREFIX){
                            prefix += ar.GLOBAL_PREFIX;
                        } else if (ar.ULA_PREFIX){
                            prefix += ar.ULA_PREFIX;
                        } else {
                            prefix = "--";
                        }

                        ar_list_array.push([
                            id,
                            (ar.TYPE ? ar.TYPE : "--"),
                            start,
                            prefix,
                            quotaBarHtml(ar.USED_LEASES, ar.SIZE)
                        ]);
                    });


                    updateView(ar_list_array, datatable);
                },
                error: onError
            });
        }
    };

    return setupResourceTableSelect(section, context_id, options);
}

//The DOM is ready and the ready() from sunstone.js
//has been executed at this point.
$(document).ready(function(){
    var tab_name = 'vnets-tab';

    if (Config.isTabEnabled(tab_name)) {
      dataTable_vNetworks = $("#datatable_vnetworks",main_tabs_context).dataTable({
            "bSortClasses": false,
            "bDeferRender": true,
            "aoColumnDefs": [
              { "bSortable": false, "aTargets": ["check"] },
              { "sWidth": "35px", "aTargets": [0] },
              { "bVisible": true, "aTargets": Config.tabTableColumns(tab_name)},
              { "bVisible": false, "aTargets": ['_all']}
          ]
      });

      $('#vnet_search').keyup(function(){
        dataTable_vNetworks.fnFilter( $(this).val() );
      })

      dataTable_vNetworks.on('draw', function(){
        recountCheckboxes(dataTable_vNetworks);
      })

      Sunstone.runAction("Network.list");

      setupLeasesOps();

      setupAddARDialog();
      setupUpdateARDialog();
      setupReserveDialog();

      initCheckAllBoxes(dataTable_vNetworks);
      tableCheckboxesListener(dataTable_vNetworks);
      infoListener(dataTable_vNetworks,'Network.show');

      // Reset list filter in case it was set because we were lookin
      // at a single cluster view
      $('div#menu li#li_vnets_tab').live('click',function(){
          dataTable_vNetworks.fnFilter('',5);
      });

      $('div#vnets_tab div.legend_div').hide();

      dataTable_vNetworks.fnSort( [ [1,config['user_config']['table_order']] ] );
    }
});<|MERGE_RESOLUTION|>--- conflicted
+++ resolved
@@ -711,7 +711,6 @@
 function updateVNetworkInfo(request,vn){
     var vn_info = vn.VNET;
 
-<<<<<<< HEAD
     stripped_vn_template = $.extend({}, vn_info.TEMPLATE);
     delete stripped_vn_template["SECURITY_GROUPS"];
 
@@ -720,9 +719,8 @@
     if (vn_info.TEMPLATE.SECURITY_GROUPS != undefined){
         hidden_values.SECURITY_GROUPS = vn_info.TEMPLATE.SECURITY_GROUPS;
     }
-=======
+
     $(".resource-info-header", $("#vnets-tab")).html(vn_info.NAME);
->>>>>>> 5146896e
 
     var reservation_row = '';
 
