/* -------------------------------------------------------------------------- */
/* Copyright 2002-2011, OpenNebula Project Leads (OpenNebula.org)             */
/*                                                                            */
/* Licensed under the Apache License, Version 2.0 (the "License"); you may    */
/* not use this file except in compliance with the License. You may obtain    */
/* a copy of the License at                                                   */
/*                                                                            */
/* http://www.apache.org/licenses/LICENSE-2.0                                 */
/*                                                                            */
/* Unless required by applicable law or agreed to in writing, software        */
/* distributed under the License is distributed on an "AS IS" BASIS,          */
/* WITHOUT WARRANTIES OR CONDITIONS OF ANY KIND, either express or implied.   */
/* See the License for the specific language governing permissions and        */
/* limitations under the License.                                             */
/* -------------------------------------------------------------------------- */

/*Host tab plugin*/
/* HOST_HISTORY_LENGTH is ignored by server */
var HOST_HISTORY_LENGTH = 40;
var host_graphs = [
    {
        title : tr("CPU Monitoring information"),
        monitor_resources : "cpu_usage,used_cpu,max_cpu",
        humanize_figures : false,
        history_length : HOST_HISTORY_LENGTH
    },
    {
        title: tr("Memory monitoring information"),
        monitor_resources : "mem_usage,used_mem,max_mem",
        humanize_figures : true,
        history_length : HOST_HISTORY_LENGTH
    }
]


var hosts_tab_content =
'<form id="form_hosts" action="javascript:alert(\'js errors?!\')">\
  <div class="action_blocks">\
  </div>\
<table id="datatable_hosts" class="display">\
  <thead>\
    <tr>\
      <th class="check"><input type="checkbox" class="check_all" value="">' + tr("All") + '</input></th>\
      <th>' + tr("id") + '</th>\
      <th>' + tr("Name") + '</th>\
      <th>' + tr("Running VMs") + '</th>\
      <th>' + tr("CPU Use") + '</th>\
      <th>' + tr("Memory use") + '</th>\
      <th>' + tr("Status") + '</th>\
    </tr>\
  </thead>\
  <tbody id="tbodyhosts">\
  </tbody>\
</table>\
</form>';

var create_host_tmpl =
'<div class="create_form"><form id="create_host_form" action="">\
  <fieldset>\
  <legend style="display:none;">' + tr("Host parameters") + '</legend>\
  <label for="name">' + tr("Name") + ':</label><input type="text" name="name" id="name" />\
  </fieldset>\
  <h3>' + tr("Drivers") + '</h3>\
  <fieldset>\
    <div class="manager clear" id="vmm_mads">\
          <label>' + tr("Virtualization Manager") + ':</label>\
          <select id="vmm_mad" name="vmm">\
                <option value="vmm_kvm">' + tr("KVM") + '</option>\
                <option value="vmm_xen">' + tr("XEN") + '</option>\
                <option value="vmm_ec2">' + tr("EC2") + '</option>\
                <option value="vmm_dummy">' + tr("Dummy") + '</option>\
          </select>\
    </div>\
    <div class="manager clear" id="im_mads">\
      <label>' + tr("Information Manager") + ':</label>\
      <select id="im_mad" name="im">\
               <option value="im_kvm">' + tr("KVM") + '</option>\
               <option value="im_xen">' + tr("XEN") + '</option>\
               <option value="im_ec2">' + tr("EC2") + '</option>\
               <option value="im_dummy">' + tr("Dummy") + '</option>\
      </select>\
    </div>\
    <div class="manager clear" id="vnm_mads">\
      <label>Virtual Network Manager:</label>\
       <select id="vnm_mad" name="vn">\
         <option value="dummy">Dummy</option>\
         <option value="etables">Etables</option>\
         <option value="ovswitch">Open vSwitch</option>\
         <option value="802.1Q">802.1Q</option>\
       </select>\
    </div>\
    <div class="manager clear" id="tm_mads">\
      <label>' + tr("Transfer Manager") + ':</label>\
       <select id="tm_mad" name="tm">\
<<<<<<< HEAD
         <option value="tm_shared">' + tr("Shared") + '</option>\
         <option value="tm_ssh">' + tr("SSH") + '</option>\
         <option value="tm_dummy">' + tr("Dummy") + '</option>\
=======
         <option value="tm_shared">Shared</option>\
         <option value="tm_ssh">SSH</option>\
         <option value="tm_dummy">Dummy</option>\
>>>>>>> bb3aa069
       </select>\
    </div>\
    </fieldset>\
    <fieldset>\
    <div class="form_buttons">\
        <div><button class="button" id="create_host_submit" value="OpenNebula.Host.create">' + tr("Create") + '</button>\
        <button class="button" type="reset" value="reset">' + tr("Reset") + '</button></div>\
    </div>\
  </fieldset>\
</form></div>';

var hosts_select="";
var dataTable_hosts;
var $create_host_dialog;

//Setup actions
var host_actions = {

    "Host.create" : {
        type: "create",
        call : OpenNebula.Host.create,
        callback : addHostElement,
        error : onError,
        notify: true
    },

    "Host.create_dialog" : {
        type: "custom",
        call: popUpCreateHostDialog
    },

    "Host.list" : {
        type: "list",
        call: OpenNebula.Host.list,
        callback: updateHostsView,
        error: onError
    },

    "Host.show" : {
        type: "single",
        call: OpenNebula.Host.show,
        callback: updateHostElement,
        error: onError
    },

    "Host.showinfo" : {
        type: "single",
        call: OpenNebula.Host.show,
        callback: updateHostInfo,
        error: onError
    },

    "Host.refresh" : {
        type: "custom",
        call: function(){
            waitingNodes(dataTable_hosts);
            Sunstone.runAction("Host.list");
        },
        error: onError
    },

    "Host.autorefresh" : {
        type: "custom",
        call : function() {
            OpenNebula.Host.list({timeout: true, success: updateHostsView,error: onError});
        }
    },

    "Host.enable" : {
        type: "multiple",
        call : OpenNebula.Host.enable,
        callback : function (req) {
            Sunstone.runAction("Host.show",req.request.data[0]);
        },
        elements: hostElements,
        error : onError,
        notify: true
    },

    "Host.disable" : {
        type: "multiple",
        call : OpenNebula.Host.disable,
        callback : function (req) {
            Sunstone.runAction("Host.show",req.request.data[0]);
        },
        elements: hostElements,
        error : onError,
        notify:true
    },

    "Host.delete" : {
        type: "multiple",
        call : OpenNebula.Host.delete,
        callback : deleteHostElement,
        elements: hostElements,
        error : onError,
        notify:true
    },

    "Host.monitor" : {
        type: "monitor",
        call : OpenNebula.Host.monitor,
        callback: function(req,response) {
            var info = req.request.data[0].monitor;
            plot_graph(response,'#host_monitoring_tab',
                       'host_monitor_',info);
        },
        error: hostMonitorError
    },

    "Host.monitor_all" : {
        type: "monitor_global",
        call: OpenNebula.Host.monitor_all,
        callback: function(req,response) {
            var info = req.request.data[0].monitor;
            plot_global_graph(response,info);
        },
        error: onError
    },

    "Host.fetch_template" : {
        type: "single",
        call: OpenNebula.Host.fetch_template,
        callback: function (request,response) {
            $('#template_update_dialog #template_update_textarea').val(response.template);
        },
        error: onError
    },

    "Host.update_dialog" : {
        type: "custom",
        call: function() {
            popUpTemplateUpdateDialog("Host",
                                      makeSelectOptions(dataTable_hosts,
                                                        1,//id_col
                                                        2,//name_col
                                                        [],
                                                        []
                                                       ),
                                      getSelectedNodes(dataTable_hosts));
        }
    },

    "Host.update" : {
        type: "single",
        call: OpenNebula.Host.update,
        callback: function() {
            notifyMessage(tr("Template updated correctly"));
        },
        error: onError
    }
};

var host_buttons = {
    "Host.refresh" : {
        type: "image",
        text: tr("Refresh list"),
        img: "images/Refresh-icon.png"
        },
    "Host.create_dialog" : {
        type: "create_dialog",
        text: tr("+ New")
    },
    "Host.update_dialog" : {
        type: "action",
        text: tr("Update a template"),
        alwaysActive: true
    },
    "Host.enable" : {
        type: "action",
        text: tr("Enable")
    },
    "Host.disable" : {
        type: "action",
        text: tr("Disable")
    },
    "Host.delete" : {
        type: "action",
        text: tr("Delete host")
    }
};

var host_info_panel = {
    "host_info_tab" : {
        title: tr("Host information"),
        content:""
    },

    "host_template_tab" : {
        title: tr("Host template"),
        content: ""
    },
    "host_monitoring_tab": {
        title: tr("Monitoring information"),
        content: ""
    }
};


var hosts_tab = {
    title: tr("Hosts"),
    content: hosts_tab_content,
    buttons: host_buttons
}

Sunstone.addActions(host_actions);
Sunstone.addMainTab('hosts_tab',hosts_tab);
Sunstone.addInfoPanel("host_info_panel",host_info_panel);


function hostElements(){
    return getSelectedNodes(dataTable_hosts);
}

//Creates an array to be added to the dataTable from the JSON of a host.
function hostElementArray(host_json){

    var host = host_json.HOST;

    //Calculate some values
    var acpu = parseInt(host.HOST_SHARE.MAX_CPU);
    if (!acpu) {acpu=100};
    acpu = acpu - parseInt(host.HOST_SHARE.CPU_USAGE);

    var total_mem = parseInt(host.HOST_SHARE.MAX_MEM);
    var free_mem = parseInt(host.HOST_SHARE.FREE_MEM);

    var ratio_mem = 0;
    if (total_mem) {
        ratio_mem = Math.round(((total_mem - free_mem) / total_mem) * 100);
    }


    var total_cpu = parseInt(host.HOST_SHARE.MAX_CPU);
    var used_cpu = Math.max(total_cpu - parseInt(host.HOST_SHARE.USED_CPU),acpu);

    var ratio_cpu = 0;
    if (total_cpu){
        ratio_cpu = Math.round(((total_cpu - used_cpu) / total_cpu) * 100);
    }


    //progressbars html code - hardcoded jquery html result
     var pb_mem =
'<div style="height:10px" class="ratiobar ui-progressbar ui-widget ui-widget-content ui-corner-all" role="progressbar" aria-valuemin="0" aria-valuemax="100" aria-valuenow="'+ratio_mem+'">\
    <div class="ui-progressbar-value ui-widget-header ui-corner-left ui-corner-right" style="width: '+ratio_mem+'%;"/>\
    <span style="position:relative;left:90px;top:-4px;font-size:0.6em">'+ratio_mem+'%</span>\
    </div>\
</div>';

    var pb_cpu =
'<div style="height:10px" class="ratiobar ui-progressbar ui-widget ui-widget-content ui-corner-all" role="progressbar" aria-valuemin="0" aria-valuemax="100" aria-valuenow="'+ratio_cpu+'">\
    <div class="ui-progressbar-value ui-widget-header ui-corner-left ui-corner-right" style="width: '+ratio_cpu+'%;"/>\
    <span style="position:relative;left:90px;top:-4px;font-size:0.6em">'+ratio_cpu+'%</span>\
    </div>\
</div>';


    return [
        '<input class="check_item" type="checkbox" id="host_'+host.ID+'" name="selected_items" value="'+host.ID+'"/>',
        host.ID,
        host.NAME,
        host.HOST_SHARE.RUNNING_VMS, //rvm
        pb_cpu,
        pb_mem,
        OpenNebula.Helper.resource_state("host_simple",host.STATE) ];
}

//Listen to clicks on the tds of the tables and shows the info dialogs.
function hostInfoListener(){
    $('#tbodyhosts tr',dataTable_hosts).live("click",function(e){
        //do nothing if we are clicking a checkbox!
        if ($(e.target).is('input')) {return true;}
        popDialogLoading();
        var aData = dataTable_hosts.fnGetData(this);
        var id = $(aData[0]).val();
        Sunstone.runAction("Host.showinfo",id);
        return false;
    });
}

//updates the host select by refreshing the options in it
function updateHostSelect(){
    hosts_select = makeSelectOptions(dataTable_hosts,
                                     1,//id_col
                                     2,//name_col
                                     [6,6],//status_cols
                                     ["ERROR","OFF"]//bad_st
                                    );
}

//callback for an action affecting a host element
function updateHostElement(request, host_json){
    var id = host_json.HOST.ID;
    var element = hostElementArray(host_json);
    updateSingleElement(element,dataTable_hosts,'#host_'+id);
    updateHostSelect();
}

//callback for actions deleting a host element
function deleteHostElement(req){
    deleteElement(dataTable_hosts,'#host_'+req.request.data);
    updateHostSelect();
}

//call back for actions creating a host element
function addHostElement(request,host_json){
    var id = host_json.HOST.ID;
    var element = hostElementArray(host_json);
    addElement(element,dataTable_hosts);
    updateHostSelect();
}

//callback to update the list of hosts.
function updateHostsView (request,host_list){
    var host_list_array = [];

    $.each(host_list,function(){
        //Grab table data from the host_list
        host_list_array.push(hostElementArray(this));
    });

    updateView(host_list_array,dataTable_hosts);
    updateHostSelect();
    //dependency with the dashboard plugin
    updateDashboard("hosts",host_list);
}

//Updates the host info panel tab's content and pops it up
function updateHostInfo(request,host){
    var host_info = host.HOST;

    //Information tab
    var info_tab = {
        title : tr("Host information"),
        content :
        '<table id="info_host_table" class="info_table">\
            <thead>\
               <tr><th colspan="2">' + tr("Host information") + ' - '+host_info.NAME+'</th></tr>\
            </thead>\
            <tbody>\
            <tr>\
                <td class="key_td">' + tr("id") + '</td>\
                <td class="value_td">'+host_info.ID+'</td>\
            </tr>\
            <tr>\
                <td class="key_td">' + tr("State") + '</td>\
                <td class="value_td">'+tr(OpenNebula.Helper.resource_state("host",host_info.STATE))+'</td>\
            </tr>\
            <tr>\
                <td class="key_td">' + tr("IM MAD") + '</td>\
                <td class="value_td">'+host_info.IM_MAD+'</td>\
            </tr>\
            <tr>\
                <td class="key_td">' + tr("VM MAD") + '</td>\
                <td class="value_td">'+host_info.VM_MAD+'</td>\
            </tr>\
            <tr>\
<<<<<<< HEAD
                <td class="key_td">' + tr("TM MAD") + '</td>\
=======
                <td class="key_td">VN MAD</td>\
                <td class="value_td">'+host_info.VN_MAD+'</td>\
            </tr>\
            <tr>\
                <td class="key_td">TM MAD</td>\
>>>>>>> bb3aa069
                <td class="value_td">'+host_info.TM_MAD+'</td>\
            </tr>\
            </tbody>\
         </table>\
         <table id="host_shares_table" class="info_table">\
            <thead>\
               <tr><th colspan="2">' + tr("Host shares") + '</th></tr>\
            </thead>\
            <tbody>\
               <tr>\
                  <td class="key_td">' + tr("Max Mem") + '</td>\
                  <td class="value_td">'+humanize_size(host_info.HOST_SHARE.MAX_MEM)+'</td>\
               </tr>\
               <tr>\
                  <td class="key_td">' + tr("Used Mem (real)") + '</td>\
                  <td class="value_td">'+humanize_size(host_info.HOST_SHARE.USED_MEM)+'</td>\
               </tr>\
               <tr>\
                  <td class="key_td">' + tr("Used Mem (allocated)") + '</td>\
                  <td class="value_td">'+humanize_size(host_info.HOST_SHARE.MAX_USAGE)+'</td>\
               </tr>\
               <tr>\
                  <td class="key_td">' + tr("Used CPU (real)") + '</td>\
                  <td class="value_td">'+host_info.HOST_SHARE.USED_CPU+'</td>\
               </tr>\
               <tr>\
                  <td class="key_td">' + tr("Used CPU (allocated)") + '</td>\
                  <td class="value_td">'+host_info.HOST_SHARE.CPU_USAGE+'</td>\
               </tr>\
               <tr>\
                  <td class="key_td">' + tr("Running VMs") + '</td>\
                  <td class="value_td">'+host_info.HOST_SHARE.RUNNING_VMS+'</td>\
               </tr>\
            </tbody>\
          </table>'
    }

    //Template tab
    var template_tab = {
        title : tr("Host template"),
        content :
        '<table id="host_template_table" class="info_table" style="width:80%">\
                <thead><tr><th colspan="2">' + tr("Host template") + '</th></tr></thead>'+
                prettyPrintJSON(host_info.TEMPLATE)+
                '</table>'
    }

    var monitor_tab = {
        title: tr("Monitoring information"),
        content : generateMonitoringDivs(host_graphs,"host_monitor_")
    }

    //Sunstone.updateInfoPanelTab(info_panel_name,tab_name, new tab object);
    Sunstone.updateInfoPanelTab("host_info_panel","host_info_tab",info_tab);
    Sunstone.updateInfoPanelTab("host_info_panel","host_template_tab",template_tab);
    Sunstone.updateInfoPanelTab("host_info_panel","host_monitoring_tab",monitor_tab);

    Sunstone.popUpInfoPanel("host_info_panel");
    //pop up panel while we retrieve the graphs
    for (var i=0; i<host_graphs.length; i++){
        Sunstone.runAction("Host.monitor",host_info.ID,host_graphs[i]);
    };


}

//Prepares the host creation dialog
function setupCreateHostDialog(){
    dialogs_context.append('<div title=\"'+tr("Create host")+'\" id="create_host_dialog"></div>');
    $create_host_dialog = $('div#create_host_dialog');
    var dialog = $create_host_dialog;

    dialog.html(create_host_tmpl);
    dialog.dialog({
        autoOpen: false,
        modal: true,
        width: 500
    });

    $('button',dialog).button();

    //Handle the form submission
    $('#create_host_form',dialog).submit(function(){
        if (!($('#name',this).val().length)){
            notifyError(tr("Host name missing!"));
            return false;
        }
        var host_json = {
            "host": {
                "name": $('#name',this).val(),
                "tm_mad": $('#tm_mad :selected',this).val(),
                "vm_mad": $('#vmm_mad :selected',this).val(),
                "vnm_mad": $('#vnm_mad :selected',this).val(),
                "im_mad": $('#im_mad :selected',this).val()
            }
        }

        //Create the OpenNebula.Host.
        //If it's successfull we refresh the list.
        Sunstone.runAction("Host.create",host_json);
        $create_host_dialog.dialog('close');
        return false;
    });
}

//Open creation dialogs
function popUpCreateHostDialog(){
    $create_host_dialog.dialog('open');
    return false;
}

//Prepares the autorefresh for hosts
function setHostAutorefresh() {
    setInterval(function(){
        var checked = $('input.check_item:checked',dataTable_hosts);
        var  filter = $("#datatable_hosts_filter input",dataTable_hosts.parents('#datatable_hosts_wrapper')).attr('value');
        if (!checked.length && !filter.length){
            Sunstone.runAction("Host.autorefresh");
        }
    },INTERVAL+someTime());
}

function hostMonitorError(req,error_json){
    var message = error_json.error.message;
    var info = req.request.data[0].monitor;
    var labels = info.monitor_resources;
    var id_suffix = labels.replace(/,/g,'_');
    var id = '#host_monitor_'+id_suffix;
    $('#host_monitoring_tab '+id).html('<div style="padding-left:20px;">'+message+'</div>');
}

function hosts_sel() {
    return hosts_select;
}

//This is executed after the sunstone.js ready() is run.
//Here we can basicly init the host datatable, preload it
//and add specific listeners
$(document).ready(function(){

    //prepare host datatable
    dataTable_hosts = $("#datatable_hosts",main_tabs_context).dataTable({
        "bJQueryUI": true,
        "bSortClasses": false,
        "bAutoWidth":false,
        "sPaginationType": "full_numbers",
        "aoColumnDefs": [
            { "bSortable": false, "aTargets": ["check"] },
            { "sWidth": "60px", "aTargets": [0,3] },
            { "sWidth": "35px", "aTargets": [1] },
            { "sWidth": "100px", "aTargets": [6] },
            { "sWidth": "200px", "aTargets": [4,5] }
        ],
	"oLanguage": (datatable_lang != "") ?
	    {
		sUrl: "locale/"+lang+"/"+datatable_lang
	    } : ""
    });

    //preload it
    dataTable_hosts.fnClearTable();
    addElement([
        spinner,
        '','','','','',''],dataTable_hosts);
    Sunstone.runAction("Host.list");

    setupCreateHostDialog();

    setHostAutorefresh();

    initCheckAllBoxes(dataTable_hosts);
    tableCheckboxesListener(dataTable_hosts);
    hostInfoListener();
});<|MERGE_RESOLUTION|>--- conflicted
+++ resolved
@@ -92,15 +92,9 @@
     <div class="manager clear" id="tm_mads">\
       <label>' + tr("Transfer Manager") + ':</label>\
        <select id="tm_mad" name="tm">\
-<<<<<<< HEAD
          <option value="tm_shared">' + tr("Shared") + '</option>\
          <option value="tm_ssh">' + tr("SSH") + '</option>\
          <option value="tm_dummy">' + tr("Dummy") + '</option>\
-=======
-         <option value="tm_shared">Shared</option>\
-         <option value="tm_ssh">SSH</option>\
-         <option value="tm_dummy">Dummy</option>\
->>>>>>> bb3aa069
        </select>\
     </div>\
     </fieldset>\
@@ -459,15 +453,11 @@
                 <td class="value_td">'+host_info.VM_MAD+'</td>\
             </tr>\
             <tr>\
-<<<<<<< HEAD
-                <td class="key_td">' + tr("TM MAD") + '</td>\
-=======
-                <td class="key_td">VN MAD</td>\
+                <td class="key_td">'+ tr("VN MAD") +'</td>\
                 <td class="value_td">'+host_info.VN_MAD+'</td>\
             </tr>\
             <tr>\
-                <td class="key_td">TM MAD</td>\
->>>>>>> bb3aa069
+                <td class="key_td">'+ tr("TM MAD") +'</td>\
                 <td class="value_td">'+host_info.TM_MAD+'</td>\
             </tr>\
             </tbody>\
