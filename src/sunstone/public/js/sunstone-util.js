/* -------------------------------------------------------------------------- */
/* Copyright 2002-2012, OpenNebula Project Leads (OpenNebula.org)             */
/*                                                                            */
/* Licensed under the Apache License, Version 2.0 (the "License"); you may    */
/* not use this file except in compliance with the License. You may obtain    */
/* a copy of the License at                                                   */
/*                                                                            */
/* http://www.apache.org/licenses/LICENSE-2.0                                 */
/*                                                                            */
/* Unless required by applicable law or agreed to in writing, software        */
/* distributed under the License is distributed on an "AS IS" BASIS,          */
/* WITHOUT WARRANTIES OR CONDITIONS OF ANY KIND, either express or implied.   */
/* See the License for the specific language governing permissions and        */
/* limitations under the License.                                             */
/* -------------------------------------------------------------------------- */


/* Some useful functions for Sunstone default plugins */
var INTERVAL=60000; //milisecs

function someTime(){
    return Math.floor(Math.random()*30000);
}

//introduces 0s before a number until in reaches 'length'.
function pad(number,length) {
    var str = '' + number;
    while (str.length < length)
        str = '0' + str;
    return str;
}

//turns a Unix-formatted time into a human readable string
function pretty_time(time_seconds)
{
    var d = new Date();
    d.setTime(time_seconds*1000);

    var secs = pad(d.getSeconds(),2);
    var hour = pad(d.getHours(),2);
    var mins = pad(d.getMinutes(),2);
    var day = pad(d.getDate(),2);
    var month = pad(d.getMonth()+1,2); //getMonths returns 0-11
    var year = d.getFullYear();

    return hour + ":" + mins +":" + secs + "&nbsp;" + month + "/" + day + "/" + year;
}

function pretty_time_axis(time){
    var d = new Date();
    d.setTime(time*1000);

    var secs = pad(d.getSeconds(),2);
    var hour = pad(d.getHours(),2);
    var mins = pad(d.getMinutes(),2);
    var day = pad(d.getDate(),2);
    var month = pad(d.getMonth()+1,2); //getMonths returns 0-11
    var year = d.getFullYear();

    return hour + ":" + mins + ":" + secs;// + "&nbsp;" + month + "/" + day;
}

//returns a human readable size in Kilo, Mega, Giga or Tera bytes
function humanize_size(value) {
    if (typeof(value) === "undefined") {
        value = 0;
    }
    var binarySufix = ["K", "M", "G", "T" ];
    var i=0;
    while (value > 1024 && i < 3){
        value = value / 1024;
        i++;
    }
    value = Math.round(value * 10) / 10;

    if (value - Math.round(value) == 0) {
        value = Math.round(value);
    }

    var st = value + binarySufix[i];
    return st;
}

//Wrapper to add an element to a dataTable
function addElement(element,dataTable){
    dataTable.fnAddData(element);
}

//deletes an element with id 'tag' from a dataTable
function deleteElement(dataTable,tag){
    var tr = $(tag,dataTable).parents('tr')[0];
    dataTable.fnDeleteRow(tr);
    recountCheckboxes(dataTable);
}

//Handle the activation of action buttons and the check_all box
//when elements in a datatable are modified.
function recountCheckboxes(dataTable){
    var table = $('tbody',dataTable);
    var context = table.parents('form');
    var nodes = $('tr',table); //visible nodes
    var total_length = nodes.length;
    var checked_length = $('input.check_item:checked',nodes).length;
    var last_action_b = $('.last_action_button',context);

    if (checked_length) { //at least 1 element checked
        //enable action buttons
        $('.top_button, .list_button',context).button("enable");
        //check if the last_action_button should be enabled
        if (last_action_b.length && last_action_b.val().length){
            last_action_b.button("enable");
        };
        //enable checkall box
        if (total_length == checked_length){
            $('.check_all',dataTable).attr('checked','checked');
        } else {
            $('.check_all',dataTable).removeAttr('checked');
        };
    } else { //no elements cheked
        //disable action buttons, uncheck checkAll
        $('.check_all',dataTable).removeAttr('checked');
        $('.top_button, .list_button',context).button("disable");
        last_action_b.button("disable");
    };

    //any case the create dialog buttons should always be enabled.
    $('.create_dialog_button',context).button("enable");
    $('.alwaysActive',context).button("enable");
}

//Init action buttons and checkboxes listeners
function tableCheckboxesListener(dataTable){
    //Initialization - disable all buttons
    var context = dataTable.parents('form');

    $('.last_action_button',context).button("disable");
    $('.top_button, .list_button',context).button("disable");
    //These are always enabled
    $('.create_dialog_button',context).button("enable");
    $('.alwaysActive',context).button("enable");

    //listen to changes in the visible inputs
    $('tbody input.check_item',dataTable).live("change",function(){
        var datatable = $(this).parents('table');
        recountCheckboxes(datatable);
    });
}

// Updates a data_table, with a 2D array containing the new values
// Does a partial redraw, so the filter and pagination are kept
function updateView(item_list,dataTable){
    if (dataTable) {
        dataTable.fnClearTable();
        dataTable.fnAddData(item_list);
        dataTable.fnDraw(false);
    };
}

//replaces an element with id 'tag' in a dataTable with a new one
function updateSingleElement(element,dataTable,tag){
    var nodes = dataTable.fnGetNodes();
    var tr = $(tag,nodes).parents('tr')[0];
    var position = dataTable.fnGetPosition(tr);
    dataTable.fnUpdate(element,position,0,false);
    recountCheckboxes(dataTable);
}

function getElementData(id, resource_tag, dataTable){
    var nodes = dataTable.fnGetNodes();
    var tr = $(resource_tag+'_'+id,nodes).parents('tr')[0];
    return dataTable.fnGetData(tr);
}

// Returns an string in the form key=value key=value ...
// Does not explore objects in depth.
function stringJSON(json){
    var str = "";
    for (field in json) {
        str+= field + '=' + json[field] + ' ';
    };
    return str;
}

//Notifications
//Notification of submission of action
function notifySubmit(action, args, extra_param){
    var action_text = action.replace(/OpenNebula\./,'').replace(/\./,' ');

    var msg = '<h1>'+tr("Submitted")+'</h1>';
    if (!args || (typeof args == 'object' && args.constructor != Array)){

        msg += action_text;
    } else {

        msg += action_text + ": " + args;
    };
    if (extra_param && extra_param.constructor != Object) {
        msg += " >> " + extra_param;
    };

    $.jGrowl(msg, {theme: "jGrowl-notify-submit", position: "bottom-right"});
}

//Notification on error
function notifyError(msg){
    msg = "<h1>"+tr("Error")+"</h1>" + msg;
    $.jGrowl(msg, {theme: "jGrowl-notify-error", position: "bottom-right", sticky: true });
}

//Standard notification
function notifyMessage(msg){
    msg = "<h1>"+tr("Info")+"</h1>" + msg;
    $.jGrowl(msg, {theme: "jGrowl-notify-submit", position: "bottom-right"});
}

// Returns an HTML string with the json keys and values
// Attempts to css format output, giving different values to
// margins etc. according to depth level etc.
// See exapmle of use in plugins.
function prettyPrintJSON(template_json,padding,weight, border_bottom,padding_top_bottom){
    var str = ""
    if (!template_json){ return "Not defined";}
    if (!padding) {padding=0};
    if (!weight) {weight="bold";}
    if (!border_bottom) {border_bottom = "1px solid #CCCCCC";}
    if (!padding_top_bottom) {padding_top_bottom=6;}
    var field = null;

    if (template_json.constructor == Array){
        for (field = 0; field < template_json.length; ++field){
            str += prettyPrintRowJSON(field,template_json[field],padding,weight, border_bottom,padding_top_bottom);
        }
    } else {
        for (field in template_json) {
            str += prettyPrintRowJSON(field,template_json[field],padding,weight, border_bottom,padding_top_bottom);
        }
    }
    return str;
}

function prettyPrintRowJSON(field,value,padding,weight, border_bottom,padding_top_bottom){
    var str="";

    if (typeof value == 'object'){
        //name of field row
        str += '<tr>\
                  <td class="key_td" style=\
                      "padding-left:'+padding+'px;\
                       font-weight:'+weight+';\
                       border-bottom:'+border_bottom+';\
                       padding-top:'+padding_top_bottom+'px;\
                       padding-bottom:'+padding_top_bottom+'px;">'
                       +tr(field)+
                 '</td>\
                  <td class="value_td" style=\
                      "border-bottom:'+border_bottom+';\
                       padding-top:'+padding_top_bottom+'px;\
                       padding-bottom:'+padding_top_bottom+'px">\
                  </td>\
                </tr>';
        //attributes rows
        //empty row - prettyprint - empty row
        str += '<tr>\
                  <td class="key_td" style="border-bottom:0"></td>\
                  <td class="value_td" style="border-bottom:0"></td>\
                </tr>' +
                     prettyPrintJSON(value,padding+25,"normal","0",1) +
               '<tr>\
                  <td class="key_td"></td>\
                  <td class="value_td"></td>\
               </tr>';
    } else {
        str += '<tr>\
                    <td class="key_td" style="\
                    padding-left:'+padding+'px;\
                    font-weight:'+weight+';\
                    border-bottom:'+border_bottom+';\
                    padding-top:'+padding_top_bottom+'px;\
                    padding-bottom:'+padding_top_bottom+'px">'+
                    tr(field)+
                   '</td>\
                    <td class="value_td" style="\
                       border-bottom:'+border_bottom+';\
                       padding-top:'+padding_top_bottom+'px;\
                       padding-bottom:'+padding_top_bottom+'px">'+
                    value+
                   '</td>\
                </tr>';
    };

    return str;
}

//Add a listener to the check-all box of a datatable, enabling it to
//check and uncheck all the checkboxes of its elements.
function initCheckAllBoxes(datatable){

    //small css hack
    $('input.check_all',datatable).css({"border":"2px"});
    $('input.check_all',datatable).live("change",function(){
        var table = $(this).parents('table');
        var checked = $(this).attr('checked');
        if (checked) { //check all
            $('tbody input.check_item',table).attr('checked','checked');
        } else { //uncheck all
            $('tbody input.check_item',table).removeAttr('checked');
        };
        recountCheckboxes(table);
    });
}

//standard handling for the server errors on ajax requests.
//Pops up a message with the information.
function onError(request,error_json) {
    var method;
    var action;
    var object;
    var id;
    var reason;
    var m;
    var message = error_json.error.message;

    if ( typeof onError.disabled == 'undefined' ) {
        onError.disabled=false;
    };

    //redirect to login if unauthenticated
    if (error_json.error.http_status=="401") {
        switch (whichUI()){
        case "selfservice":
            window.location.href = "ui";
            break;
        default:
            window.location.href = "login";
        };

        onError.disabled=false;
        return false;
    };


    if (!message){
        if (!onError.disabled){
            notifyError(tr("Cannot contact server: is it running and reachable?"));
            onError.disabled=true;
        }
        return false;
    };

    if (message.match(/^Network is unreachable .+$/)){
        if (!onError.disabled){
            notifyError(tr("Network is unreachable: is OpenNebula running?"));
            onError.disabled=true;
        };
        return false;
    } else {
        onError.disabled=false;
    };


    //Parse known errors:
    var get_error = /^\[(\w+)\] Error getting ([\w ]+) \[(\d+)\]\.$/;
    var auth_error = /^\[(\w+)\] User \[(\d+)\] not authorized to perform action on ([\w ]+).$/;

    if (m = message.match(get_error)) {
        method  = m[1];
        action  = "Show";
        object  = m[2];
        id      = m[3];
    } else if (m = message.match(auth_error)) {
        method = m[1];
        object     = m[3];
        reason = tr("Unauthorized");
    };

    if (m) {
        var rows;
        var i;
        var value;
        rows = ["method","action","object","id","reason"];
        message = "";
        for (i = 0; i<rows.length; i++){
            key = rows[i];
            value = eval(key);
            if (value)
                message += "<tr><td class=\"key_error\">"+key+"</td><td>"+value+"</td></tr>";
        }
        message = "<table>" + message + "</table>";
    };

    notifyError(message);
    return true;
}

//Replaces the checkboxes of a datatable with a ajax-loading spinner.
//Used when refreshing elements of a datatable.
function waitingNodes(dataTable){
    var nodes = dataTable.fnGetData();
    for (var i=0;i<nodes.length;i++){
        dataTable.fnUpdate(spinner,i,0);
    };
}

function getUserName(uid){
    if (typeof(dataTable_users) != "undefined"){
        return getName(uid,dataTable_users,2);
    }
    return uid;
}

function getGroupName(gid){
    if (typeof(dataTable_groups) != "undefined"){
        return getName(gid,dataTable_groups,2);
    }
    return gid;
}

function getImageName(id){
    if (typeof(dataTable_images) != "undefined"){
        return getName(id,dataTable_images,4);
    }
    return id;
};

<<<<<<< HEAD
=======
function getClusterName(id){
    if (typeof(dataTable_clusters) != "undefined"){
        return getName(id,dataTable_clusters,2);
    }
    return id;
};

function getDatastoreName(id){
    if (typeof(dataTable_datastores) != "undefined"){
        return getName(id,dataTable_datastores,4);
    }
    return id;
};

function getVNetName(id){
    if (typeof(dataTable_vNetworks) != "undefined"){
        return getName(id,dataTable_vNetworks,4);
    }
    return id;
};

function getHostName(id){
    if (typeof(dataTable_hosts) != "undefined"){
        return getName(id,dataTable_hosts,2);
    }
    return id;
};

>>>>>>> 7eec9e11
function getName(id,dataTable,name_col){
    var name = id;
    if (typeof(dataTable) == "undefined") {
        return name;
    }
    var nodes = dataTable.fnGetData();

    $.each(nodes,function(){
        if (id == this[1]) {
            name = this[name_col];
            return false;
        }
    });
    return name;
};

//Search a datatable record matching the filter_str in the filter_col. Returns
//the value of that record in the desired value column.
function getValue(filter_str,filter_col,value_col,dataTable){
    var value="";
    if (typeof(dataTable) == "undefined") return value;

    var nodes = dataTable.fnGetData();

    $.each(nodes,function(){
        if (filter_str == this[filter_col]){
            value = this[value_col];
            return false;
        };
    });
    return value;
};

//Replaces all class"tip" divs with an information icon that
//displays the tip information on mouseover.
function setupTips(context){

    //For each tip in this context
    $('div.tip',context).each(function(){
        //store the text
        var obj = $(this);
        var tip = obj.html();
        //replace the text with an icon and spans
        obj.html('<span class="ui-icon ui-icon-info info_icon"></span>');
        obj.append('<span class="tipspan"></span>');

        obj.append('<span class="ui-icon ui-icon-alert man_icon" />');

        //add the text to .tipspan
        $('span.tipspan',obj).html(tip);
        //make sure it is not floating in the wrong place
        obj.parent().append('<div class="clear"></div>');
        //hide the text
        $('span.tipspan',obj).hide();

        //When the mouse is hovering on the icon we fadein/out
        //the tip text
        $('span.info_icon',obj).hover(function(e){
            var icon = $(this);
            var top, left;
            top = e.pageY - 15;// - $(this).parents('#create_vm_dialog').offset().top - 15;
            left = e.pageX + 15;// - $(this).parents('#create_vm_dialog').offset().left;
            icon.next().css(
                {"top":top+"px",
                 "left":left+"px"});
            icon.next().fadeIn();
        },function(){
            $(this).next().fadeOut();
        });
    });
}

//returns an array of ids of selected elements in a dataTable
function getSelectedNodes(dataTable){
    var selected_nodes = [];
    if (dataTable){
        //Which rows of the datatable are checked?
        var nodes = $('tbody input.check_item:checked',dataTable);
        $.each(nodes,function(){
            selected_nodes.push($(this).val());
        });
    };
    return selected_nodes;
}

//returns a HTML string with a select input code generated from
//a dataTable. Allows filtering elements.
function makeSelectOptions(dataTable,
                           id_col,name_col,
                           status_cols,
                           bad_status_values,no_empty_opt){
    var nodes = dataTable.fnGetData();
    var select = "";
    if (!no_empty_opt)
        select = '<option class="empty_value" value="">'+tr("Please select")+'</option>';
    var array;
    for (var j=0; j<nodes.length;j++){
        var elem = nodes[j];
        var id = elem[id_col];
        var name = elem[name_col];
        var status, bad_status;
        var ok=true;
        for (var i=0;i<status_cols.length;i++){
            status = elem[status_cols[i]];
            bad_status = bad_status_values[i];
            //if the column has a bad value, we
            //will skip this item
            if (status == bad_status){
                ok=false;
                break;
            };
        };
        if (ok){
            select +='<option value="'+id+'">'+name+'</option>';
        };
    };
    return select;
}

//Escape " in a string and return it
function escapeDoubleQuotes(string){
    string = string.replace(/\\"/g,'"');
    return string.replace(/"/g,'\\"');
}

//Generate the div elements in which the monitoring graphs
//will be contained. They have some elements which ids are
//determined by the graphs configuration, so when the time
//of plotting comes, we can put the data in the right place.
function generateMonitoringDivs(graphs, id_prefix){
    var str = "";
    //43% of the width of the screen minus
    //129px (left menu size)
    var width = ($(window).width()-129)*40/100;
    var id_suffix="";
    var label="";
    var id="";

    $.each(graphs,function(){
        label = this.monitor_resources;
        id_suffix=label.replace(/,/g,'_');
        id = id_prefix+id_suffix;
        str+='<table class="info_table">\
                <thead><tr><th colspan="1">'+this.title+'</th></tr></thead>\
                <tr><td id="legend_'+id_suffix+'"></td></tr>\
                <tr><td style="border:0">\
                <div id="'+id+'" style="width:'+width+'px; height:150px;margin-bottom:10px;position:relative;left:-20px;">'+
                  spinner+
                '</div>\
              </td></tr></table>';
    });

    return str;
}

//Draws data for plotting. It will find the correct
//div for doing it in the context with an id
//formed by a prefix (i.e. "hosts") and a suffix
//determined by the graph configuration: "info".
function plot_graph(data,context,id_prefix,info){
    var labels = info.monitor_resources;
    var humanize = info.humanize_figures ?
        humanize_size : function(val){ return val };
    var id_suffix = labels.replace(/,/g,'_');
    var labels_array = labels.split(',');
    var monitoring = data.monitoring
    var series = [];
    var serie;
    var mon_count = 0;

    //make sure series are painted in the order of the
    //labels array.
    for (var i=0; i<labels_array.length; i++) {
        serie = {
            label: labels_array[i],
            data: monitoring[labels_array[i]]
        };
        series.push(serie);
        mon_count++;
    };

    //Set options for the plots:
    // * Where the legend goes
    // * Axis options: print time and sizes correctly
    var options = {
        legend : { show : true,
                   noColumns: mon_count++,
                   container: $('#legend_'+id_suffix)
                 },
        xaxis : {
            tickFormatter: function(val,axis){
                return pretty_time_axis(val);
            },
        },
        yaxis : { labelWidth: 40,
                  tickFormatter: function(val, axis) {
                      return humanize(val);
                  }
                }
    };

    id = id_prefix + id_suffix;
    $.plot($('#'+id, context),series,options); //call to flot lib
}

//Enables showing full information on this type of fields on
//mouse hover
//Really nice for a user with many groups. Unused.
/*
function shortenedInfoFields(context){
    $('.shortened_info',context).live("mouseenter",function(e){
        var full_info = $(this).next();
        var top,left;
        top = (e.pageY-15)+"px";
        left = (e.pageX+15)+"px";
        full_info.css({"top":top,"left":left});
        full_info.fadeIn();
    });

    $('.shortened_info',context).live("mouseleave",function(e){
        $(this).next().fadeOut();
    });
}*/

//Prepares the dialog used to update the template of an element.
function setupTemplateUpdateDialog(){

    //Append to DOM
    dialogs_context.append('<div id="template_update_dialog" title=\"'+tr("Update template")+'"></div>');
    var dialog = $('#template_update_dialog',dialogs_context);

    //Put HTML in place
    dialog.html(
        '<form action="javascript:alert(\'js error!\');">\
               <h3 style="margin-bottom:10px;">'+tr("Please, choose and modify the template you want to update")+':</h3>\
                  <fieldset style="border-top:none;">\
                        <label for="template_update_select">'+tr("Select a template")+':</label>\
                        <select id="template_update_select" name="template_update_select"></select>\
                        <div class="clear"></div>\
                        <textarea id="template_update_textarea" style="width:100%; height:14em;">'+tr("Select a template")+'</textarea>\
                  </fieldset>\
                  <fieldset>\
                        <div class="form_buttons">\
                          <button class="button" id="template_update_button" value="">\
                          '+tr("Update")+'\
                          </button>\
                        </div>\
                  </fieldset>\
        </form>');

    //Convert into jQuery
    dialog.dialog({
        autoOpen:false,
        width:700,
        modal:true,
        height:410,
        resizable:false,
    });

    $('button',dialog).button();

    $('#template_update_select',dialog).change(function(){
        var id = $(this).val();
        if (id && id.length){
            var dialog = $('#template_update_dialog');
            var resource = $('#template_update_button',dialog).val();
            $('#template_update_textarea',dialog).val("Loading...");
            Sunstone.runAction(resource+".fetch_template",id);
        } else {
            $('#template_update_textarea',dialog).val("");
        };
    });

    $('#template_update_button',dialog).click(function(){
        var dialog = $('#template_update_dialog');
        var new_template = $('#template_update_textarea',dialog).val();
        var id = $('#template_update_select',dialog).val();

        if (!id || !id.length) {
            dialog.dialog('close');
            return false;
        };

        var resource = $(this).val();
        Sunstone.runAction(resource+".update",id,new_template);
        dialog.dialog('close');
        return false;
    });
}

//Pops up a dialog to update a template.
//If 1 element is selected, then this the only one shown.
//If no elements are selected, then all elements are included in the select box.
//If several elements are selected, only those are included in the select box.
function popUpTemplateUpdateDialog(elem_str,select_items,sel_elems){
    var dialog =  $('#template_update_dialog');
    $('#template_update_button',dialog).val(elem_str);
    $('#template_update_select',dialog).html(select_items);
    $('#template_update_textarea',dialog).val("");

    if (sel_elems.length >= 1){ //several items in the list are selected
        //grep them
        var new_select= sel_elems.length > 1? '<option value="">'+tr("Please select")+'</option>' : "";
        $('option','<select>'+select_items+'</select>').each(function(){
            var val = $(this).val();
            if ($.inArray(val,sel_elems) >= 0){
                new_select+='<option value="'+val+'">'+$(this).text()+'</option>';
            };
        });
        $('#template_update_select',dialog).html(new_select);
        if (sel_elems.length == 1) {
            $('#template_update_select option',dialog).attr('selected','selected');
            $('#template_update_select',dialog).trigger("change");
        }
    };

    dialog.dialog('open');
    return false;
}

function mustBeAdmin(){
    return gid == 0;
}

function users_sel(){
    return users_select;
}

function groups_sel(){
    return groups_select;
}

function hosts_sel(){
    return hosts_select;
}

function clusters_sel() {
    return clusters_select;
}

function datastores_sel() {
    return datastores_select;
}



function ownerUse(resource){
    return parseInt(resource.PERMISSIONS.OWNER_U);
};
function ownerManage(resource){
    return parseInt(resource.PERMISSIONS.OWNER_M);
};
function ownerAdmin(resource){
    return parseInt(resource.PERMISSIONS.OWNER_A);
};

function groupUse(resource){
    return parseInt(resource.PERMISSIONS.GROUP_U);
};
function groupManage(resource){
    return parseInt(resource.PERMISSIONS.GROUP_M);
};
function groupAdmin(resource){
    return parseInt(resource.PERMISSIONS.GROUP_A);
};

function otherUse(resource){
    return parseInt(resource.PERMISSIONS.OTHER_U);
};
function otherManage(resource){
    return parseInt(resource.PERMISSIONS.OTHER_M);
};
function otherAdmin(resource){
    return parseInt(resource.PERMISSIONS.OTHER_A);
};


function ownerPermStr(resource){
    var result = "";
    result += ownerUse(resource) ? "u" : "-";
    result += ownerManage(resource) ? "m" : "-";
    result += ownerAdmin(resource) ? "a" : "-";
    return result;
};

function groupPermStr(resource){
    var result = "";
    result += groupUse(resource) ? "u" : "-";
    result += groupManage(resource) ? "m" : "-";
    result += groupAdmin(resource) ? "a" : "-";
    return result;
};

function otherPermStr(resource){
    var result = "";
    result += otherUse(resource) ? "u" : "-";
    result += otherManage(resource) ? "m" : "-";
    result += otherAdmin(resource) ? "a" : "-";
    return result;
};

function setPermissionsTable(resource,context){
    if (ownerUse(resource))
        $('.owner_u',context).attr('checked','checked');
    if (ownerManage(resource))
        $('.owner_m',context).attr('checked','checked');
    if (ownerAdmin(resource))
        $('.owner_a',context).attr('checked','checked');
    if (groupUse(resource))
        $('.group_u',context).attr('checked','checked');
    if (groupManage(resource))
        $('.group_m',context).attr('checked','checked');
    if (groupAdmin(resource))
        $('.group_a',context).attr('checked','checked');
    if (otherUse(resource))
        $('.other_u',context).attr('checked','checked');
    if (otherManage(resource))
        $('.other_m',context).attr('checked','checked');
    if (otherAdmin(resource))
        $('.other_a',context).attr('checked','checked');
};

function buildOctet(permTable){
    var owner=0;
    var group=0;
    var other=0;

    if ($('.owner_u',permTable).is(':checked'))
        owner+=4;
    if ($('.owner_m',permTable).is(':checked'))
        owner+=2;
    if ($('.owner_a',permTable).is(':checked'))
        owner+=1;

    if ($('.group_u',permTable).is(':checked'))
        group+=4;
    if ($('.group_m',permTable).is(':checked'))
        group+=2;
    if ($('.group_a',permTable).is(':checked'))
        group+=1;

    if ($('.other_u',permTable).is(':checked'))
        other+=4;
    if ($('.other_m',permTable).is(':checked'))
        other+=2;
    if ($('.other_a',permTable).is(':checked'))
        other+=1;

    return ""+owner+group+other;
};<|MERGE_RESOLUTION|>--- conflicted
+++ resolved
@@ -422,8 +422,6 @@
     return id;
 };
 
-<<<<<<< HEAD
-=======
 function getClusterName(id){
     if (typeof(dataTable_clusters) != "undefined"){
         return getName(id,dataTable_clusters,2);
@@ -452,7 +450,6 @@
     return id;
 };
 
->>>>>>> 7eec9e11
 function getName(id,dataTable,name_col){
     var name = id;
     if (typeof(dataTable) == "undefined") {
