 /* -------------------------------------------------------------------------- */
/* Copyright 2002-2014, OpenNebula Project (OpenNebula.org), C12G Labs        */
/*                                                                            */
/* Licensed under the Apache License, Version 2.0 (the "License"); you may    */
/* not use this file except in compliance with the License. You may obtain    */
/* a copy of the License at                                                   */
/*                                                                            */
/* http://www.apache.org/licenses/LICENSE-2.0                                 */
/*                                                                            */
/* Unless required by applicable law or agreed to in writing, software        */
/* distributed under the License is distributed on an "AS IS" BASIS,          */
/* WITHOUT WARRANTIES OR CONDITIONS OF ANY KIND, either express or implied.   */
/* See the License for the specific language governing permissions and        */
/* limitations under the License.                                             */
/* -------------------------------------------------------------------------- */

/*!
 * jQuery Cookie Plugin v1.4.0
 * https://github.com/carhartl/jquery-cookie
 *
 * Copyright 2013 Klaus Hartl
 * Released under the MIT license
 */
!function(a){"function"==typeof define&&define.amd?define(["jquery"],a):a(jQuery)}(function(a){function b(a){return h.raw?a:encodeURIComponent(a)}function c(a){return h.raw?a:decodeURIComponent(a)}function d(a){return b(h.json?JSON.stringify(a):String(a))}function e(a){0===a.indexOf('"')&&(a=a.slice(1,-1).replace(/\\"/g,'"').replace(/\\\\/g,"\\"));try{a=decodeURIComponent(a.replace(g," "))}catch(b){return}try{return h.json?JSON.parse(a):a}catch(b){}}function f(b,c){var d=h.raw?b:e(b);return a.isFunction(c)?c(d):d}var g=/\+/g,h=a.cookie=function(e,g,i){if(void 0!==g&&!a.isFunction(g)){if(i=a.extend({},h.defaults,i),"number"==typeof i.expires){var j=i.expires,k=i.expires=new Date;k.setDate(k.getDate()+j)}return document.cookie=[b(e),"=",d(g),i.expires?"; expires="+i.expires.toUTCString():"",i.path?"; path="+i.path:"",i.domain?"; domain="+i.domain:"",i.secure?"; secure":""].join("")}for(var l=e?void 0:{},m=document.cookie?document.cookie.split("; "):[],n=0,o=m.length;o>n;n++){var p=m[n].split("="),q=c(p.shift()),r=p.join("=");if(e&&e===q){l=f(r,g);break}e||void 0===(r=f(r))||(l[q]=r)}return l};h.defaults={},a.removeCookie=function(b,c){return void 0!==a.cookie(b)?(a.cookie(b,"",a.extend({},c,{expires:-1})),!0):!1}});
/*!
 * end jQuery Cookie Plugin v1.4.0
 */

var cookie = {};
var username = '';
var uid = '';
var gid = '';
var spinner = '<img src="images/ajax-loader.gif" alt="retrieving" class="loading_img" />';

var main_tabs_context;
var dialogs_context;
var plots_context;
var info_panels_context;

panel_extended = false;

// global settings
var top_interval = 10000; //ms
var top_interval_ids = {};

// global definitions
var QUOTA_LIMIT_DEFAULT   = "-1";
var QUOTA_LIMIT_UNLIMITED = "-2";

//Sunstone configuration is formed by predifined "actions", main tabs
//and "info_panels". Each tab has "content" and "buttons". Each
//"info_panel" has "tabs" with "content".
var SunstoneCfg = {
    "actions" : {},
     "tabs" : {},
     "info_panels" : {},
     "form_panels" : {}
};

var language_options = '<option value="en_US">English (en_US)</option>\
   <option value="ca">Catalan (ca)</option>\
   <option value="cs_CZ">Czech (cs_CZ)</option>\
   <option value="nl_NL">Dutch (nl_NL)</option>\
   <option value="da">Danish (da)</option>\
   <option value="fr_FR">French (fr_FR)</option>\
   <option value="de">German (de)</option>\
   <option value="el_GR">Greek (el_GR)</option>\
   <option value="it_IT">Italian (el_GR)</option>\
   <option value="fa_IR">Persian (fa_IR)</option>\
   <option value="pl">Polish (pl)</option>\
   <option value="pt_BR">Portuguese (pt_BR)</option>\
   <option value="pt_PT">Portuguese (pt_PT)</option>\
   <option value="ru_RU">Russian (ru_RU)</option>\
   <option value="zh_CN">Simplified Chinese (zh_CN)</option>\
   <option value="sk_SK">Slovak (sk_SK)</option>\
   <option value="es_ES">Spanish (es_ES)</option>\
   <option value="zh_TW">Traditional Chinese (zh_TW)</option>';

/* Public plugin interface */

var Sunstone = {

    //Adds a predifined action
    "addAction" : function (action_name,action_obj) {
        SunstoneCfg["actions"][action_name] = action_obj;
    },

    //Replaces a predefined action
    "updateAction" : function(action_name,action_obj) {
         SunstoneCfg["actions"][action_name] = action_obj;
    },

    //Deletes a predefined action.
    "removeAction" : function(action_name) {
         delete SunstoneCfg["actions"][action_name];
    },

    //Adds several actions encapsulated in an js object.
    "addActions" : function(actions) {
        for (action in actions){
            Sunstone.addAction(action,actions[action]);
        }
    },

    //Adds a new main tab. Refreshes the dom if wanted.
    "addMainTab" : function(tab_id,tab_obj,refresh) {
        if (Config.isTabEnabled(tab_id)) {
            SunstoneCfg["tabs"][tab_id] = tab_obj;
            if (refresh){
                insertTab(tab_id);
                //$(document).foundationCustomForms();
            }
        }
    },

    //Updates the content of an info tab and refreshes the DOM if wanted.
    "updateMainTabContent" : function(tab_id,content_arg,refresh){
        SunstoneCfg["tabs"][tab_id]["content"]=content_arg;
        //if not present it will not be updated
        if (refresh){
            $('div#'+tab_id, main_tabs_context).html(content_arg);
        }
    },

    //Replaces the buttons of an info tab and regenerates them if wanted.
    "updateMainTabButtons" : function(tab_id,buttons_arg,refresh){
        SunstoneCfg["tabs"][tab_id]["buttons"]=buttons_arg;
        if (refresh){
            $('div#'+tab_id+' .action_blocks', main_tabs_context).empty();
            insertButtonsInTab(tab_id);
        }
    },

    //Removes a tab and refreshes the DOM
    "removeMainTab" : function(tab_id,refresh) {
         delete SunstoneCfg["tabs"][tab_id];
         if (refresh) {
             $('div#'+tab_id, main_tabs_context).remove();
              $('ul#navigation li#li_'+tab_id).remove();
         }
    },

    "addFormPanel" : function(tab_id, form_name, form_obj){
        SunstoneCfg["form_panels"][form_name]=form_obj;

        var context = $(".right-form", $('#'+tab_id));
    },

    //Adds a new info panel
    "addInfoPanel" : function(panel_name, panel_obj){
        SunstoneCfg["info_panels"][panel_name]=panel_obj;
    },

    //Replaces an existing info panel
    "updateInfoPanel" : function(panel_name,panel_obj){
        SunstoneCfg["info_panels"][panel_name]=panel_obj;
    },

    //Removes an info panel
    "removeInfoPanel" : function(panel_name){
        delete SunstoneCfg["info_panels"][panel_name];
    },

    "popUpFormPanel" : function(form_name, selected_tab, action, reset, initialize_func){
        var context = $("#"+selected_tab);
        popFormDialogLoading(context);

        var form_obj = SunstoneCfg["form_panels"][form_name];

        $(".reset_button", context).show();

        if (action) {
            $(".right-form-title", context).text(form_obj["actions"][action]["title"]);
            $(".submit_button", context).text(form_obj["actions"][action]["submit_text"]);

            if (form_obj["actions"][action]["reset_button"] == false) {
                $(".reset_button", context).hide();
            }
        }

        setTimeout(function() {
            if (reset) {
                if (!action) {
                    action = $("#"+form_name+"_wizard", context).attr("action")
                }

                $("#"+form_name+"_wizard", context).remove();
                $("#"+form_name+"_advanced", context).remove();
            }

            if ($("#"+form_name+"_wizard", context).length == 0) {
                $("#advancedForms", context).append(form_obj.advanced_html);
                $("#wizardForms", context).append(form_obj.wizard_html);

                form_obj.setup(context)
            }

            if (initialize_func){
                initialize_func(context);
            }

            if (action) {
                $("#"+form_name+"_wizard", context).attr("action", action);
                $("#"+form_name+"_advanced", context).attr("action", action);
            }

            popFormDialog(form_name, context);

        },13)

    },

    "submitFormPanel" : function(form_name, selected_tab){
        var context = $("#"+selected_tab);
        popFormDialogLoading(context);

        if ($("#wizardForms.active", context).length > 0) {
            $("#"+form_name+"_wizard", context).submit();
        } else if ($("#advancedForms.active", context).length > 0) {
            $("#"+form_name+"_advanced", context).submit();
        }

        // Success callbalck must include:
        //    $("a[href=back]", $("#"+selected_tab)).trigger("click");
        //    popFormDialog(form_name, $("#"+selected_tab));
        // Error callback must include:
        //    popFormDialog(form_name, $("#"+selected_tab));
    },

    //Makes an info panel content pop up in the screen.
    "popUpInfoPanel" : function(panel_name, selected_tab){
        popDialog(Sunstone.getInfoPanelHTML(panel_name, selected_tab), $("#"+selected_tab));
    },

    "getFormPanelHTML" : function(form_name, selected_tab){
        //$("#"+form_name, $("#dialogs")).detach();
        return formElement;
    },

    //Generates and returns the HTML div element for an info panel, with
    //Jquery tabs.
    "getInfoPanelHTML" : function(panel_name,selected_tab){
        var active_tab = $("dd.active a", $("#"+panel_name));
        if (active_tab) {
            var active_tab_href = active_tab.attr('href');
        }

        var dl_tabs = $('<div id="'+panel_name+'" class="bordered-tabs">\
            <dl class="tabs right-info-tabs text-center" data-tab>\
            </dl>\
            <div class="tabs-content"></div>\
            </div>\
        </div>');

        var tabs = SunstoneCfg["info_panels"][panel_name];
        var tab=null;
        var active=false;

        for (panel_tab_name in tabs){
            if (Config.isTabPanelEnabled(selected_tab, panel_tab_name) == false) {
                continue;
            }

            tab=tabs[panel_tab_name];
            var dd = $('<dd><a href="#'+panel_tab_name+'">'+ (tab.icon ? '<i class="fa '+tab.icon+'"></i><br>' : '') + tab.title+'</a></dd>').appendTo($('dl',dl_tabs));
            //$('ul', dl_tabs).append('<div id="'+panel_tab_name+'"><li id="'+panel_tab_name+'Tab">'+tab.content+'</li></div>');
            var li = $('<div id="'+panel_tab_name+'" class="content">'+tab.content+'</div>').appendTo($('.tabs-content', dl_tabs));

            if (active_tab_href) {
                if (active_tab_href == "#"+panel_tab_name) {
                    dd.addClass('active');
                    li.addClass('active');
                }
            }
            else {
                if (!active) {
                    dd.addClass('active');
                    li.addClass('active');
                    active = true;
                }
            }
        }
        if (selected_tab){
            // TODO select tab
            return dl_tabs
        }
        return dl_tabs

    },

    //adds a tab to an info panel.
    "addInfoPanelTab" : function(panel_name, panel_tab_id, panel_tab_obj){
        SunstoneCfg["info_panels"][panel_name][panel_tab_id] = panel_tab_obj;
    },

    //Replaces a tab from an info panel. Refreshes the DOM if wanted.
    "updateInfoPanelTab" : function(panel_name, panel_tab_id,
                                    panel_tab_obj, refresh){
        SunstoneCfg["info_panels"][panel_name][panel_tab_id] = panel_tab_obj;
        if (refresh){
            var tab_content = panel_tab_obj.content;
            $('div#'+panel_name+' div#'+panel_tab_id,info_panel_context).html(tab_content);
        }
    },

    //Removes a tab from an info panel configuration.
    "removeInfoPanelTab" : function(panel_name,panel_tab_id){
        delete SunstoneCfg["info_panels"][panel_name][panel_tab_id];
    },

    //Runs a predefined action. Wraps the calls to opennebula.js and
    //can be use to run action depending on conditions and notify them
    //if desired. Returns 1 if some problem has been detected: i.e
    //the condition to run the action is not met, the action is not found
    "runAction" : function(action, data_arg, extra_param){

        var actions = SunstoneCfg["actions"];
        if (!actions[action]){
            notifyError("Action "+action+" not defined");
            return 1;
        }

        var action_cfg = actions[action];
        var notify = action_cfg.notify;

        var condition = action_cfg["condition"];

        //Is the condition to run the action met?
        //Should we inform if it is not met?
        if (condition && !condition()){
            if (notify) {
            notifyError("This action cannot be run");
            }
            return 1;
        }

        var call = action_cfg["call"];
        var callback = action_cfg["callback"];
        var err = action_cfg["error"];

        //We ease the use of:
        // * "create" calls to opennebula.js
        // * "single" element calls to opennebula.js
        // * "list" (get the pool of elements) calls to opennebula.js
        // * "monitor_global" (returns monitoring info from a pool of elements
        // * "monitor_single" (returns monitoring info from 1 element)
        // * "multiple" - actions to be run on a given list of elements
        //      (with maybe an extra parameter).
        // * The default actions. Simple call the the pre-defined "call"
        //      function with an extraparam if defined.
        switch (action_cfg.type){

        case "create":
        case "register":
            call({data:data_arg, success: callback, error:err});
            break;
        case "single":
            if (extra_param){
                call({
                    data:{
                        id:data_arg,
                        extra_param:extra_param
                    },
                    success: callback,error:err
                });
            } else {
                call({data:{id:data_arg}, success: callback,error:err});
            };
            break;
        case "list":
            call({success: callback, error:err, options:data_arg});
            break;
        case "monitor_global":
            call({
                timeout: true,
                success: callback,
                error:err,
                data: {monitor: data_arg}});
            break;
        case "monitor":
        case "monitor_single":
            call({
                timeout: true,
                success: callback,
                error:err,
                data: {id:data_arg, monitor: extra_param}});
            break;
        case "multiple":
            //run on the list of nodes that come on the data
            $.each(data_arg,function(){
                if (extra_param){
                    call({
                        data:{
                            id:this,
                            extra_param:extra_param
                        },
                        success: callback,
                        error: err});
                } else {
                    call({
                        data:{id:this},
                        success: callback,
                        error:err});
                }
            });
            break;
            default:
            //This action is complemente handled by the "call" function.
                //we pass any data if present.
            if (data_arg && extra_param) {call(data_arg,extra_param);}
            else if (data_arg) {call(data_arg);}
            else {call();}
        }
        //notify submission
        if (notify) {
            notifySubmit(action,data_arg,extra_param);
        }

        return 0;
    },

    //returns a button object from the desired tab
    "getButton" : function(tab_id,button_name){
        var button = null;
        var buttons = SunstoneCfg["tabs"][tab_id]["buttons"];
        button = buttons[button_name];
        //not found, is it in the list then?
        if (!button && buttons["action_list"])
        {
            button = buttons["action_list"]["actions"][button_name];
        }
        return button;
    }, //end sunstone methods

    "rightInfoVisible" : function(context) {
        return $(".right-info", context).is(':visible');
    },

    "rightListVisible" : function(context) {
        return $(".right-list", context).is(':visible');
    },

    "rightInfoResourceId" : function(context) {
        return $(".resource-id", context).text();
    },
};

//reads the cookie and places its info in the 'cookie' var
function zone_refresh(){
    // Populate Zones dropdown
    OpenNebula.Zone.list({
      timeout: true,
      success: function (request, obj_list){
          $('.zone-ul').empty();
          $.each(obj_list,function(){
              $('.zone-ul').append('<li><a id="'+this.ZONE.NAME+'" class="zone-choice">'+this.ZONE.NAME+'</a></li>');
          });
      },
      error: onError
    });
}



//reads the cookie and places its info in the 'cookie' var
function readCookie(){
    $.each(document.cookie.split("; "), function(i,e){
        var e_split = e.split("=");
        var key = e_split[0];
        var value = e_split[1];
        cookie[key] = value;
    });
}

//sets the user info in the top bar and creates a listener in the
//signout button
function setLogin(){
    //This variables can be used anywhere
    switch(whichUI()){
    case "sunstone":
        username = cookie["one-user"];
        uid = cookie["one-user_id"];
        gid = cookie["one-user_gid"];
        break;
    case "selfservice":
        username = cookie["occi-user"];
        uid = cookie["occi-user-id"];
        break;
    };

    var user_login_content =  '<a href="#" data-dropdown="drop1" class="button small radius secondary dropdown" id="logout">\
      <i class="fa fa-user fa-lg fa-fw header-icon"></i> '+ config['display_name'] + '</a>\
      <ul id="drop1" data-dropdown-content class="f-dropdown">\
        <li><a href="#" class="configuration"><i class="fa fa-cog"></i> Settings</a></li>\
        <li><a href="#" class="logout"><i class="fa fa-power-off"></i> Sign Out</a></li>\
      </ul>\
    <a href="#" data-dropdown="drop2" class="button small radius secondary dropdown" id="zonelector">\
      <i class="fa fa-home fa-lg fa-fw header-icon"></i> '+ config['zone_name'] + '</a>\
      <ul id="drop2" data-dropdown-content class="zone-ul f-dropdown"></ul>';

    $(".user-zone-info").html(user_login_content);

    // TODOO do not use same id for all drop1
    // TODOO only call dropdown initialization
    $(document).foundation();

    $("a.logout", $(".user-zone-info ")).click(function(){
        OpenNebula.Auth.logout({
          success: function(){
            window.location.href = "login";
          },
          error: onError
        });

        return false;
    });
}

//returns whether we are Sunstone, or other
//not the most elegant way, but better in its own function
function whichUI(){
    if (typeof(OpenNebula)!="undefined")
        return "sunstone";
    if (typeof(OCCI)!="undefined")
        return "selfservice";
};

//Inserts all main tabs in the DOM
function insertTabs(){
    var tab_info;
    for (tab in SunstoneCfg["tabs"]){
        insertTab(tab);

        if (config['view']['autorefresh']) {
            var tab_context = $("#" + tab);
            var refresh_button = $(".fa-refresh", $(".action_blocks", tab_context).first());
            setInterval(function(){
                if(Sunstone.rightListVisible(tab_context)){
                    refresh_button.click();
                }
                //else {console.log("top not visible for "+custom_id);}
            }, top_interval);
        }
    }
}


//Inserts a main tab in the DOM. This is done by
//adding the content to the proper div and by adding a list item
//link to the navigation menu
function insertTab(tab_name){
    var tab_info = SunstoneCfg['tabs'][tab_name];
    var condition = tab_info['condition'];
    var tabClass = tab_info['tabClass'] ? tab_info['tabClass'] : 'topTab';
    var parent = tab_info['parentTab'] ? tab_info['parentTab'] : '';
    var showOnTop = tab_info['showOnTopMenu'];

    //skip this tab if we do not meet the condition
    if (condition && !condition()) {return;}

    if (tab_info.no_content === true) {
        tabClass += " tab_with_no_content"
    }
    else {
        var tab_content_str;
        tab_content_str = '<div id="'+tab_name+'" class="tab" style="display:none;">';

        if (tab_info.list_header || tab_info.info_header) {
            tab_content_str += '<div class="row">\
              <div class="large-12 columns">\
                <h3 class="subheader header-title only-right-list">\
                  <span class="header-resource">' +
                    tab_info.list_header +
                  '</span>\
                </h3>\
                <h3 class="subheader header-title only-right-info" hidden>\
                  <span class="header-resource">' +
                    tab_info.info_header +
                  '</span>&emsp;\
                  <span class="resource-id"></span>\
                </h3>\
                <h3 class="subheader header-title only-right-form" hidden>\
                  <span class="right-form-title">' +
                  '</span>\
                </h3>\
              </div>\
            </div>'
        }

        if (tab_info.buttons) {
            tab_content_str += '<div class="row actions_row">\
              <div class="small-12 large-12 columns">\
                <div class="action_blocks">\
                </div>\
              <div class="small-3 large-3 columns only-right-list" style="margin-top: 2px">'

            if (tab_info.search_input) {
                tab_content_str += tab_info.search_input;
            }

            tab_content_str += '</div>\
              </div>\
            </div>'
        }

        tab_content_str += '<div class="right-list">'

        if (tab_info.table) {
            tab_content_str += '<div class="row">\
                <div class="large-12 columns">'+
                    tab_info.table +
              '</div>\
            </div>'
        }

        if (tab_info.content) {
            tab_content_str += tab_info.content
        }


        if (tab_info.subheader) {
            tab_content_str += '<div class="row header-info">\
              <div class="large-12 columns text-center totals-info">' +
                '<h3 class="subheader">'+
                  (tab_info.subheader ? tab_info.subheader : "") +
                '</h3>\
              </div>\
            </div>'
        }

        tab_content_str += '</div>'

        tab_content_str += '<div class="right-info" hidden>'
        tab_content_str += '</div>'

        tab_content_str += '<div class="large-10 small-12 right-form" hidden>'+
            '<div class="loadingForm">'+
              '<br>'+
              '<br>'+
              '<span class="fa-stack fa-5x" style="color: #dfdfdf">'+
                '<i class="fa fa-cloud fa-stack-2x"></i>'+
                '<i class="fa  fa-spinner fa-spin fa-stack-1x fa-inverse"></i>'+
              '</span>'+
              '<br>'+
              '<br>'+
            '</div>'+
            '<div class="tabs-content tabs-contentForm  ">' +
                '<div class="content active" id="wizardForms">' +
                '</div>' +
                '<div class="content" id="advancedForms">' +
                '</div>'+
            '</div>'+
        '</div>';

        main_tabs_context.append(tab_content_str);
    }


    var li_item = '<li id="li_'+tab_name+'" class="'+tabClass+' '+parent+'"><a href="#">'+tab_info.title+'</a></li>';

    $('div#menu ul#navigation').append(li_item);

    //if this is a submenu...
    if (parent.length) {
        var children = $('div#menu ul#navigation #li_'+parent);
        //if there are other submenus, insert after last of them
        if (children.length) {
            $('div#menu li#li_'+tab_name).hide();//hide by default
            $('div#menu li#li_'+parent+' span').css("display","inline-block");
        }
    };

    if (showOnTop){
        $('div#header ul#menutop_ul').append('<li id="top_'+tab_name+'">'+tab_info.title+'</li>');
    };

    if (tab_info.forms) {
        $.each(tab_info.forms, function(key, value){
            Sunstone.addFormPanel(tab_name, key, value)
        })
    }
};

function hideSubTabs(){
    for (tab in SunstoneCfg["tabs"]){
        var tab_info = SunstoneCfg["tabs"][tab];
        var tabClass = tab_info["tabClass"];
        if (tabClass=="subTab"){
            $('div#menu ul#navigation #li_'+tab).hide();
        };
    };
}



//Inserts the buttons of all tabs.
function insertButtons(){
    for (tab in SunstoneCfg["tabs"]){
        insertButtonsInTab(tab)
    }
}

//If we have defined a block of action buttons in a tab,
//this function takes care of inserting them in the DOM.
function insertButtonsInTab(tab_name, panel_name, panel_buttons, custom_context){
    var buttons = panel_buttons ? panel_buttons : SunstoneCfg["tabs"][tab_name]["buttons"];
    var button_code="";
    var sel_obj=null;
    var condition=null;

    var context, custom_id;
    if (custom_context) {
        custom_id = custom_context.attr("id");
        context = custom_context;
    } else {
        custom_id = tab_name;
        context = $('div#'+tab_name, main_tabs_context);
    }

    var action_block = $('div.action_blocks', context)

    if (action_block.length){

        var buttons_row = $('<div class="text-center">'+
                  '<span class="left">'+

                    '<span id="'+custom_id+'refresh_buttons" class="only-right-info only-right-list">'+
                    '</span>'+

                    (custom_context ? '' : '<span id="'+custom_id+'back_button" class="only-right-info only-right-form">'+
                        '<a class="button small radius" href="back"><i class="fa fa-arrow-left"></i>&emsp;&emsp;<i class="fa fa-list"></i></a>'+
                    '</span>')+

                    '<span id="'+custom_id+'create_buttons" class="only-right-list">'+
                    '</span>'+
                  '</span>'+


                  '<span class="right" style="margin-left: 20px">'+
                    "<a href='#' data-dropdown='"+custom_id+"user_buttons' class='only-right-info only-right-list top_button small  secondary button dropdown radius'>"+
                        "<i class='fa fa-user'/>"+
                    "</a>"+
                    "<ul id='"+custom_id+"user_buttons' class='only-right-info only-right-list f-dropdown' data-dropdown-content>"+
                    "</ul>"+

                    "<a href='#' data-dropdown='"+custom_id+"vmsdelete_buttons' class='only-right-info only-right-list top_button small  button alert dropdown radius'>"+
                        "<i class='fa fa-trash-o'/>"+
                    "</a>"+
                    "<ul id='"+custom_id+"vmsdelete_buttons' class='only-right-info only-right-list f-dropdown' data-dropdown-content>"+
                    "</ul>"+

                    "<span id='"+custom_id+"delete_buttons' class='only-right-info only-right-list'>"+
                    "</span>"+
                  "</span>"+

                  '<span class="right">'+
                    '<span id="'+custom_id+'vmsplay_buttons">'+
                    '</span>'+

                    "<a href='#' data-dropdown='"+custom_id+"vmspause_buttons' class='only-right-info only-right-list top_button small  button secondary dropdown radius'>"+
                        "<i class='fa fa-pause'/>"+
                    "</a>"+
                    "<ul id='"+custom_id+"vmspause_buttons' class='only-right-info only-right-list f-dropdown' data-dropdown-content>"+
                    "</ul>"+

                    "<a href='#' data-dropdown='"+custom_id+"vmsstop_buttons' class='only-right-info only-right-list top_button small  button secondary dropdown radius'>"+
                        "<i class='fa fa-stop'/>"+
                    "</a>"+
                    "<ul id='"+custom_id+"vmsstop_buttons' class='only-right-info only-right-list f-dropdown' data-dropdown-content>"+
                    "</ul>"+

                    "<a href='#' data-dropdown='"+custom_id+"vmsrepeat_buttons' class='only-right-info only-right-list top_button small  button secondary dropdown radius'>"+
                        "<i class='fa fa-repeat'/>"+
                    "</a>"+
                    "<ul id='"+custom_id+"vmsrepeat_buttons' class='only-right-info only-right-list f-dropdown' data-dropdown-content>"+
                    "</ul>"+

                    "<a href='#' data-dropdown='"+custom_id+"vmsplanification_buttons' class='only-right-info only-right-list top_button small  button secondary dropdown radius'>"+
                        "<i class='fa fa-th-list'/>"+
                    "</a>"+
                    "<ul id='"+custom_id+"vmsplanification_buttons' class='only-right-info only-right-list f-dropdown' data-dropdown-content>"+
                    "</ul>"+

                    '<span id="'+custom_id+'main_buttons" class="only-right-info only-right-list">'+
                    "</span>"+

                    "<a href='#' data-dropdown='"+custom_id+"more_buttons' class='only-right-info only-right-list top_button small  button secondary dropdown radius'> " +
                        "<i class='fa fa-ellipsis-v'/>"+
                    "</a>"+
                    "<ul id='"+custom_id+"more_buttons' class='only-right-info only-right-list f-dropdown' data-dropdown-content>"+
                    "</ul>"+
                  '</span>'+

                "<span id='"+custom_id+"form_buttons' class='only-right-form' style='display: none'>"+
                    '<span id="'+custom_id+'reset_button" class="left" style="margin-left: 10px;">'+
                        '<a class="button small secondary radius reset_button" href="submit">'+tr("Reset")+'</a>'+
                    '</span>'+
                    '<span id="'+custom_id+'submit_button" class="left" style="margin-left: 10px;">'+
                        '<a class="button small success radius submit_button" href="submit">'+tr("Create")+'</a>'+
                    '</span>'+
                    '<dl class="tabs right wizard_tabs" data-tab style="margin-left: 10px;">' +
                      '<dd id="wizard_mode" class="active"><a style="padding: 0.3rem 1rem;" href="#wizardForms">'+tr("Wizard")+'</a></dd>' +
                      '<dd id="advanced_mode"><a style="padding: 0.3rem 1rem;" id="advanced_mode_a" href="#advancedForms">'+tr("Advanced")+'</a></dd>' +
                    '</dl>' +
                "</span>"+
        "</div>");

        //for every button defined for this tab...
        for (button_name in buttons){
            button_code = "";
            button = buttons[button_name];

            //if we meet the condition we proceed. Otherwise we skip it.
            if (Config.isTabActionEnabled(tab_name, button_name, panel_name) == false) {
                continue;
            }

            var type = button.type+'_button';
            var str_class = [type]
            switch (button.type) {
            case "select":
                break;
            case "image":
                str_class.push("action_button")
                break;
            case "create_dialog":
                str_class.push("action_button")
                str_class.push("top_button")
                break;
            default:
                str_class.push("top_button")
            }

            if (button.alwaysActive) {
                str_class.push("alwaysActive");
            }

            if (button.custom_classes) {
                str_class.push(button.custom_classes);
            }

            var button_context;
            var text;
            switch (button.layout) {
            case "create":
                button_context = $("#"+custom_id+"create_buttons", buttons_row);
                text = button.text ? '<i class="fa fa-plus"/>  ' + button.text : '<i class="fa fa-plus"/>';
                str_class.push("success", "button", "small", "radius");
                button_code = '<button class="'+str_class.join(' ')+'" href="'+button_name+'">'+text+'</button>';
                break;
            case "refresh":
                button_context = $("#"+custom_id+"refresh_buttons", buttons_row);
                text = '<span class="fa-stack">'+
                    '<i class="fa fa-refresh fa-stack-lg" style="font-size: 1.5em"></i>'+
                    //'<i class="fa fa-play fa-stack-1x"></i>'+
                  '</span>';
                str_class.push("white_button", "refresh", "secondary", "button", "small", "radius");
                button_code = '<a class="'+str_class.join(' ')+'" href="'+button_name+'" style="padding-left: 5px">'+text+'</a>';
                break;
            case "top":
                button_context = $("#"+custom_id+"refresh_buttons", buttons_row);
                text = '<span class="fa-stack">'+
                    '<i class="fa fa-refresh fa-stack-2x" style="color: #dfdfdf"></i>'+
                    '<i class="fa fa-play fa-stack-1x"></i>'+
                  '</span>';
                str_class.push("white_button", "toggle_top_button", "only-right-list","secondary", "button", "small", "radius");
                button_code = '<a class="'+str_class.join(' ')+'" style="padding-left:0px; margin-right: 20px">'+text+'</a>';
                break;
            case "main":
                button_context = $("#"+custom_id+"main_buttons", buttons_row);
                text = button.text;
                str_class.push("secondary", "button", "small", "radius");
                button_code = '<button class="'+str_class.join(' ')+'" href="'+button_name+'">'+text+'</button>';
                break;
            case "vmsplay_buttons":
                button_context = $("#"+custom_id+"vmsplay_buttons", buttons_row);
                text = button.text;
                str_class.push("secondary", "button", "small", "radius");
                button_code = '<button class="'+str_class.join(' ')+'" href="'+button_name+'">'+text+'</button>';
                break;
            case "vmspause_buttons":
                button_context = $("#"+custom_id+"vmspause_buttons", buttons_row);
                text = button.text;
                button_code = '<li><a class="'+str_class.join(' ')+'" href="'+button_name+'">'+text+'</a></li>';
                break;
            case "vmsstop_buttons":
                button_context = $("#"+custom_id+"vmsstop_buttons", buttons_row);
                text = button.text;
                button_code = '<li><a class="'+str_class.join(' ')+'" href="'+button_name+'">'+text+'</a></li>';
                break;
            case "vmsrepeat_buttons":
                button_context = $("#"+custom_id+"vmsrepeat_buttons", buttons_row);
                text = button.text;
                button_code = '<li><a class="'+str_class.join(' ')+'" href="'+button_name+'">'+text+'</a></li>';
                break;
            case "vmsdelete_buttons":
                button_context = $("#"+custom_id+"vmsdelete_buttons", buttons_row);
                text = button.text;
                button_code = '<li><a class="'+str_class.join(' ')+'" href="'+button_name+'">'+text+'</a></li>';
                break;
            case "vmsplanification_buttons":
                button_context = $("#"+custom_id+"vmsplanification_buttons", buttons_row);
                text = button.text;
                button_code = '<li><a class="'+str_class.join(' ')+'" href="'+button_name+'">'+text+'</a></li>';
                break;
            case "more_select":
                button_context = $("#"+custom_id+"more_buttons", buttons_row);
                text = button.text;
                button_code = '<li><a class="'+str_class.join(' ')+'" href="'+button_name+'">'+text+'</a></li>';
                break;
            case "user_select":
                button_context = $("#"+custom_id+"user_buttons", buttons_row);
                text = button.text;
                button_code = '<li><a class="'+str_class.join(' ')+'" href="'+button_name+'">'+text+'</a></li>';
                break;
            case "del":
                button_context = $("#"+custom_id+"delete_buttons", buttons_row);
                text = '<i class=" fa fa-trash-o"/> ';
                str_class.push("alert", "button", "small", "radius");
                button_code = '<button class="'+str_class.join(' ')+'" href="'+button_name+'">'+text+'</button>';
                break;
            default:
                button_context = $("#"+custom_id+"main_buttons", buttons_row);
                text = button.text;
                str_class.push("secondary", "button", "small", "radius");
                button_code = '<button class="'+str_class.join(' ')+'" href="'+button_name+'">'+text+'</button>';
            }

            button_context.append(button_code);
        }//for each button in tab
        //$('.top_button',action_block).button();
        //$('.top_button',action_block).addClass("secondary small button")

        action_block.append(buttons_row);

        if  ($("#"+custom_id+"more_buttons li", action_block).length == 0 ) {
            $("a[data-dropdown="+custom_id+"more_buttons]", action_block).remove()
        }

        if  ($("#"+custom_id+"user_buttons li", action_block).length == 0 ) {
            $("a[data-dropdown="+custom_id+"user_buttons]", action_block).remove()
        }

        if  ($("#"+custom_id+"vmsplanification_buttons li", action_block).length == 0 ) {
            $("a[data-dropdown="+custom_id+"vmsplanification_buttons]", action_block).remove()
        }

        if  ($("#"+custom_id+"vmsdelete_buttons li", action_block).length == 0 ) {
            $("a[data-dropdown="+custom_id+"vmsdelete_buttons]", action_block).remove()
        }

        if  ($("#"+custom_id+"vmsstop_buttons li", action_block).length == 0 ) {
            $("a[data-dropdown="+custom_id+"vmsstop_buttons]", action_block).remove()
        }

        if  ($("#"+custom_id+"vmspause_buttons li", action_block).length == 0 ) {
            $("a[data-dropdown="+custom_id+"vmspause_buttons]", action_block).remove()
        }

        if  ($("#"+custom_id+"vmsrepeat_buttons li", action_block).length == 0 ) {
            $("a[data-dropdown="+custom_id+"vmsrepeat_buttons]", action_block).remove()
        }

        if  ($("#"+custom_id+"user_buttons li", action_block).length == 0 ) {
            $("a[data-dropdown="+custom_id+"user_buttons]", action_block).remove()
        }
        //action_block.foundationButtons();
        $('.top_button, .list_button',action_block).attr('disabled', false);
        $('.top_button, .list_button',action_block).attr('disabled', true);
        $('.create_dialog_button',action_block).attr('disabled', false);
        $('.alwaysActive',action_block).attr('disabled', false);

        $('#'+custom_id+'reset_button', action_block).on("click", function(){
            var form_name = $(".right-form", context).attr("form_name");
            Sunstone.popUpFormPanel(form_name, tab_name, null, true)

            return false;
        })

        $('#'+custom_id+'submit_button', action_block).on("click", function(){
            var form_name = $(".right-form", context).attr("form_name");
            Sunstone.submitFormPanel(form_name, tab_name);

            return false;
        })

    $(document).foundation();
    }//if tab exists
}

//Converts selects into buttons which show a list of actions when
//clicked. This lists have two parts, one for the last action run, and
//another containing a list of actions that can be folded/unfolded.
function initListButtons(){

}

//Prepares the standard confirm dialogs
function setupConfirmDialogs(){
    dialogs_context.append('<div id="confirm_dialog" title=\"'+tr("Confirmation of action")+'\"></div>');
    var dialog = $('div#confirm_dialog',dialogs_context);

    //add the HTML with the standard question and buttons.
        dialog.html(
        '<div class="row">\
            <h3 class="subheader">'+tr("Confirm")+'<br>&emsp;<small class="confirm_action"></small></h3>\
          </div>\
        <form action="">\
           <div id="confirm_tip">'+tr("You have to confirm this action.")+'</div>\
           <br />\
           <div id="question">'+tr("Do you want to proceed?")+'</div>\
           <br />\
           <div class="form_buttons">\
             <button id="confirm_proceed" class="action_button radius button right" value="">'+tr("OK")+'</button>\
          </div>\
            <a class="close-reveal-modal">&#215;</a>\
        </form>');

    dialog.addClass("reveal-modal").attr("data-reveal", "");
    dialogs_context.append('<div id="confirm_with_select_dialog" title=\"'+tr("Confirmation of action")+'\"></div>');
    dialog = $('div#confirm_with_select_dialog',dialogs_context);

    dialog.html(
        '<div class="row">\
            <h3 class="subheader">'+tr("Confirm")+'<br>&emsp;<small class="confirm_action"></small></h3>\
          </div>\
          <form action="">\
            <div class="row">\
                <div id="confirm_with_select_tip">'+tr("You need to select something.")+'</div>\
            </div>\
            <br />\
            <div class="row">\
                <div class="large-12 columns" id="confirm_select">\
                </div>\
            </div>\
            <br />\            <br />\
           <div class="form_buttons">\
              <button id="confirm_with_select_proceed" class="action_button radius button right" value="">'+tr("OK")+'</button>\
           </div>\
            <a class="close-reveal-modal">&#215;</a>\
         </form>');

    dialog.addClass("reveal-modal").attr("data-reveal", "");

    //when we proceed with a "confirm with select" we need to
    //find out if we are running an action with a parametre on a datatable
    //items or if its just an action
    $('button#confirm_with_select_proceed',dialog).click(function(){
        var context = $(this).parents('div.reveal-modal');
        var error = 0;
        var value = $(this).val();
        var action = SunstoneCfg["actions"][value];
        var param = $('select.resource_list_select',context).val();

        if (!param.length){
            notifyError("You must select a value");
            return false;
        };

        if (!action) { notifyError("Action "+value+" not defined."); return false;};
        switch (action.type){
        case "multiple": //find the datatable
            var nodes = action.elements();
            error = Sunstone.runAction(value,nodes,param);
            break;
        default:
            error = Sunstone.runAction(value,param);
            break;
        }

        if (!error){
            context.foundation('reveal', 'close')
            $('.button.dropdown').find('ul').removeClass('show-dropdown');
        }

        return false;
    });
}

//Popup a confirmation dialog.
//In order to find out the dialog action and
//tip for the user we need to access the clicked button
//configuration. We do this by discovering the name of the parent tab
//and with the value of the clicked element.
function popUpConfirmDialog(target_elem){
    var dialog = $('div#confirm_dialog');
    var value = $(target_elem).attr('href');
    var tab_id = $(target_elem).parents('.tab').attr('id');
    var button = Sunstone.getButton(tab_id,value);

    if (button.tip == undefined)
        var tip = tr("You have to confirm this action");
    else
        var tip = button.tip

    $('button#confirm_proceed',dialog).val(value);

    var action = SunstoneCfg["actions"][value];
    if (action.elements()) {
        var str = value.split('.');
        $(".confirm_action", dialog).html(str[1] + ' ' + str[0] + ': ' + action.elements().join(', '))
    }

    $('div#confirm_tip',dialog).text(tip);
    dialog.foundation().foundation('reveal', 'open');
}

//Same as previous. This time we need as well to access the updated
//select list, which is done through the pointer of found in the
//config of the button (a function returning the select options).
function popUpConfirmWithSelectDialog(target_elem){
    var dialog = $('div#confirm_with_select_dialog');
    var value = $(target_elem).attr('href');
    var tab_id = $(target_elem).parents('.tab').attr('id');
    var button = Sunstone.getButton(tab_id,value);
    var tip = tr("You have to confirm this action");

    if (button.tip == undefined)
        var tip = tr("You have to confirm this action");
    else
        var tip = button.tip

    if (button.custom_select){
        $('div#confirm_select', dialog).html(button.custom_select);
    } else{
        insertSelectOptions('div#confirm_select', dialog, button.select, null, true);
    }

    $('div#confirm_with_select_tip',dialog).text(tip);

    var action = SunstoneCfg["actions"][value];
    if (action.elements()) {
        var str = value.split('.');
        $(".confirm_action", dialog).html(str[1] + ' ' + str[0] + ': ' + action.elements().join(', '))
    }

    $('button#confirm_with_select_proceed',dialog).val(value);
    dialog.foundation().foundation('reveal', 'open');
}


/* Some useful functions for Sunstone default plugins */
var INTERVAL=60000; //milisecs

var last_selected_row = null;

function someTime(){ //some time under 30secs
    return Math.floor(Math.random()*30000);
}

//introduces 0s before a number until in reaches 'length'.
function pad(number,length) {
    var str = '' + number;
    while (str.length < length)
        str = '0' + str;
    return str;
}

//turns a Unix-formatted time into a human readable string
function pretty_time(time_seconds)
{
    var d = new Date();
    d.setTime(time_seconds*1000);

    var secs = pad(d.getSeconds(),2);
    var hour = pad(d.getHours(),2);
    var mins = pad(d.getMinutes(),2);
    var day = pad(d.getDate(),2);
    var month = pad(d.getMonth()+1,2); //getMonths returns 0-11
    var year = d.getFullYear();

    return hour + ":" + mins +":" + secs + "&nbsp;" + day + "/" + month + "/" + year;
}

// Format time for plot axis
// If show date, only date information is shown
function pretty_time_axis(time, show_date){
    var d = new Date();
    d.setTime(time*1000);

    var secs = pad(d.getSeconds(),2);
    var hour = pad(d.getHours(),2);
    var mins = pad(d.getMinutes(),2);
    var day = pad(d.getDate(),2);
    var month = pad(d.getMonth()+1,2); //getMonths returns 0-11
    var year = d.getFullYear();

    if (show_date)
        return day + "/" + month;
    else
        return hour + ":" + mins;
}

function pretty_time_runtime(time){
    var d = new Date();
    d.setTime(time*1000);

    var secs = pad(d.getUTCSeconds(),2);
    var hour = pad(d.getUTCHours(),2);
    var mins = pad(d.getUTCMinutes(),2);
    var day = d.getUTCDate()-1;
    var month = pad(d.getUTCMonth()+1,2); //getMonths returns 0-11
    var year = d.getUTCFullYear();

    return day + "d " + hour + "h " + mins + "m ";
}

function _format_date(unix_timestamp) {
  var difference_in_seconds = (Math.round((new Date()).getTime() / 1000)) - unix_timestamp,
      current_date = new Date(unix_timestamp * 1000), minutes, hours,
      months = new Array(
        'January','February','March','April','May',
        'June','July','August','September','October',
        'November','December');

  if(difference_in_seconds < 60) {
    return difference_in_seconds + "s" + " ago";
  } else if (difference_in_seconds < 60*60) {
    minutes = Math.floor(difference_in_seconds/60);
    return minutes + "m" + " ago";
  } else if (difference_in_seconds < 60*60*24) {
    hours = Math.floor(difference_in_seconds/60/60);
    return hours + "h" + " ago";
  } else if (difference_in_seconds > 60*60*24){
    if(current_date.getYear() !== new Date().getYear())
      return current_date.getDay() + " " + months[current_date.getMonth()].substr(0,3) + " " + _fourdigits(current_date.getYear());
    else {
        return current_date.getDay() + " " + months[current_date.getMonth()].substr(0,3);
    }
  }

  return difference_in_seconds;

  function _fourdigits(number)  {
        return (number < 1000) ? number + 1900 : number;}

  //function _plural(number) {
  //  if(parseInt(number) === 1) {
  //    return "";
  //  }
  //  return "s";
  //}
}
//returns a human readable size in Kilo, Mega, Giga or Tera bytes
//if no from_bytes, assumes value comes in Ks
function humanize_size(value,from_bytes,sufix) {
    if (typeof(value) === "undefined") {
        value = 0;
    }
    var binarySufix = ["", "K", "M", "G", "T" ];

    var i = from_bytes ? 0 : 1;
    while (value >= 1024 && i < 4){
        value = value / 1024;
        i++;
    }
    value = Math.round(value * 10) / 10;

    if (value - Math.round(value) == 0) {
        value = Math.round(value);
    }

    if(sufix == undefined) {
        sufix = "B";
    }

    var st = value + binarySufix[i] + sufix;
    return st;
}

function humanize_size_from_mb(value) {
    if (typeof(value) === "undefined") {
        value = 0;
    }
    var binarySufix =  ["MB", "GB", "TB" ];
    var i=0;
    while (value >= 1024 && i < 2){
        value = value / 1024;
        i++;
    }
    value = Math.round(value * 10) / 10;

    if (value - Math.round(value) == 0) {
        value = Math.round(value);
    }

    var st = value + binarySufix[i];
    return st;
}

//Wrapper to add an element to a dataTable
function addElement(element,dataTable){
    dataTable.fnAddData(element);
}

//deletes an element with id 'tag' from a dataTable
function deleteElement(dataTable,tag){
    var tr = $(tag,dataTable).parents('tr')[0];
    dataTable.fnDeleteRow(tr);
    recountCheckboxes(dataTable);

    var tab = dataTable.parents(".tab");
    if (Sunstone.rightInfoVisible(tab)) {
        $("a[href='back']", tab).click();
    }
}

//Handle the activation of action buttons and the check_all box
//when elements in a datatable are modified.
function recountCheckboxes(dataTable, custom_context){
    var table = $('tbody',dataTable);

    var context;
    if (custom_context){
        context = custom_context;
    } else {
        context = table.parents('.tab');
        if ($(".right-info", context).is(':visible')) {
            return;
        }
    }

    var nodes = $('tr',table); //visible nodes
    var total_length = nodes.length;
    var checked_length = $('input.check_item:checked',nodes).length;
    var last_action_b = $('.last_action_button',context);

    if (checked_length) { //at least 1 element checked
        //enable action buttons
        $('.top_button, .list_button',context).attr('disabled', false);

        //enable checkall box
        if (total_length == checked_length){
            $('.check_all',dataTable).attr('checked','checked');
        } else {
            $('.check_all',dataTable).removeAttr('checked');
        };
    } else { //no elements cheked
        //disable action buttons, uncheck checkAll
        $('.check_all',dataTable).removeAttr('checked');
        $('.top_button, .list_button',context).attr('disabled', true);
    };

    //any case the create dialog buttons should always be enabled.
    $('.create_dialog_button',context).attr('disabled', false);
    $('.alwaysActive',context).attr('disabled', false);
}

//Init action buttons and checkboxes listeners
function tableCheckboxesListener(dataTable, custom_context){
    //Initialization - disable all buttons
    var context = custom_context||dataTable.parents('.tab');

    $('.last_action_button',context).attr('disabled', true);
    $('.top_button, .list_button',context).attr('disabled', true);
    //These are always enabled
    $('.create_dialog_button',context).attr('disabled', false);
    $('.alwaysActive',context).attr('disabled', false);

    //listen to changes in the visible inputs
    $('tbody input.check_item',dataTable).live("change",function(){
        var datatable = $(this).parents('table');

        if($(this).is(":checked"))
        {
            $(this).parents('tr').children().each(function(){$(this).addClass('markrowchecked');});
        }
        else
        {
            $(this).parents('tr').children().removeClass('markrowchecked');
        }

        recountCheckboxes(datatable, context);
    });
}

// Updates a data_table, with a 2D array containing the new values
// Does a partial redraw, so the filter and pagination are kept
function updateView(item_list,dataTable){
    var selected_row_id = null;
    var checked_row_ids = new Array();

    var row_id_index = dataTable.attr("row_id");

    if(row_id_index != undefined){
        $.each($(dataTable.fnGetNodes()), function(){
            if($('td.markrow',this).length!=0)
            {
                var aData = dataTable.fnGetData(this);

                selected_row_id = aData[row_id_index];

            }
        });
    }

    $.each($(dataTable.fnGetNodes()), function(){
        if($('td.markrowchecked',this).length!=0)
        {
            if (!isNaN($($('td',$(this))[1]).html()))
            {
                checked_row_ids.push($($('td',$(this))[1]).html());
            }
            else
            {
                checked_row_ids.push($($('td',$(this))[0]).html());
            }
        }
    });

    // dataTable.fnSettings is undefined when the table has been detached from
    // the DOM
    if (dataTable && dataTable.fnSettings()) {
        var dTable_settings = dataTable.fnSettings();
        var prev_start = dTable_settings._iDisplayStart;

        dataTable.fnClearTable(false);

        if (item_list.length > 0) {
            dataTable.fnAddData(item_list, false);
        }

        var new_start = prev_start;

        if(new_start > item_list.length - 1) {
            if(item_list.length > 0)
                new_start = item_list.length - 1;
            else
                new_start = 0;
        }

        dTable_settings.iInitDisplayStart = new_start;

        dataTable.fnDraw(true);
    };

    if(selected_row_id != undefined)
    {
        $.each($(dataTable.fnGetNodes()),function(){

            var aData = dataTable.fnGetData(this);

            if(aData[row_id_index] == selected_row_id)
            {
                $('td',this)[0].click();
            }
        });
    }

    if(checked_row_ids.length!=0)
    {
        $.each($(dataTable.fnGetNodes()),function(){
            var current_id = $($('td',this)[1]).html();

            if (isNaN(current_id))
            {
                current_id = $($('td',this)[0]).html();
            }

            if (current_id)
            {
                if(jQuery.inArray(current_id, checked_row_ids)!=-1)
                {
                    $('input.check_item',this).first().click();
                    $('td',this).addClass('markrowchecked');
                }
            }
        });
    }
}

//replaces an element with id 'tag' in a dataTable with a new one
function updateSingleElement(element,dataTable,tag){
    // fnGetData should be used instead, otherwise it depends on the visible columns
    var nodes = dataTable.fnGetNodes();
    var tr = $(tag,nodes).parents('tr')[0];
    if(tr){
        var checked_val = $('input.check_item',tr).attr('checked');
        var position = dataTable.fnGetPosition(tr);
        dataTable.fnUpdate(element,position,undefined,false);
        $('input.check_item',tr).attr('checked',checked_val);
        recountCheckboxes(dataTable);
    }
}

function getElementData(id, resource_tag, dataTable){
    var nodes = dataTable.fnGetNodes();
    var tr = $(resource_tag+'_'+id,nodes).parents('tr')[0];
    return dataTable.fnGetData(tr);
}

// Returns an string in the form key=value key=value ...
// Does not explore objects in depth.
function stringJSON(json){
    var str = "";
    for (field in json) {
        str+= field + '=' + json[field] + ' ';
    };
    return str;
}

//Notifications
//Notification of submission of action
function notifySubmit(action, args, extra_param){
    var action_text = action.replace(/OpenNebula\./,'').replace(/\./,' ');

    var msg = "";
    if (!args || (typeof args == 'object' && args.constructor != Array)){

        msg += action_text;
    } else {

        msg += action_text + ": " + args;
    };
    if (extra_param && extra_param.constructor != Object) {
        msg += " >> " + extra_param;
    };

    $.jGrowl(msg, {theme: "jGrowl-notify-submit", position: "bottom-right"});
}

//Notification on error
function notifyError(msg){
    $.jGrowl(msg, {theme: "jGrowl-notify-error", position: "bottom-right", sticky: true });
}

//Standard notification
function notifyMessage(msg){
    $.jGrowl(msg, {theme: "jGrowl-notify-submit", position: "bottom-right"});
}

function notifyCustom(title, msg, sticky) {
    msg = (title ? title : "") + msg;
    $.jGrowl(msg, {theme: "jGrowl-notify-submit", position: "bottom-right", sticky: sticky });
}

// Returns an HTML string with the json keys and values
// Attempts to css format output, giving different values to
// margins etc. according to depth level etc.
// See example of use in plugins.
function prettyPrintJSON(template_json,padding,weight, border_bottom,padding_top_bottom){
    var str = ""
    if (!template_json){ return "Not defined";}
    if (!padding) {padding=10};
    if (!weight) {weight="bold";}
    if (!border_bottom) {border_bottom = "1px solid #efefef";}
    if (!padding_top_bottom) {padding_top_bottom=6;}
    var field = null;

    if (template_json.constructor == Array){
        for (field = 0; field < template_json.length; ++field){
            str += prettyPrintRowJSON(field,template_json[field],padding,weight, border_bottom,padding_top_bottom);
        }
    } else {
        for (field in template_json) {
            str += prettyPrintRowJSON(field,template_json[field],padding,weight, border_bottom,padding_top_bottom);
        }
    }
    return str;
}

function prettyPrintRowJSON(field,value,padding,weight, border_bottom,padding_top_bottom){
    var str="";

    if (typeof value == 'object'){
        //name of field row
        str += '<tr>\
                  <td class="key_td" style=\
                      "padding-left:'+padding+'px;\
                       font-weight:'+weight+';\
                       border-bottom:'+border_bottom+';\
                       padding-top:'+padding_top_bottom+'px;\
                       padding-bottom:'+padding_top_bottom+'px;">'
                       +tr(field)+
                 '</td>\
                  <td class="value_td" style=\
                      "border-bottom:'+border_bottom+';\
                       padding-top:'+padding_top_bottom+'px;\
                       padding-bottom:'+padding_top_bottom+'px">\
                  </td>\
                </tr>';
        //attributes rows
        //empty row - prettyprint - empty row
        str += prettyPrintJSON(value,padding+25,"normal","0",1);
    } else {
        str += '<tr>\
                    <td class="key_td" style="\
                    padding-left:'+padding+'px;\
                    font-weight:'+weight+';\
                    border-bottom:'+border_bottom+';\
                    padding-top:'+padding_top_bottom+'px;\
                    padding-bottom:'+padding_top_bottom+'px">'+
                    tr(field)+
                   '</td>\
                    <td class="value_td" style="\
                       border-bottom:'+border_bottom+';\
                       padding-top:'+padding_top_bottom+'px;\
                       padding-bottom:'+padding_top_bottom+'px">'+
                    value+
                   '</td>\
                </tr>';
    };

    return str;
}

//Add a listener to the check-all box of a datatable, enabling it to
//check and uncheck all the checkboxes of its elements.
function initCheckAllBoxes(datatable, custom_context){

    //small css hack
    $('input.check_all', datatable).css({"border":"2px"});
    $('input.check_all', datatable).live("change",function(){
        var table = $(this).closest('.dataTables_wrapper');
        var checked = $(this).attr('checked');
        if (checked) { //check all
            $('tbody input.check_item',table).attr('checked','checked');
            $('td',table).addClass('markrowchecked');
        } else { //uncheck all
            $('tbody input.check_item',table).removeAttr('checked');
            $('td',table).removeClass('markrowchecked');
        };

        var context = custom_context||table.parents('.tab');
        recountCheckboxes(table, context);
    });
}

//standard handling for the server errors on ajax requests.
//Pops up a message with the information.
function onError(request,error_json, container) {
    var method;
    var action;
    var object;
    var id;
    var reason;
    var m;
    var message = error_json.error.message;

    if ( typeof onError.disabled == 'undefined' ) {
        onError.disabled=false;
    };

    //redirect to login if unauthenticated
    if (error_json.error.http_status=="401") {
        switch (whichUI()){
        case "selfservice":
            window.location.href = "ui";
            break;
        default:
            window.location.href = "login";
        };

        onError.disabled=false;
        return false;
    };


    if (!message){
        if (!onError.disabled){
            notifyError(tr("Cannot contact server: is it running and reachable?"));
            onError.disabled=true;
        }
        return false;
    };

    if (error_json.error.http_status=="404") {
        notifyError(message);
        return false;
    }

    if (container) {
        container.show();
        return false;
    }

    if (message.match(/^Network is unreachable .+$/)){
        if (!onError.disabled){
            notifyError(tr("Network is unreachable: is OpenNebula running?"));
            onError.disabled=true;
        };
        return false;
    } else {
        onError.disabled=false;
    };


    //Parse known errors:
    var get_error = /^\[(\w+)\] Error getting ([\w ]+) \[(\d+)\]\.$/;
    var auth_error = /^\[(\w+)\] User \[(\d+)\] not authorized to perform action on ([\w ]+).$/;

    if (m = message.match(get_error)) {
        method  = m[1];
        action  = "Show";
        object  = m[2];
        id      = m[3];
    } else if (m = message.match(auth_error)) {
        method = m[1];
        object     = m[3];
        reason = tr("Unauthorized");
    };

    if (m) {
        var rows;
        var i;
        var value;
        rows = ["method","action","object","id","reason"];
        message = "";
        for (i = 0; i<rows.length; i++){
            key = rows[i];
            value = eval(key);
            if (value)
                message += "<tr><td class=\"key_error\">"+key+"</td><td>"+value+"</td></tr>";
        }
        message = "<table>" + message + "</table>";
    };

    notifyError(message);
    return true;
}

//Replaces the checkboxes of a datatable with a ajax-loading spinner.
//Used when refreshing elements of a datatable.
function waitingNodes(dataTable){
    $('tr input.check_item:visible',dataTable).replaceWith(spinner);
    //recountCheckboxes(dataTable);
}


//The following functions extract the value of a specific column
//in a dataTable. If the order of datatable columns is changed this
//should be the only place to adjust.
function getUserName(uid){
    if (typeof(dataTable_users) != "undefined"){
        return getName(uid,dataTable_users,2);
    }
    return uid;
}

function getGroupName(gid){
    if (typeof(dataTable_groups) != "undefined"){
        return getName(gid,dataTable_groups,2);
    }
    return gid;
}

function getImageName(id){
    if (typeof(dataTable_images) != "undefined"){
        return getName(id,dataTable_images,4);
    }
    return id;
};

function getClusterName(id){
    if (typeof(dataTable_clusters) != "undefined"){
        return getName(id,dataTable_clusters,2);
    }
    return id;
};

function getDatastoreName(id){
    if (typeof(dataTable_datastores) != "undefined"){
        return getName(id,dataTable_datastores,4);
    }
    return id;
};

function getVNetName(id){
    if (typeof(dataTable_vNetworks) != "undefined"){
        return getName(id,dataTable_vNetworks,4);
    }
    return id;
};

function getHostName(id){
    if (typeof(dataTable_hosts) != "undefined"){
        return getName(id,dataTable_hosts,2);
    }
    return id;
};

function getTemplateName(id){
    if (typeof(dataTable_templates) != "undefined"){
        return getName(id,dataTable_templates,4);
    }
    return id;
};

function getZoneName(id){
    if (typeof(dataTable_zones) != "undefined"){
        return getName(id,dataTable_zones,2);
    }
    return id;
};

function getSecurityGroupName(id){
    if (typeof(dataTable_security_groups) != "undefined"){
        return getName(id,dataTable_security_groups,4);
    }
    return id;
}

// Returns the value of the column with the resource of specified
// id in the dataTable.
function getName(id,dataTable,name_col){
    var name = id;
    if (typeof(dataTable) == "undefined") {
        return name;
    }
    var nodes = dataTable.fnGetData();

    $.each(nodes,function(){
        if (id == this[1]) {
            name = this[name_col];
            return false;
        }
    });
    return name;
};

// A more general version of the above.
// Search a datatable record matching the filter_str in the filter_col. Returns
// the value of that record in the desired value column.
function getValue(filter_str,filter_col,value_col,dataTable){
    var value="";
    if (typeof(dataTable) == "undefined") return value;

    var nodes = dataTable.fnGetData();

    $.each(nodes,function(){
        if (filter_str == this[filter_col]){
            value = this[value_col];
            return false;
        };
    });
    return value;
};

//Replaces all class"tip" divs with an information icon that
//displays the tip information on mouseover.
function setupTips(context, position){

    $('ui-dialog').css('z-index', '1000')
    //For each tip in this context
    $('.tip',context).each(function(){
        var obj = $(this);
        obj.removeClass('tip');
        var tip = obj.html();

        var tip_classes = ['has-tip']
        if (position) {
            tip_classes.push(position)
        }
        //replace the text with an icon and spans
        obj.html('<span data-tooltip class="'+tip_classes.join(' ')+'" data-width="210" title="'+tip+'"><i class="fa fa-question-circle"></i></span>');
        obj.foundation();
    });

}

//returns an array of ids of selected elements in a dataTable
function getSelectedNodes(dataTable, force_datatable){
    var selected_nodes = [];
    if (dataTable){
        var tab = dataTable.parents(".tab")
        if (Sunstone.rightInfoVisible(tab) && !force_datatable) {
            selected_nodes.push(Sunstone.rightInfoResourceId(tab));
        } else {
        //Which rows of the datatable are checked?
        var nodes = $('tbody input.check_item:checked',dataTable);
            $.each(nodes,function(){
                selected_nodes.push($(this).val());
            });
        }
    };
    return selected_nodes;
}

// TODO: Too many arguments. Change to use a params object
function insertSelectOptions(id, context, resource, init_val, empty_value,
    extra_options, filter_att, filter_val, trigger_change_init_val, only_name){

    $(id, context).html('<i class="fa fa-spinner fa-spin"></i>');

    OpenNebula[resource].list({
        timeout: true,
        success: function (request, obj_list){
            var select_str='<select class="resource_list_select">';

            if (empty_value){
                select_str += '<option class="empty_value" value="">'+
                                tr("Please select")+'</option>';
            }

            if (resource == "Cluster"){
                if(!extra_options){
                    extra_options = "";
                }

                extra_options += '<option value="-1">Default (none)</option>';
            }

            if (extra_options){
                select_str += extra_options;
            }

            if (!filter_att){
                filter_att = [];
            }

            var res_name = OpenNebula[resource].resource;
            $.each(obj_list,function(){
                var id = this[res_name].ID;
                var name = this[res_name].NAME;
                var add = true;

                for (var i=0;i<filter_att.length;i++){
                    if (this[res_name][filter_att[i]] == filter_val[i]){
                        add = false;
                        break;
                    }
                }

                if (add){
                    select_str +='<option elem_id="'+id+'" value="'+id+'">'
                    if (!only_name) {
                        select_str += id+': '
                    }
                    select_str += name+'</option>';
                }
            });

            select_str+="</select>";

            $(id, context).html(select_str);

            if (init_val){
                $(id+" .resource_list_select", context).val(init_val);
                if (trigger_change_init_val) {
                    $(id+" .resource_list_select", context).change();
                }
            }
        },
        error: onError
    });

}

//Escape doublequote in a string and return it
function escapeDoubleQuotes(string){
    if (string != undefined) {
        return string.replace(/\\/g,'\\').replace(/"/g,'\\"');
    } else {
        return string;
    }
}

function derivative(data) {
    for(var i=0; i<data.length-1; i++)
    {
        // Each elem is [timestamp, cumulative value]
        var first = data[i];
        var second = data[i+1];

        // value now - value before / seconds
        var speed = (second[1] - first[1]) / (second[0] - first[0]);

        // The first element is replaced with the second one
        data[i] = [first[0], speed];
    }

    // The last elem must be removed
    data.pop();
}

function plot_graph(response, info) {

    series = [];

    var attributes = info.monitor_resources.split(',');

    if (info.labels) {
        labels = info.labels.split(',')
    }

    for (var i=0; i<attributes.length; i++)
    {
        var attribute = attributes[i];

        var data = response.monitoring[attribute];

        if(info.derivative == true && data) {
            derivative(data);
        }

        series.push({
            stack: attribute,
            // Turns label TEMPLATE/BLABLA into BLABLA
            label: labels ? labels[i] : attribute[i].split('/').pop(),
            data: data
        });
    }

    var humanize = info.humanize_figures ?
        humanize_size : function(val){ return val };

    var options = {
//        colors: [ "#cdebf5", "#2ba6cb", "#6f6f6f" ]
        colors: [ "#2ba6cb", "#707D85", "#AC5A62" ],
        legend : { show : (info.div_legend != undefined),
                   noColumns: attributes.length,
                   container: info.div_legend
                 },
        xaxis : {
            tickFormatter: function(val,axis){
                return pretty_time_axis(val, info.show_date);
            },
            color: "#efefef",
            size: 8
        },
        yaxis : {
                tickFormatter: function(val, axis) {
                      return humanize(val, info.convert_from_bytes, info.y_sufix);
                  },
                  min: 0,
                color: "#efefef",

                size: 8
                },
        series: {
            lines: {
                lineWidth: 1
            }
        },
        grid: {
            borderWidth: 1,
            borderColor: "#efefef"
        }
    };

    $.plot(info.div_graph, series, options);
}


function plot_totals(response, info) {

    series = [];

    var attributes = info.monitor_resources.split(',');

    if (info.labels) {
        labels = info.labels.split(',')
    }

    var min = Number.MAX_VALUE;
    var max = Number.MIN_VALUE;

    // Get min and max times, from any resource, using the first attribute
    for (var id in response) {
        if(id != "resource") {
            if(info.derivative == true) {
                for (var i=0; i<attributes.length; i++)
                {
                    var attribute = attributes[i];

                    var data = response[id][attribute];

                    if (data) {
                        derivative(data);
                    }
                }
            }

            if (response[id][attributes[0]].length > 0) {
                min = Math.min(min,
                    parseInt(response[id][attributes[0]][0][0]) );

                max = Math.max(max,
                    parseInt(response[id][attributes[0]][ response[id][attributes[0]].length - 1 ][0]) );
            }
        }
    }

    // First flot stack hack: Flot will stack values, but only they exist for all
    // series. Given these two series:
    //
    //        [3,x], [4,x], [5,x]
    // [2,x], [3,x], [4,x]
    //
    // Flot will draw values for 3 and 4. That's why we add 0s at the begining
    // and end of each serie
    //
    // [2,0], [2.9,0] [3,x], [4,x], [5,x]
    // [2,x],         [3,x], [4,x], [4.1,0] [5,0]

    for (var i=0; i<attributes.length; i++)
    {
        var attribute = attributes[i];

        for (var id in response) {
            if(id != "resource") {
                var data = response[id][attribute];

                if(data.length == 0) {
                    continue;
                }

                var local_min = parseInt( data[0][0] );
                var local_max = parseInt( data[data.length - 1][0] );

                if(local_min > min) {
                    data.unshift([local_min-1, 0]);
                    data.unshift([min, 0]);
                }

                if(local_max < max) {
                    data.push([local_max+1, 0]);
                    data.push([max, 0]);
                }

                // Invisible line
                series.push({
                  color: "rgba(0,0,0,0.0)",
                  shadowSize: 0,
                  stack: attribute,
                  data: data
                });
            }
        }

        // Second flot stack hack: We are not interested in the stacked position
        // of each line, we only want to draw the totals. To do that, the last
        // serie to be added is just a line with 0s stacked on top of the
        // invisible ones

        series.push({
            stack: attribute,
            // Turns label TEMPLATE/BLABLA into BLABLA
            label: labels ? labels[i] : attribute[i].split('/').pop(),
            data: [[min, 0], [max,0]]
        });
    }

    var humanize = info.humanize_figures ?
        humanize_size : function(val){ return val };

    var options = {
        //colors: [ "#2ba6cb", "#cdebf5", "#6f6f6f" ],
        colors: [ "#2ba6cb", "#707D85", "#AC5A62" ],
        legend : { show : (info.div_legend != undefined),
                   noColumns: attributes.length,
                   backgroundColor: "black",
                   container: info.div_legend
                 },
        xaxis : {
            tickFormatter: function(val,axis){
                return pretty_time_axis(val, info.show_date);
            }
        },
        yaxis : { labelWidth: 50,
                  tickFormatter: function(val, axis) {
                      return humanize(val, info.convert_from_bytes, info.y_sufix);
                  },
                  min: 0
                }
    };

    $.plot(info.div_graph, series, options);
}


//Shows run a custom action when clicking on rows.
function infoListener(dataTable, info_action, target_tab){
    $('tbody tr',dataTable).die("click");
    $('tbody tr',dataTable).live("click",function(e){

        if ($(e.target).is('input') ||
            $(e.target).is('select') ||
            $(e.target).is('option')) return true;

        var aData = dataTable.fnGetData(this);
        if (!aData) return true;
        var id = $(aData[0]).val();
        if (!id) return true;

        if (info_action)
        {
            //If ctrl is hold down, make check_box click
            if (e.ctrlKey || e.metaKey || $(e.target).is('input'))
            {
                $('.check_item',this).trigger('click');
            }
            else
            {
                if(!target_tab){
                    target_tab = activeTab;
                }

                showElement(target_tab, info_action, id);
            };
        }
        else
        {
            $('.check_item',this).trigger('click');
        };

        return false;
    });
}

function mustBeAdmin(){
    return gid == 0;
}

function mustNotBeAdmin(){
    return !mustBeAdmin();
}

/* Below functions to easier permission management */

function ownerUse(resource){
    return parseInt(resource.PERMISSIONS.OWNER_U);
};
function ownerManage(resource){
    return parseInt(resource.PERMISSIONS.OWNER_M);
};
function ownerAdmin(resource){
    return parseInt(resource.PERMISSIONS.OWNER_A);
};

function groupUse(resource){
    return parseInt(resource.PERMISSIONS.GROUP_U);
};
function groupManage(resource){
    return parseInt(resource.PERMISSIONS.GROUP_M);
};
function groupAdmin(resource){
    return parseInt(resource.PERMISSIONS.GROUP_A);
};

function otherUse(resource){
    return parseInt(resource.PERMISSIONS.OTHER_U);
};
function otherManage(resource){
    return parseInt(resource.PERMISSIONS.OTHER_M);
};
function otherAdmin(resource){
    return parseInt(resource.PERMISSIONS.OTHER_A);
};


function ownerPermStr(resource){
    var result = "";
    result += ownerUse(resource) ? "u" : "-";
    result += ownerManage(resource) ? "m" : "-";
    result += ownerAdmin(resource) ? "a" : "-";
    return result;
};

function groupPermStr(resource){
    var result = "";
    result += groupUse(resource) ? "u" : "-";
    result += groupManage(resource) ? "m" : "-";
    result += groupAdmin(resource) ? "a" : "-";
    return result;
};

function otherPermStr(resource){
    var result = "";
    result += otherUse(resource) ? "u" : "-";
    result += otherManage(resource) ? "m" : "-";
    result += otherAdmin(resource) ? "a" : "-";
    return result;
};

function setPermissionsTable(resource,context){
    if (ownerUse(resource))
        $('.owner_u',context).attr('checked','checked');
    if (ownerManage(resource))
        $('.owner_m',context).attr('checked','checked');
    if (ownerAdmin(resource))
        $('.owner_a',context).attr('checked','checked');
    if (groupUse(resource))
        $('.group_u',context).attr('checked','checked');
    if (groupManage(resource))
        $('.group_m',context).attr('checked','checked');
    if (groupAdmin(resource))
        $('.group_a',context).attr('checked','checked');
    if (otherUse(resource))
        $('.other_u',context).attr('checked','checked');
    if (otherManage(resource))
        $('.other_m',context).attr('checked','checked');
    if (otherAdmin(resource))
        $('.other_a',context).attr('checked','checked');
};


var Quotas = {
    "vms" : function(info, default_quotas){
        var empty_quotas = $.isEmptyObject(info.VM_QUOTA);

        var quotas_tab_html = "";

        if (empty_quotas){
            quotas_tab_html +=
            '<fieldset style="display: none" class="editable_quota">';
        } else {
            quotas_tab_html +=
            '<fieldset>';
        }

        var vms_bar;

        if (!empty_quotas){
            vms_bar = editableQuotaBar(
                info.VM_QUOTA.VM.VMS_USED,
                info.VM_QUOTA.VM.VMS,
                default_quotas.VM_QUOTA.VM.VMS,
                { quota_name: "VM_VMS"});
        } else {
            vms_bar = editableQuotaBar(
                0,
                QUOTA_LIMIT_DEFAULT,
                default_quotas.VM_QUOTA.VM.VMS,
                { quota_name: "VM_VMS"});
        }

        quotas_tab_html +=
            '<legend>' + tr("VMs") + '</legend>\
            <div>'+vms_bar+'</div>\
            <br>\
            </fieldset>'

        return quotas_tab_html;
    },
    "cpu" : function(info, default_quotas){
        var empty_quotas = $.isEmptyObject(info.VM_QUOTA);

        var quotas_tab_html = "";

        if (empty_quotas){
            quotas_tab_html +=
            '<fieldset style="display: none" class="editable_quota">';
        } else {
            quotas_tab_html +=
            '<fieldset>';
        }

        var cpu_bar;

        if (!empty_quotas){
            cpu_bar = editableQuotaBar(
                info.VM_QUOTA.VM.CPU_USED,
                info.VM_QUOTA.VM.CPU,
                default_quotas.VM_QUOTA.VM.CPU,
                {   is_float: true,
                    quota_name: "VM_CPU"
                });
        } else {
            cpu_bar = editableQuotaBar(
                0,
                QUOTA_LIMIT_DEFAULT,
                default_quotas.VM_QUOTA.VM.CPU,
                {   is_float: true,
                    quota_name: "VM_CPU"
                });
        }

        quotas_tab_html +=
            '<legend>' + tr("CPU") + '</legend>\
            <div>'+cpu_bar+'</div>\
            <br>\
            </fieldset>'

        return quotas_tab_html;
    },
    "memory" : function(info, default_quotas){
        var empty_quotas = $.isEmptyObject(info.VM_QUOTA);

        var quotas_tab_html = "";

        if (empty_quotas){
            quotas_tab_html +=
            '<fieldset style="display: none" class="editable_quota">';
        } else {
            quotas_tab_html +=
            '<fieldset>';
        }

        var memory_bar;

        if (!empty_quotas){
            memory_bar = editableQuotaBar(
                info.VM_QUOTA.VM.MEMORY_USED,
                info.VM_QUOTA.VM.MEMORY,
                default_quotas.VM_QUOTA.VM.MEMORY,
                {   mb: true,
                    quota_name: "VM_MEMORY"
                });
        } else {
            memory_bar = editableQuotaBar(
                0,
                QUOTA_LIMIT_DEFAULT,
                default_quotas.VM_QUOTA.VM.MEMORY,
                {   mb: true,
                    quota_name: "VM_MEMORY"
                });
        }

        quotas_tab_html +=
            '<legend>' + tr("Memory") + '</legend>\
            <div>'+memory_bar+'</div>\
            <br>\
            </fieldset>'

        return quotas_tab_html;
    },
    "volatile_size" : function(info, default_quotas){
        var empty_quotas = $.isEmptyObject(info.VM_QUOTA);

        var quotas_tab_html = "";

        if (empty_quotas){
            quotas_tab_html +=
            '<fieldset style="display: none" class="editable_quota">';
        } else {
            quotas_tab_html +=
            '<fieldset>';
        }

        var volatile_bar;

        if (!empty_quotas){
            volatile_bar = editableQuotaBar(
                info.VM_QUOTA.VM.VOLATILE_SIZE_USED,
                info.VM_QUOTA.VM.VOLATILE_SIZE,
                default_quotas.VM_QUOTA.VM.VOLATILE_SIZE,
                {   mb: true,
                    quota_name: "VM_VOLATILE_SIZE"
                });
        } else {
            volatile_bar = editableQuotaBar(
                0,
                QUOTA_LIMIT_DEFAULT,
                default_quotas.VM_QUOTA.VM.VOLATILE_SIZE,
                {   mb: true,
                    quota_name: "VM_VOLATILE_SIZE"
                });
        }

        quotas_tab_html +=
            '<legend>' + tr("Volatile disks") + '</legend>\
            <div>'+volatile_bar+'</div>\
            <br>\
            </fieldset>'

        return quotas_tab_html;
    },
    // opts.parent_id_str: optional. Example: "#user_info_panel". If set, the listeners
    // for the "add new quota" buttons will be set.
    "datastore" : function(info, default_quotas, opts) {
        var empty_quotas = $.isEmptyObject(info.DATASTORE_QUOTA);

        var quotas_tab_html = "";

        if (empty_quotas){
            quotas_tab_html +=
            '<fieldset style="padding: 5px 15px; display: none" class="editable_quota">';
        } else {
            quotas_tab_html +=
            '<fieldset style="padding: 5px 15px">';
        }

        quotas_tab_html +=
            '<legend>'+tr("Datastore")+'</legend>\
            <table class="quota_table extended_table ds_quota_table">\
            <thead>\
                <tr>\
                    <th style="width:16%">'+tr("ID")+'</th>\
                    <th style="width:42%">'+tr("Images")+'</th>\
                    <th style="width:42%">'+tr("Size")+'</th>\
                </tr>\
            </thead>\
            <tbody>';

        var ds_quotas = [];

        if (!empty_quotas){
            if ($.isArray(info.DATASTORE_QUOTA.DATASTORE))
                ds_quotas = info.DATASTORE_QUOTA.DATASTORE;
            else if (info.DATASTORE_QUOTA.DATASTORE.ID)
                ds_quotas = [info.DATASTORE_QUOTA.DATASTORE];
        }

        for (var i=0; i < ds_quotas.length; i++){

            var default_ds_quotas = default_quotas.DATASTORE_QUOTA[ds_quotas[i].ID]

            if (default_ds_quotas == undefined){
                default_ds_quotas = {
                    "IMAGES"    : QUOTA_LIMIT_UNLIMITED,
                    "SIZE"      : QUOTA_LIMIT_UNLIMITED
                }
            }

            var img_bar = editableQuotaBar(
                ds_quotas[i].IMAGES_USED,
                ds_quotas[i].IMAGES,
                default_ds_quotas.IMAGES,
                { quota_name: "DS_IMAGES" });

            var size_bar = editableQuotaBar(
                ds_quotas[i].SIZE_USED,
                ds_quotas[i].SIZE,
                default_ds_quotas.SIZE,
                {   mb: true,
                    quota_name: "DS_SIZE"
                });

            quotas_tab_html +=
            '<tr class="ds_quota_tr" quota_id="'+ds_quotas[i].ID+'">\
                <td>'+ds_quotas[i].ID+'</td>\
                <td>'+img_bar+'</td>\
                <td>'+size_bar+'</td>\
            </tr>';
        }

        quotas_tab_html +=
                '</tbody>\
                <tfoot>\
                    <tr class="editable_quota" style="display: none">\
                        <td colspan="3">\
                            <a type="button" \
                              class="button small radius small-12" \
                              id="ds_add_quota_btn"><i class="fa fa-plus"></i>\
                              '+tr("Add a new quota")+'\
                            </a>\
                        </td>\
                    </tr>\
                </tfoot>\
            </table>\
            <div class="">\
            </div>\
        </fieldset>';

        if (!opts) opts = {};

        if (opts.parent_id_str){
            $(document).off("click", opts.parent_id_str+" #ds_add_quota_btn");
            $(document).on("click", opts.parent_id_str+" #ds_add_quota_btn", function(){

                $(".ds_quota_table tbody", $(opts.parent_id_str)).append(
                    '<tr class="ds_quota_tr" quota_id="-1">\
                        <td class="ds_select" colspan="3"></td>\
                        <td class="img_bar"></td>\
                        <td class="size_bar"></td>\
                    </tr>');

                insertSelectOptions(
                    'td.ds_select',
                    $(".ds_quota_table tbody tr", $(opts.parent_id_str)).last(),
                    "Datastore",
                    null, true);

                $(".ds_quota_table tbody tr", $(opts.parent_id_str)).last().off(
                    "change", ".resource_list_select");

                $(".ds_quota_table tbody tr", $(opts.parent_id_str)).last().on(
                    "change", ".resource_list_select", function(){

                    $(this).parents("td").attr("colspan", "1");

                    var ds_id = $(this).val();
                    var tr = $(this).parents("tr");
                    tr.attr("quota_id", ds_id);

                    var default_ds_quotas = default_quotas.DATASTORE_QUOTA[ds_id];

                    if (default_ds_quotas == undefined){
                        default_ds_quotas = {
                            "IMAGES"    : QUOTA_LIMIT_UNLIMITED,
                            "SIZE"      : QUOTA_LIMIT_UNLIMITED
                        }
                    }

                    var img_bar = editableQuotaBar(
                        0,
                        QUOTA_LIMIT_DEFAULT,
                        default_ds_quotas.IMAGES,
                        { quota_name: "DS_IMAGES" });

                    var size_bar = editableQuotaBar(
                        0,
                        QUOTA_LIMIT_DEFAULT,
                        default_ds_quotas.SIZE,
                        {   mb: true,
                            quota_name: "DS_SIZE"
                        });

                    $("td.img_bar", tr).html(img_bar);
                    $("td.size_bar", tr).html(size_bar);

                    $(".editable_quota", tr).show();
                    $(".non_editable_quota", tr).hide();

                    $.each($("input", tr), function(){
                        initQuotaInputValue(this);
                    });
                });

                return false;
            });
        }

        return quotas_tab_html;
    },

    // opts.parent_id_str: optional. Example: "#user_info_panel". If set, the listeners
    // for the "add new quota" buttons will be set.
    "image" : function(info, default_quotas, opts) {
        var empty_quotas = $.isEmptyObject(info.IMAGE_QUOTA);

        var quotas_tab_html = "";

        if (empty_quotas){
            quotas_tab_html +=
            '<fieldset style="padding: 5px 15px; display: none" class="editable_quota">';
        } else {
            quotas_tab_html +=
            '<fieldset style="padding: 5px 15px">';
        }

        quotas_tab_html +=
            '<legend>'+tr("Image")+'</legend>\
            <table class="quota_table extended_table image_quota_table">\
            <thead>\
                <tr>\
                    <th style="width:16%">'+tr("ID")+'</th>\
                    <th style="width:84%">'+tr("Running VMs")+'</th>\
                </tr>\
            </thead>\
            <tbody>';

        var img_quotas = [];

        if (!empty_quotas){
            if ($.isArray(info.IMAGE_QUOTA.IMAGE))
                img_quotas = info.IMAGE_QUOTA.IMAGE;
            else if (info.IMAGE_QUOTA.IMAGE.ID)
                img_quotas = [info.IMAGE_QUOTA.IMAGE];
        }

        for (var i=0; i < img_quotas.length; i++){

            var default_img_quotas = default_quotas.IMAGE_QUOTA[img_quotas[i].ID]

            if (default_img_quotas == undefined){
                default_img_quotas = {
                    "RVMS"  : QUOTA_LIMIT_UNLIMITED
                }
            }

            var rvms_bar = editableQuotaBar(
                img_quotas[i].RVMS_USED,
                img_quotas[i].RVMS,
                default_img_quotas.RVMS,
                { quota_name: "IMAGE_RVMS"});

            quotas_tab_html +=
            '<tr class="image_quota_tr" quota_id="'+img_quotas[i].ID+'">\
                <td>'+img_quotas[i].ID+'</td>\
                <td>'+rvms_bar+'</td>\
            </tr>';
        }

        quotas_tab_html +=
                '</tbody>\
                <tfoot>\
                    <tr class="editable_quota" style="display: none">\
                        <td colspan="2">\
                            <a type="button" \
                              class="button small radius small-12" \
                              id="image_add_quota_btn"><i class="fa fa-plus"></i>\
                              '+tr("Add a new quota")+'\
                            </a>\
                        </td>\
                    </tr>\
                </tfoot>\
            </table>\
        </fieldset>';

        if (!opts) opts = {};

        if (opts.parent_id_str){
            $(document).off("click", opts.parent_id_str+" #image_add_quota_btn");
            $(document).on("click", opts.parent_id_str+" #image_add_quota_btn", function(){

                $(".image_quota_table tbody", $(opts.parent_id_str)).append(
                    '<tr class="image_quota_tr" quota_id="-1">\
                        <td class="image_select" colspan="2"></td>\
                        <td class="rvms_bar"></td>\
                    </tr>');

                insertSelectOptions(
                    'td.image_select',
                    $(".image_quota_table tbody tr", $(opts.parent_id_str)).last(),
                    "Image",
                    null, true);

                $(".image_quota_table tbody tr", $(opts.parent_id_str)).last().off(
                    "change", ".resource_list_select");

                $(".image_quota_table tbody tr", $(opts.parent_id_str)).last().on(
                    "change", ".resource_list_select", function(){

                    $(this).parents("td").attr("colspan", "1");

                    var image_id = $(this).val();
                    var tr = $(this).parents("tr");
                    tr.attr("quota_id", image_id);

                    var default_img_quotas = default_quotas.IMAGE_QUOTA[image_id];

                    if (default_img_quotas == undefined){
                        default_img_quotas = {
                            "RVMS"  : QUOTA_LIMIT_UNLIMITED
                        }
                    }

                    var rvms_bar = editableQuotaBar(
                        0,
                        QUOTA_LIMIT_DEFAULT,
                        default_img_quotas.RVMS,
                        { quota_name: "IMAGE_RVMS"});

                    $("td.rvms_bar", tr).html(rvms_bar);

                    $(".editable_quota", tr).show();
                    $(".non_editable_quota", tr).hide();

                    $.each($("input", tr), function(){
                        initQuotaInputValue(this);
                    });
                });

                return false;
            });
        }

        return quotas_tab_html;
    },

    // opts.parent_id_str: optional. Example: "#user_info_panel". If set, the listeners
    // for the "add new quota" buttons will be set.
    "network" : function(info, default_quotas, opts){
        var empty_quotas = $.isEmptyObject(info.NETWORK_QUOTA);

        var quotas_tab_html = "";

        if (empty_quotas){
            quotas_tab_html +=
            '<fieldset style="padding: 5px 15px; display: none" class="editable_quota">';
        } else {
            quotas_tab_html +=
            '<fieldset style="padding: 5px 15px">';
        }

        quotas_tab_html +=
            '<legend>'+tr("Network")+'</legend>\
            <table class="quota_table extended_table network_quota_table">\
                <thead>\
                    <tr>\
                        <th style="width:16%">'+tr("ID")+'</th>\
                        <th style="width:84%">'+tr("Leases")+'</th>\
                    </tr>\
                </thead>\
                <tbody>';

        var net_quotas = [];

        if (!empty_quotas){
            if ($.isArray(info.NETWORK_QUOTA.NETWORK))
                net_quotas = info.NETWORK_QUOTA.NETWORK;
            else if (info.NETWORK_QUOTA.NETWORK.ID)
                net_quotas = [info.NETWORK_QUOTA.NETWORK];
        }

        for (var i=0; i < net_quotas.length; i++){

            var default_net_quotas = default_quotas.NETWORK_QUOTA[net_quotas[i].ID]

            if (default_net_quotas == undefined){
                default_net_quotas = {
                    "LEASES" : QUOTA_LIMIT_UNLIMITED
                }
            }

            var leases_bar = editableQuotaBar(
                net_quotas[i].LEASES_USED,
                net_quotas[i].LEASES,
                default_net_quotas.LEASES,
                { quota_name: "NETWORK_LEASES" });

            quotas_tab_html +=
            '<tr class="network_quota_tr" quota_id="'+net_quotas[i].ID+'">\
                <td>'+net_quotas[i].ID+'</td>\
                <td>'+leases_bar+'</td>\
            </tr>';
        }

        quotas_tab_html +=
                '</tbody>\
                <tfoot>\
                    <tr class="editable_quota" style="display: none">\
                        <td colspan="2">\
                            <a type="button" \
                              class="button small radius small-12" \
                              id="network_add_quota_btn"><i class="fa fa-plus"></i>\
                              '+tr("Add a new quota")+'\
                            </a>\
                        </td>\
                    </tr>\
                </tfoot>\
            </table>\
        </fieldset>';

        if (!opts) opts = {};

        if (opts.parent_id_str){
            $(document).off("click", opts.parent_id_str+" #network_add_quota_btn");
            $(document).on("click", opts.parent_id_str+" #network_add_quota_btn", function(){

                $(".network_quota_table tbody", $(opts.parent_id_str)).append(
                    '<tr class="network_quota_tr" quota_id="-1">\
                        <td class="network_select" colspan="2"></td>\
                        <td class="leases_bar"></td>\
                    </tr>');

                insertSelectOptions(
                    'td.network_select',
                    $(".network_quota_table tbody tr", $(opts.parent_id_str)).last(),
                    "Network",
                    null, true);

                $(".network_quota_table tbody tr", $(opts.parent_id_str)).last().off(
                    "change", ".resource_list_select");

                $(".network_quota_table tbody tr", $(opts.parent_id_str)).last().on(
                    "change", ".resource_list_select", function(){

                    $(this).parents("td").attr("colspan", "1");

                    var network_id = $(this).val();
                    var tr = $(this).parents("tr");
                    tr.attr("quota_id", network_id);

                    var default_net_quotas = default_quotas.NETWORK_QUOTA[network_id];

                    if (default_net_quotas == undefined){
                        default_net_quotas = {
                            "LEASES" : QUOTA_LIMIT_UNLIMITED
                        }
                    }

                    var leases_bar = editableQuotaBar(
                        0,
                        QUOTA_LIMIT_DEFAULT,
                        default_net_quotas.LEASES,
                        { quota_name: "NETWORK_LEASES" });

                    $("td.leases_bar", tr).html(leases_bar);

                    $(".editable_quota", tr).show();
                    $(".non_editable_quota", tr).hide();

                    $.each($("input", tr), function(){
                        initQuotaInputValue(this);
                    });
                });

                return false;
            });
        }

        return quotas_tab_html;
    },
    "default_quotas" : function(default_quotas){
        // Initialize the VM_QUOTA to unlimited if it does not exist
        if ($.isEmptyObject(default_quotas.VM_QUOTA)){
            default_quotas.VM_QUOTA = {
                "VM" : {
                    "VMS"           : QUOTA_LIMIT_UNLIMITED,
                    "MEMORY"        : QUOTA_LIMIT_UNLIMITED,
                    "CPU"           : QUOTA_LIMIT_UNLIMITED,
                    "VOLATILE_SIZE" : QUOTA_LIMIT_UNLIMITED
                }
            }
        }

        // Replace the DATASTORE array with a map

        var ds_quotas = [];

        if ($.isArray(default_quotas.DATASTORE_QUOTA.DATASTORE))
            ds_quotas = default_quotas.DATASTORE_QUOTA.DATASTORE;
        else if (default_quotas.DATASTORE_QUOTA.DATASTORE)
            ds_quotas = [default_quotas.DATASTORE_QUOTA.DATASTORE];

        delete default_quotas.DATASTORE_QUOTA;

        default_quotas.DATASTORE_QUOTA = {};

        for (var i=0; i < ds_quotas.length; i++){
            default_quotas.DATASTORE_QUOTA[ds_quotas[i].ID] = ds_quotas[i]
        }

        // Replace the IMAGE array with a map

        var img_quotas = [];

        if ($.isArray(default_quotas.IMAGE_QUOTA.IMAGE))
            img_quotas = default_quotas.IMAGE_QUOTA.IMAGE;
        else if (default_quotas.IMAGE_QUOTA.IMAGE)
            img_quotas = [default_quotas.IMAGE_QUOTA.IMAGE];

        delete default_quotas.IMAGE_QUOTA;

        default_quotas.IMAGE_QUOTA = {};

        for (var i=0; i < img_quotas.length; i++){
            default_quotas.IMAGE_QUOTA[img_quotas[i].ID] = img_quotas[i]
        }

        // Replace the NETWORK array with a map

        var net_quotas = [];

        if ($.isArray(default_quotas.NETWORK_QUOTA.NETWORK))
            net_quotas = default_quotas.NETWORK_QUOTA.NETWORK;
        else if (default_quotas.NETWORK_QUOTA.NETWORK)
            net_quotas = [default_quotas.NETWORK_QUOTA.NETWORK];

        delete default_quotas.NETWORK_QUOTA;

        default_quotas.NETWORK_QUOTA = {};

        for (var i=0; i < net_quotas.length; i++){
            default_quotas.NETWORK_QUOTA[net_quotas[i].ID] = net_quotas[i]
        }

        return default_quotas;
    }
}

function emptyQuotas(resource_info){
    return ($.isEmptyObject(resource_info.VM_QUOTA) &&
            $.isEmptyObject(resource_info.DATASTORE_QUOTA) &&
            $.isEmptyObject(resource_info.IMAGE_QUOTA) &&
            $.isEmptyObject(resource_info.NETWORK_QUOTA) );
}

function initQuotasPanel(resource_info, default_quotas, parent_id_str, edit_enabled){
    var vms_quota = Quotas.vms(resource_info, default_quotas);
    var cpu_quota = Quotas.cpu(resource_info, default_quotas);
    var memory_quota = Quotas.memory(resource_info, default_quotas);
    var volatile_size_quota = Quotas.volatile_size(resource_info, default_quotas);

    var image_quota = Quotas.image(
        resource_info, default_quotas, {parent_id_str: parent_id_str});

    var network_quota = Quotas.network(
        resource_info, default_quotas, {parent_id_str: parent_id_str});

    var datastore_quota = Quotas.datastore(
        resource_info, default_quotas, {parent_id_str: parent_id_str});

    var quotas_html;

    quotas_html = '<div class="quotas">';

    if (edit_enabled) {
        quotas_html +=
        '<div class="row">\
          <div class="large-12 columns">\
            <span class="right">\
              <button class="button secondary small radius" id="edit_quotas_button">\
                <span class="fa fa-pencil-square-o"></span> '+tr("Edit")+'\
              </button>\
              <button class="button alert small radius" id="cancel_quotas_button" style="display: none">\
                '+tr("Cancel")+'\
              </button>\
              <button class="button success small radius" id="submit_quotas_button" style="display: none">\
                '+tr("Apply")+'\
              </button>\
            </span>\
          </div>\
        </div>';
    }

    if (emptyQuotas(resource_info)) {
        quotas_html +=
        '<div class="row non_editable_quota">\
          <div class="large-8 large-centered columns">\
            <div class="text-center">\
              <span class="fa-stack fa-5x" style="color: #dfdfdf">\
                <i class="fa fa-cloud fa-stack-2x"></i>\
                <i class="fa fa-align-left fa-stack-1x fa-inverse"></i>\
              </span>\
              <br>\
              <p style="font-size: 18px; color: #999">\
                '+tr("There are no quotas defined")+'\
              </p>\
            </div>\
          </div>\
        </div>';
    }

    quotas_html +=
        '<div class="row">\
          <div class="large-6 columns">' + vms_quota + '</div>\
          <div class="large-6 columns">' + cpu_quota + '</div>\
        </div>\
        <div class="row">\
          <div class="large-6 columns">' + memory_quota + '</div>\
          <div class="large-6 columns">' + volatile_size_quota+ '</div>\
        </div>\
        <br><br>\
        <div class="row">\
          <div class="large-6 columns">' + image_quota + '</div>\
          <div class="large-6 columns right">' + network_quota + '</div>\
        </div>\
        <br><br>\
        <div class="row">\
          <div class="large-12 columns">' + datastore_quota + '</div>\
        </div>\
      </div>';

    return quotas_html;
}

function input_val(input){
    switch(input.attr("quota_mode")) {
        case "edit":
            return input.val();
        case "default":
            return QUOTA_LIMIT_DEFAULT;
        case "unlimited":
            return QUOTA_LIMIT_UNLIMITED;
    }
}

function initQuotaInputValue(input){
    switch($(input).val()) {
        case QUOTA_LIMIT_DEFAULT:
            $(input).parents(".quotabar_container").find(".quotabar_default_btn").click();
            break;
        case QUOTA_LIMIT_UNLIMITED:
            $(input).parents(".quotabar_container").find(".quotabar_unlimited_btn").click();
            break;
        default:
            break;
    }
}

function quotasPanelEditAction(parent_container){
    $("#edit_quotas_button", parent_container).hide();
    $("#cancel_quotas_button", parent_container).show();
    $("#submit_quotas_button", parent_container).show();

    $.each($("div.quotabar_container input", parent_container), function(){
        initQuotaInputValue(this);
    });

    $(".editable_quota", parent_container).show();
    $(".non_editable_quota", parent_container).hide();

    return false;
}

function setupQuotasBarButtons(resource_info, parent_container){
    parent_container.off("click", ".quotabar_edit_btn");
    parent_container.on("click",  ".quotabar_edit_btn", function() {
        var input = $(this).parents(".quotabar_container").find("input");

        if(input.attr("quota_mode") != "edit"){
            input.attr("quota_mode", "edit");
            input.attr("disabled", false);
            input.val( input.attr("quota_limit") >= 0 ? input.attr("quota_limit") : "0" );
        }

        return false;
    });

    parent_container.off("click", ".quotabar_default_btn");
    parent_container.on("click",  ".quotabar_default_btn", function() {
        var input = $(this).parents(".quotabar_container").find("input");

        var default_value = input.attr("quota_default");

        if (default_value == QUOTA_LIMIT_UNLIMITED) {
            default_value = "∞";
        }

        input.val( tr("Default") + " (" + default_value + ")" );
        input.attr("quota_mode", "default");
        input.attr("disabled", "disabled");

        return false;
    });

    parent_container.off("click", ".quotabar_unlimited_btn");
    parent_container.on("click",  ".quotabar_unlimited_btn", function() {
        var input = $(this).parents(".quotabar_container").find("input");

        input.val(tr("Unlimited"));
        input.attr("quota_mode", "unlimited");
        input.attr("disabled", "disabled");

        return false;
    });
}

function retrieveQuotasValues(parent_container){
    var obj = {};

    obj["VM"] = {
        "CPU"           : input_val( $("div[quota_name=VM_CPU] input", parent_container) ),
        "MEMORY"        : input_val( $("div[quota_name=VM_MEMORY] input", parent_container) ),
        "VMS"           : input_val( $("div[quota_name=VM_VMS] input", parent_container) ),
        "VOLATILE_SIZE" : input_val( $("div[quota_name=VM_VOLATILE_SIZE] input", parent_container) )
    };

    $.each($("tr.image_quota_tr", parent_container), function(){
        if($(this).attr("quota_id") != "-1"){
            if (obj["IMAGE"] == undefined) {
                obj["IMAGE"] = [];
            }

            obj["IMAGE"].push({
                "ID"    : $(this).attr("quota_id"),
                "RVMS"  : input_val( $("div[quota_name=IMAGE_RVMS] input", this) )
            });
        }
    });

    $.each($("tr.network_quota_tr", parent_container), function(){
        if($(this).attr("quota_id") != "-1"){
            if (obj["NETWORK"] == undefined) {
                obj["NETWORK"] = [];
            }

            obj["NETWORK"].push({
                "ID"    : $(this).attr("quota_id"),
                "LEASES": input_val( $("div[quota_name=NETWORK_LEASES] input", this) )
            });
        }
    });

    $.each($("tr.ds_quota_tr", parent_container), function(){
        if($(this).attr("quota_id") != "-1"){
            if (obj["DATASTORE"] == undefined) {
                obj["DATASTORE"] = [];
            }

            obj["DATASTORE"].push({
                "ID"    : $(this).attr("quota_id"),
                "IMAGES": input_val( $("div[quota_name=DS_IMAGES] input", this) ),
                "SIZE"  : input_val( $("div[quota_name=DS_SIZE] input", this) )
            });
        }
    });

    return obj;
}

function setupQuotasPanel(resource_info, parent_id_str, edit_enabled, resource_name){
    if (edit_enabled) {
        $(parent_id_str).off("click", "#edit_quotas_button");
        $(parent_id_str).on("click",  "#edit_quotas_button", function() {
            return quotasPanelEditAction($(parent_id_str));
        });

        $(parent_id_str).off("click", "#cancel_quotas_button");
        $(parent_id_str).on("click",  "#cancel_quotas_button", function() {
            Sunstone.runAction(resource_name+".show", resource_info.ID);
            return false;
        });

        $(parent_id_str).off("click", "#submit_quotas_button");
        $(parent_id_str).on("click",  "#submit_quotas_button", function() {
            var obj = retrieveQuotasValues($(parent_id_str));
            Sunstone.runAction(resource_name+".set_quota", [resource_info.ID], obj);

            return false;
        });

        setupQuotasBarButtons(resource_info, $(parent_id_str));
    }
}

function quotas_tmpl(){
    return '<div class="row">\
        <div class="large-12 columns">\
          <dl class="tabs right-info-tabs text-center" data-tab>\
               <dd class="active"><a href="#vm_quota"><i class="fa fa-cloud"></i><br>'+tr("VM")+'</a></dd>\
               <dd><a href="#datastore_quota"><i class="fa fa-folder-open"></i><br>'+tr("Datastore")+'</a></dd>\
               <dd><a href="#image_quota"><i class="fa fa-upload"></i><br>'+tr("Image")+'</a></dd>\
               <dd><a href="#network_quota"><i class="fa fa-globe"></i><br>'+tr("VNet")+'</a></dd>\
          </dl>\
        </div>\
      </div>\
      <div class="row">\
        <div class="tabs-content">\
          <div id="vm_quota" class="content active">\
          </div>\
          <div id="datastore_quota" class="content">\
          </div>\
          <div id="image_quota" class="content">\
          </div>\
          <div id="network_quota" class="content">\
          </div>\
        </div>\
      </div>';
}

// Sets up a dialog to edit and update user and group quotas
// Called from user/group plugins
function setupQuotasDialog(dialog){
    dialog.addClass("reveal-modal large max-height").attr("data-reveal", "");

    $('form', dialog).submit(function(){
        var obj = retrieveQuotasValues(dialog);
        var action = $('div.form_buttons button',this).val();
        var sel_elems = SunstoneCfg["actions"][action].elements();
        Sunstone.runAction(action,sel_elems,obj);
        dialog.foundation('reveal', 'close');
        return false;
    });
}

function popUpQuotasDialog(dialog, resource, sel_elems, default_quotas, parent_id_str){
    //If only one user is selected we fecth the user's quotas
    if (sel_elems.length == 1){
        var id = sel_elems[0];
        Sunstone.runAction(resource + '.fetch_quotas',id);
    } else {
        // More than one, populate with '0' usage
        populateQuotasDialog({}, default_quotas, parent_id_str, dialog);
    }
}

function populateQuotasDialog(resource_info, default_quotas, parent_id_str, dialog){
    var vms_quota = Quotas.vms(resource_info, default_quotas);
    var cpu_quota = Quotas.cpu(resource_info, default_quotas);
    var memory_quota = Quotas.memory(resource_info, default_quotas);
    var volatile_size_quota = Quotas.volatile_size(resource_info, default_quotas);

    var image_quota = Quotas.image(
        resource_info, default_quotas, {parent_id_str: parent_id_str});

    var network_quota = Quotas.network(
        resource_info, default_quotas, {parent_id_str: parent_id_str});

    var datastore_quota = Quotas.datastore(
        resource_info, default_quotas, {parent_id_str: parent_id_str});

    $(parent_id_str+" #vm_quota").html(
        '<div class="large-6 columns">' + vms_quota + '</div>\
        <div class="large-6 columns">' + cpu_quota + '</div>\
        <div class="large-6 columns">' + memory_quota + '</div>\
        <div class="large-6 columns">' + volatile_size_quota+ '</div>');

    $(parent_id_str+" #datastore_quota").html(
        '<div class="large-12 columns">' + datastore_quota + '</div>');

    $(parent_id_str+" #image_quota").html(
        '<div class="large-12 columns">' + image_quota + '</div>');

    $(parent_id_str+" #network_quota").html(
        '<div class="large-12 columns">' + network_quota + '</div>');

    setupQuotasBarButtons(resource_info, dialog);

    quotasPanelEditAction(dialog);

    dialog.foundation().foundation('reveal', 'open');
}

//Action to be performed when an edit quota icon is clicked.
function setupQuotaIcons(){
    $('.quota_edit_icon').live('click',function(){
        var dialog = $(this).parents('form');
        var tr = $(this).parents('tr');
        var quota = JSON.parse(tr.attr('quota'));
        switch (quota.TYPE){
            case "VM":
            $('div#vm_quota input[name="VMS"]',dialog).val(quota.VMS);
            $('div#vm_quota input[name="MEMORY"]',dialog).val(quota.MEMORY);
            $('div#vm_quota input[name="CPU"]',dialog).val(quota.CPU);
            $('div#vm_quota input[name="VOLATILE_SIZE"]',dialog).val(quota.VOLATILE_SIZE);
            break;
            case "DATASTORE":
            $('div#datastore_quota select[name="ID"]',dialog).val(quota.ID);
            $('div#datastore_quota input[name="SIZE"]',dialog).val(quota.SIZE);
            $('div#datastore_quota input[name="IMAGES"]').val(quota.IMAGES);
            break;
            case "IMAGE":
            $('div#image_quota select[name="ID"]',dialog).val(quota.ID);
            $('div#image_quota input[name="RVMS"]',dialog).val(quota.RVMS);
            break;
            case "NETWORK":
            $('div#network_quota select[name="ID"]',dialog).val(quota.ID);
            $('div#network_quota input[name="LEASES"]',dialog).val(quota.LEASES);
            break;
        }
        $('.tabs a[href="#'+quota.TYPE.toLowerCase()+'_quota"]',dialog).trigger('click');
        tr.fadeOut(function(){$(this).remove()});
        return false;
    });
}

/* Returns the code of a jquery progress bar
   Options: object with width, height, label and fontSize as keys
*/
function progressBar(value, opts){
    if (value > 100) value = 100;

    if (!opts) opts = {};

    if (!opts.width) opts.width = 'auto';

    if (!opts.label) opts.label = "";

    if (!opts.height) opts.height = '10px';

    if (!opts.fontSize) opts.fontSize = '0.6em';

    if (!opts.labelVPos) opts.labelVPos = '-4px';

    if (!opts.labelHPos) opts.labelHPos = '90px';

    return '<div style="height:'+opts.height+';width:'+opts.width+';position:relative" class="ratiobar ui-progressbar ui-widget ui-widget-content ui-corner-all" role="progressbar" aria-valuemin="0" aria-valuemax="100" aria-valuenow="'+value+'">\
            <span style="position:absolute;width: 100%; text-align: center;font-weight:normal;font-size:'+opts.fontSize+';">'+opts.label+'</span>\
           <div class="ui-progressbar-value ui-widget-header ui-corner-left ui-corner-right" style="width: '+value+'%;"/>\
         </div>';
}

function loadAccounting(resource, id, graphs, options){
    var secs_in_day = 3600 * 24;
    var now = Math.floor(new Date().getTime() / 1000)
    var start = options && options.start ? options.start : now - secs_in_day;
    var end = options && options.end ? options.end : now;
    var interval;
    if (options && options.interval){
        interval = options.interval;
    } else {
        //If we are asking more than one interval is one day, otherwise 1 hour
        interval = (end - start) > secs_in_day ? secs_in_day : 3600;
    }

    for (var i = 0; i < graphs.length; i++){
        var graph_cfg = graphs[i];
        graph_cfg.start =  start
        graph_cfg.end = end
        graph_cfg.interval = interval
        // If the date range is longer than 24 hours, then show only
        // date, otherwise show time in the x axis
        graph_cfg.show_date = (end - start) > (3600 * 24)? true : false;
        Sunstone.runAction(resource+".accounting", id, graph_cfg);
    };
}

function htmlDecode(value){
  return $('<div/>').html(value).text();
};

// Convert from hash to string
function convert_template_to_string(template_json,unshown_values)
{
    if (unshown_values)
       template_json = $.extend({}, template_json, unshown_values);


    var template_str = "\n";
    $.each(template_json, function(key, value)
    {
        // value can be an array
        if (!value)
        {
            template_str=template_str+key+"=\n";
        }
        else
        {
            if (value.constructor == Array)
            {
                var it=null;
                $.each(value, function(index, element)
                {
                   if (!element) return true;
                   // current value can be an object
                   if (typeof element == 'object')
                   {
                        template_str+=key+"=[";
                        for(var current_key in element)
                        {
                            template_str+=current_key+"=\""+element[current_key].toString().replace(/"/g,"\\\"")+"\",";
                        }
                        template_str=template_str.substring(0,template_str.length-1);
                        template_str+="]\n";
                   }
                   else // or a string
                   {
                     template_str=template_str+key+"=\""+ element.toString().replace(/"/g,"\\\"") +"\"\n";
                   }
                })
            }
            else // or a single value
            {
                // which in turn can be an object
                   if (typeof value == 'object')
                   {
                        template_str+=key+"=[";
                        for(var current_key in value)
                        {
                            template_str+=current_key+"=\""+value[current_key].toString().replace(/"/g,"\\\"")+"\",";
                        }
                        template_str=template_str.substring(0,template_str.length-1);
                        template_str+="]\n";
                   }
                   else // or a string
                   {
                      template_str=template_str+key+"=\""+ value.toString().replace(/"/g,"\\\"")+"\"\n";
                   }
            }
        }
    })

    return htmlDecode(template_str);
}

// Create the extended template table (with listeners)
function insert_extended_template_table(template_json,resource_type,resource_id,table_name,unshown_values)
{
    var str = '<table id="'+resource_type.toLowerCase()+'_template_table" class="dataTable configuration_attrs"  cellpadding="0" cellspacing="0" border="0">\
                 <thead>\
                   <tr>\
                     <th colspan="3">' +
                      table_name +
                     '</th>\
                   </tr>\
                  </thead>'+
                  fromJSONtoHTMLTable(template_json,
                                               resource_type,
                                               resource_id) +
                  '<tr>\
                    <td class="key_td"><input type="text" name="new_key" id="new_key" /></td>\
                    <td class="value_td"><textarea rows="1" type="text" name="new_value" id="new_value"></textarea></td>\
                    <td class="text-right"><button type="button" id="button_add_value" class="button small secondary">'+tr("Add")+'</button>\</td>\
                  </tr>' +
                 '</table>'

    // Remove previous listeners
    $("#new_key").die();
    $("#new_value").die();
    $("#new_value_vectorial").die();
    $("#div_minus").die();
    $("#div_edit").die();
    $(".input_edit_value").die();
    $("#div_edit_vectorial").die();
    $(".input_edit_value_vectorial").die();
    $("#div_minus_vectorial").die();
    $("#button_add_value").die();
    $("#button_add_value_vectorial").die();
    $("#div_add_vectorial").die();

    // Add listener for add key and add value for Extended Template
    $('#button_add_value').live("click", function() {
        new_value = $('#new_value',$(this).parent().parent()).val();
        new_key   = $('#new_key',$(this).parent().parent()).val();

        if ( new_key != "" )
        {
            var template_json_bk = $.extend({}, template_json);
            if(template_json[$.trim(new_key)] && (template_json[$.trim(new_key)] instanceof Array))
            {
                template_json[$.trim(new_key)].push($.trim(new_value));
            }
            else
            {
                template_json[$.trim(new_key)]=$.trim(new_value);
            }
            template_str  = convert_template_to_string(template_json,unshown_values);

            Sunstone.runAction(resource_type+".update_template",resource_id,template_str);
            template_json = template_json_bk;
        }
    });

    // Capture the enter key
    $('#new_value').live("keypress", function(e) {
          var ev = e || window.event;
          var key = ev.keyCode;

          if (key == 13 && !ev.altKey)
          {
             //Get the button the user wants to have clicked
             $('#button_add_value', $(this).parent().parent()).click();
             ev.preventDefault();
          }
    })

    // Listener for single values

    // Listener for key,value pair remove action
    $("#div_minus").live("click", function() {
        // Remove div_minus_ from the id
        field               = this.firstElementChild.id.substring(10,this.firstElementChild.id.length);
        var list_of_classes = this.firstElementChild.className.split(" ");
        var ocurrence=null;

        if (list_of_classes.length!=1)
        {
                $.each(list_of_classes, function(index, value) {
                    if (value.match(/^ocurrence_/))
                        ocurrence=value.substring(10,value.length);;
                });
        }

        // Erase the value from the template
        if(ocurrence!=null)
            template_json[field].splice(ocurrence,1);
        else
            delete template_json[field];

        template_str = convert_template_to_string(template_json,unshown_values);

        // Let OpenNebula know
        Sunstone.runAction(resource_type+".update_template",resource_id,template_str);
    });

    // Listener for key,value pair edit action
    $("#div_edit").live("click", function() {
        var key_str=this.firstElementChild.id.substring(9,this.firstElementChild.id.length);

        var value_str = $("#value_td_input_"+key_str).text();
        input = $("#value_td_input_"+key_str).html('<textarea class="input_edit_value" id="input_edit_'+key_str+'" type="text"></textarea>');
        $('#input_edit_'+key_str).val(value_str);

        // Capture the enter key
        $('#input_edit_'+key_str).die();
        $('#input_edit_'+key_str).live("keypress", function(e) {
              var ev = e || window.event;
              var key = ev.keyCode;

              if (key == 13 && !ev.altKey)
              {
                 $('#input_edit_'+key_str).blur();
              }
        })

    });



     $(".input_edit_value").live("change", function() {
        var key_str          = $.trim(this.id.substring(11,this.id.length));
        var value_str        = $.trim(this.value);
        var template_json_bk = $.extend({}, template_json);

        delete template_json[key_str];
        template_json[key_str]=value_str;

        template_str = convert_template_to_string(template_json,unshown_values);

        // Let OpenNebula know
        Sunstone.runAction(resource_type+".update_template",resource_id,template_str);

        template_json = template_json_bk;
    });

    // Listeners for vectorial attributes
    // Listener for key,value pair edit action for subelement of vectorial key
    $("#div_edit_vectorial").live("click", function() {
        var key_str         = $.trim(this.firstElementChild.id.substring(9,this.firstElementChild.id.length));
        var list_of_classes = this.firstElementChild.className.split(" ");
        var ocurrence       = " ";
        var vectorial_key   = null;

        if (list_of_classes.length!=1)
        {
                $.each(list_of_classes, function(index, value) {
                    if (value.match(/^ocurrence_/))
                        ocurrence+=value+" ";
                });
        }

        if (list_of_classes.length!=1)
        {
                $.each(list_of_classes, function(index, value) {
                    if (value.match(/^vectorial_key_/))
                        vectorial_key=value;
                });
        }


        if (ocurrence!=" ")
        {
           var value_str = $.trim($(".value_td_input_"+key_str+"."+ocurrence.substring(1,ocurrence.length-1)+"."+vectorial_key).text());
           $(".value_td_input_"+key_str+"."+ocurrence.substring(1,ocurrence.length-1)+"."+vectorial_key).html('<input class="input_edit_value_vectorial'+ocurrence+vectorial_key+'" id="input_edit_'+key_str+'" type="text" value="'+value_str+'"/>');

        }
        else
        {
           var value_str = $.trim($(".value_td_input_"+key_str+"."+vectorial_key).text());
           $(".value_td_input_"+key_str+"."+vectorial_key).html('<input class="input_edit_value_vectorial'+ocurrence+vectorial_key+'" id="input_edit_'+key_str+'" type="text" value="'+value_str+'"/>');
        }

    });

     $(".input_edit_value_vectorial").live("change", function() {
        var key_str          = $.trim(this.id.substring(11,this.id.length));
        var value_str        = $.trim(this.value);
        var template_json_bk = $.extend({}, template_json);

        var list_of_classes  = this.className.split(" ");
        var ocurrence        = null;
        var vectorial_key    = null;

        if (list_of_classes.length!=1)
        {
                $.each(list_of_classes, function(index, value) {
                    if (value.match(/^ocurrence_/))
                        ocurrence=value.substring(10,value.length);
                });
        }

        if (list_of_classes.length!=1)
        {
                $.each(list_of_classes, function(index, value) {
                    if (value.match(/^vectorial_key_/))
                        vectorial_key=value.substring(14,value.length);
                });
        }

        if (ocurrence!=null)
            template_json[vectorial_key][ocurrence][key_str]=value_str;
        else
            template_json[vectorial_key][key_str]=value_str;

        template_str = convert_template_to_string(template_json,unshown_values);

        // Let OpenNebula know
        Sunstone.runAction(resource_type+".update_template",resource_id,template_str);

        template_json = template_json_bk;
    });

    // Listener for key,value pair remove action
    $("#div_minus_vectorial").live("click", function() {
        // Remove div_minus_ from the id
        var field           = this.firstElementChild.id.substring(10,this.firstElementChild.id.length);
        var list_of_classes = this.firstElementChild.className.split(" ");
        var ocurrence       = null;
        var vectorial_key   = null;

        if (list_of_classes.length!=1)
        {
                $.each(list_of_classes, function(index, value) {
                    if (value.match(/^ocurrence_/))
                        ocurrence=value.substring(10,value.length);
                });
        }

        if (list_of_classes.length!=1)
        {
                $.each(list_of_classes, function(index, value) {
                    if (value.match(/^vectorial_key_/))
                        vectorial_key=value.substring(14,value.length);
                });
        }

        // Erase the value from the template
        if(ocurrence!=null)
            delete template_json[vectorial_key][ocurrence][field];
        else
            delete template_json[vectorial_key][field];

        template_str = convert_template_to_string(template_json,unshown_values);

        // Let OpenNebula know
        Sunstone.runAction(resource_type+".update_template",resource_id,template_str);
    });

    // Listener for vectorial key,value pair add action
    $("#div_add_vectorial").live("click", function() {
        if (!$('#button_add_value_vectorial').html())
        {
            var field           = this.firstElementChild.id.substring(18,this.firstElementChild.id.length);
            var list_of_classes = this.firstElementChild.className.split(" ");
            var ocurrence       = null;
            var vectorial_key   = null;

            if (list_of_classes.length!=1)
            {
                $.each(list_of_classes, function(index, value) {
                    if (value.match(/^ocurrence_/))
                        ocurrence=value;
                });
            }

            if (list_of_classes.length!=1)
            {
                $.each(list_of_classes, function(index, value) {
                    if (value.match(/^vectorial_key_/))
                        vectorial_key=value;
                });
            }


            $(this).parent().parent().after('<tr>\
                                              <td class="key_td"><input type="text" style="text-align:center" name="new_key_vectorial" id="new_key_vectorial" /></td>\
                                              <td class="value_td"><input type="text" name="new_value" id="new_value_vectorial" /></td>\
                                              <td class=""><button class="'+vectorial_key+" "+ocurrence+'" id="button_add_value_vectorial">'+tr("Add")+'</button>\</td>\
                                             </tr>');
        }
    });

    // Add listener for add key and add value for Extended Template
    $('#button_add_value_vectorial').live("click", function() {
        if ( $('#new_value_vectorial').val() != "" && $('#new_key_vectorial').val() != "" )
        {
            var list_of_classes  = this.className.split(" ");
            var ocurrence        = null;
            var vectorial_key    = null;
            var template_json_bk = $.extend({}, template_json);

            if (list_of_classes.length!=1)
            {
                $.each(list_of_classes, function(index, value) {
                    if (value.match(/^vectorial_key_/))
                        vectorial_key=value;
                });
            }

            if (list_of_classes.length!=1)
            {
                $.each(list_of_classes, function(index, value) {
                    if (value.match(/^ocurrence_/))
                        ocurrence=value;
                });
            }

            vectorial_key=vectorial_key.substring(14,vectorial_key.length);

            if (ocurrence!=null)
            {
                ocurrence=ocurrence.substring(10,ocurrence.length);
                template_json[vectorial_key][ocurrence][$('#new_key_vectorial').val()] = $.trim($('#new_value_vectorial').val());
            }
            else
            {
                template_json[vectorial_key][$('#new_key_vectorial').val()] = $.trim($('#new_value_vectorial').val());
            }

            template_str  = convert_template_to_string(template_json,unshown_values);

            Sunstone.runAction(resource_type+".update_template",resource_id,template_str);
            // This avoids to get a messed template if the update fails
            template_json = template_json_bk;
        }
    });

    // Capture the enter key
    $('#new_value_vectorial').live("keypress", function(e) {
          var ev = e || window.event;
          var key = ev.keyCode;

          if (key == 13)
          {
             //Get the button the user wants to have clicked
             $('#button_add_value_vectorial').click();
             ev.preventDefault();
          }
    })



    return str;
}

// Returns an HTML string with the json keys and values
function fromJSONtoHTMLTable(template_json,resource_type,resource_id,vectorial,ocurrence){
    var str = ""
    if (!template_json){ return "Not defined";}
    var field = null;

    // Iterate for each value in the JSON object
    for (field in template_json)
    {
        str += fromJSONtoHTMLRow(field,
                                 template_json[field],
                                 resource_type,
                                 resource_id,
                                 vectorial,
                                 ocurrence);
    }

    return str;
}


// Helper for fromJSONtoHTMLTable function
function fromJSONtoHTMLRow(field,value,resource_type,resource_id, vectorial_key,ocurrence){
    var str = "";

    // value can be an array
    if (value.constructor == Array)
    {
        var it=null;

        for (it = 0; it < value.length; ++it)
        {
           var current_value = value[it];

           // if value is object, we are dealing with a vectorial value
           if (typeof current_value == 'object')
           {
               str += '<tr id="'+resource_type.toLowerCase()+'_template_table_'+field+'">\
                           <td class="key_td key_vectorial_td">'+tr(field)+'</td>\
                           <td class="value_vectorial_td"></td>\
                           <td class="text-right">\
                             <span id="div_add_vectorial">\
                               <a id="div_add_vectorial_'+field+'" class="add_vectorial_a ocurrence_'+it+' vectorial_key_'+field+'" href="#"><i class="fa fa-plus-sign"/></a>\
                             </span>&emsp;\
                             <span id="div_minus">\
                               <a id="div_minus_'+field+'" class="remove_vectorial_x ocurrence_'+it+'" href="#"><i class="fa fa-pencil-square-o"/><i class="fa fa-trash-o"/></a>\
                             </span>\
                           </td>'


               str += fromJSONtoHTMLTable(current_value,
                                          resource_type,
                                          resource_id,
                                          field,
                                          it);
           }
           else
           {
               // if it is a single value, create the row for this occurence of the key
               str += fromJSONtoHTMLRow(field,
                                        current_value,
                                        resource_type,
                                        resource_id,
                                        false,
                                        it);
           }
        }
    }
    else // or value can be a string
    {
        var ocurrence_str="";
        if (ocurrence!=null)
            ocurrence_str=" ocurrence_"+ocurrence;

        // If it comes from a vectorial daddy key, then reflect so in the html
        if (vectorial_key)
        {
            str += '<tr>\
                     <td class="key_td key_vectorial_td" style="text-align:center">'+tr(field)+'</td>\
                     <td class="value_td value_vectorial_td value_td_input_'+field+ocurrence_str+' vectorial_key_'+vectorial_key+'" id="value_td_input_'+field+'">'+value+'</td>\
                     <td class="text-right">\
                       <span id="div_edit_vectorial">\
                         <a id="div_edit_'+field+'" class="edit_e'+ocurrence_str+' vectorial_key_'+vectorial_key+'" href="#"><i class="fa fa-pencil-square-o"/></a>\
                       </span>&emsp;\
                       <span id="div_minus_vectorial">\
                         <a id="div_minus_'+field+'" class="remove_x'+ocurrence_str+' vectorial_key_'+vectorial_key+'" href="#"><i class="fa fa-trash-o"/></a>\
                       </span>\
                     </td>\
                   </tr>';
        }
        else
        {
           // If it is not comming from a vectorial daddy key, it can still vectorial itself
           if (typeof value == 'object')
           {
               str += '<tr id="'+resource_type.toLowerCase()+'_template_table_'+field+'">\
                           <td class="key_td key_vectorial_td">'+tr(field)+'</td>\
                           <td class="value_vectorial_td"></td>\
                           <td class="text-right">\
                             <span id="div_add_vectorial">\
                               <a id="div_add_vectorial_'+field+'" class="add_vectorial_a'+ocurrence_str+' vectorial_key_'+field+'" href="#"><i class="fa fa-plus-sign"/></a>\
                             </span>&emsp;\
                             <span id="div_minus">\
                               <a id="div_minus_'+field+'" class="remove_vectorial_x'+ocurrence_str+'" href="#"><i class="fa fa-trash-o"/></a>\
                             </span>\
                           </td>'
               str += fromJSONtoHTMLTable(value,
                          resource_type,
                          resource_id,
                          field,
                          ocurrence);
           }
           else // or, just a single value
           {
                str += '<tr>\
                         <td class="key_td">'+tr(field)+'</td>\
                         <td class="value_td" id="value_td_input_'+field+'">'+value+'</td>\
                         <td class="text-right">\
                           <span id="div_edit">\
                             <a id="div_edit_'+field+'" class="edit_e'+ocurrence_str+'" href="#"><i class="fa fa-pencil-square-o"/></a>\
                           </span>&emsp;\
                           <span id="div_minus">\
                             <a id="div_minus_'+field+'" class="remove_x'+ocurrence_str+'" href="#"><i class="fa fa-trash-o"/></a>\
                           </span>\
                         </td>\
                       </tr>';
            }
        }

    }


    return str;
}

//Returns an octet given a permission table with checkboxes
function buildOctet(permTable){
    var owner=0;
    var group=0;
    var other=0;

    if ($('.owner_u',permTable).is(':checked'))
        owner+=4;
    if ($('.owner_m',permTable).is(':checked'))
        owner+=2;
    if ($('.owner_a',permTable).is(':checked'))
        owner+=1;

    if ($('.group_u',permTable).is(':checked'))
        group+=4;
    if ($('.group_m',permTable).is(':checked'))
        group+=2;
    if ($('.group_a',permTable).is(':checked'))
        group+=1;

    if ($('.other_u',permTable).is(':checked'))
        other+=4;
    if ($('.other_m',permTable).is(':checked'))
        other+=2;
    if ($('.other_a',permTable).is(':checked'))
        other+=1;

    return ""+owner+group+other;
};


// Returns HTML with listeners to control permissions
function insert_permissions_table(tab_name, resource_type, resource_id, owner, group, vm_uid, vm_gid){
     var str ='<table class="'+resource_type.toLowerCase()+'_permissions_table dataTable extended_table">'

     if (Config.isTabActionEnabled(tab_name, resource_type+'.chmod')) {
        str += '<thead><tr>\
             <th style="width:130px">'+tr("Permissions")+':</th>\
             <th style="width:40px;text-align:center;">'+tr("Use")+'</th>\
             <th style="width:40px;text-align:center;">'+tr("Manage")+'</th>\
             <th style="width:40px;text-align:center;">'+tr("Admin")+'</th></tr></thead>\
         <tr>\
             <td class="key_td">'+tr("Owner")+'</td>\
             <td style="text-align:center"><input type="checkbox" class="permission_check owner_u" /></td>\
             <td style="text-align:center"><input type="checkbox" class="permission_check owner_m" /></td>\
             <td style="text-align:center"><input type="checkbox" class="permission_check owner_a" /></td>\
         </tr>\
         <tr>\
             <td class="key_td">'+tr("Group")+'</td>\
             <td style="text-align:center"><input type="checkbox" class="permission_check group_u" /></td>\
             <td style="text-align:center"><input type="checkbox" class="permission_check group_m" /></td>\
             <td style="text-align:center"><input type="checkbox" class="permission_check group_a" /></td>\
         </tr>\
         <tr>\
             <td class="key_td">'+tr("Other")+'</td>\
             <td style="text-align:center"><input type="checkbox" class="permission_check other_u" /></td>\
             <td style="text-align:center"><input type="checkbox" class="permission_check other_m" /></td>\
             <td style="text-align:center"><input type="checkbox" class="permission_check other_a" /></td>\
         </tr>'

        $(document).off('change', ".permission_check");
        $(document).on('change', ".permission_check", function(){
            var permissions_table  = $("."+resource_type.toLowerCase()+"_permissions_table");
            var permissions_octect = { octet : buildOctet(permissions_table) };

            Sunstone.runAction(resource_type+".chmod",resource_id,permissions_octect);
        });
    }

    var context = '.'+resource_type.toLowerCase()+'_permissions_table';

    if (Config.isTabActionEnabled(tab_name, resource_type+'.chgrp') || Config.isTabActionEnabled(tab_name, resource_type+'.chown')) {
        str += '<thead><tr><th colspan="4" style="width:130px">'+tr("Ownership")+'</th>\</tr></thead>'

        if (Config.isTabActionEnabled(tab_name, resource_type+'.chown')) {
            str += '<tr>\
                <td class="key_td">'+tr("Owner")+'</td>\
                <td colspan="2" id="value_td_owner">'+owner+'</td>\
                 <td><div id="div_edit_chg_owner">\
                        <a id="div_edit_chg_owner_link" class="edit_e" href="#"><i class="fa fa-pencil-square-o right"/></a>\
                     </div>\
                 </td>\
            </tr>'

            // Handlers for chown
            $(document).off("click", context + " #div_edit_chg_owner_link");
            $(document).on("click", context + " #div_edit_chg_owner_link", function() {
                var tr_context = $(this).parents("tr");
                insertSelectOptions("#value_td_owner", tr_context, "User", vm_uid, false);
            });

            $(document).off("change", context + " #value_td_owner .resource_list_select");
            $(document).on("change", context + " #value_td_owner .resource_list_select", function() {
                var value_str = $(this).val();
                if(value_str!="")
                {
                    // Let OpenNebula know
                    var resource_struct = new Array();
                    resource_struct[0]  = resource_id;
                    Sunstone.runAction(resource_type+".chown",resource_struct,value_str);
                }
            });
        }

        if (Config.isTabActionEnabled(tab_name, resource_type+'.chgrp')) {
           str += '<tr>\
                <td class="key_td">'+tr("Group")+'</td>\
                <td colspan="2" id="value_td_group">'+group+'</td>\
                 <td><div id="div_edit_chg_group">\
                        <a id="div_edit_chg_group_link" class="edit_e" href="#"><i class="fa fa-pencil-square-o right"/></a>\
                     </div>\
                 </td>\
            </tr>'

            // Handlers for chgrp
            $(document).off("click", context + " #div_edit_chg_group_link");
            $(document).on("click", context + " #div_edit_chg_group_link", function() {
                var tr_context = $(this).parents("tr");
                insertSelectOptions("#value_td_group", tr_context, "Group", vm_gid, false);
            });

            $(document).off("change", context + " #value_td_group .resource_list_select");
            $(document).on("change", context + " #value_td_group .resource_list_select", function() {
                var value_str = $(this).val();
                if(value_str!="")
                {
                    // Let OpenNebula know
                    var resource_struct = new Array();
                    resource_struct[0]  = resource_id;
                    Sunstone.runAction(resource_type+".chgrp",resource_struct,value_str);
                }
            });
        }
    }

    str += '</table>'

    return str;
}

function insert_rename_tr(tab_name, resource_type, resource_id, resource_name){
    var str =
    '<tr class="'+resource_type.toLowerCase()+'_rename">\
        <td class="key_td">'+tr("Name")+'</td>\
        <td class="value_td_rename">'+resource_name+'</td>\
        <td>\
            <div id="div_edit_rename">\
                <a id="div_edit_rename_link" class="edit_e" href="#"><i class="fa fa-pencil-square-o right"/></a>\
            </div>\
        </td>\
    </tr>';

    var context = '.'+resource_type.toLowerCase()+'_rename';

    $(document).off("click", context+" #div_edit_rename_link");
    $(document).off("change", context+" .input_edit_value_rename");

    // Listener for edit link for rename
    $(document).on("click", context + " #div_edit_rename_link", function() {
        var value_str = $(".value_td_rename", context).text();
        $(".value_td_rename", context).html('<input class="input_edit_value_rename" id="input_edit_rename" type="text" value="'+value_str+'"/>');
    });

    $(document).on("change", context + " .input_edit_value_rename", function() {
        var value_str = $(".input_edit_value_rename", context).val();
        if(value_str!="")
        {
            // Let OpenNebula know
            var name_template = {"name": value_str};
            Sunstone.runAction(resource_type+".rename", resource_id, name_template);
        }
    });

    return str;
}

function insert_cluster_dropdown(resource_type, resource_id, cluster_value, cluster_id, context_str){
    var str =  '<td class="key_td">' + tr("Cluster") + '</td>\
                <td class="value_td_cluster">'+(cluster_value.length ? cluster_value : "-")+'</td>\
                <td>\
                  <div id="div_edit_chg_cluster">\
                     <a id="div_edit_chg_cluster_link" class="edit_e" href="#"><i class="fa fa-pencil-square-o right"/></a>\
                  </div>\
                </td>';

    $(document).off("click", context_str + " #div_edit_chg_cluster_link");
    $(document).on("click", context_str + " #div_edit_chg_cluster_link", function() {
        var tr_context = $(this).parents("tr");
        insertSelectOptions(".value_td_cluster", tr_context, "Cluster", cluster_id, false);
    });

    $(document).off("change", context_str + " .value_td_cluster .resource_list_select");
    $(document).on("change", context_str + " .value_td_cluster .resource_list_select", function() {
        var value_str = $(this).val();
        if(value_str!="")
        {
            // Let OpenNebula know
            var resource_struct = new Array();
            resource_struct[0]  = resource_id;
            Sunstone.runAction(resource_type+".addtocluster",resource_struct,value_str);
        }
    });

    return str;
}

//insert_group_dropdown("User",info.ID,info.GNAME,info.GID) +
function insert_group_dropdown(resource_type, resource_id, group_value, group_id, context_str){
    var str =  '<td class="key_td">' + tr("Group") + '</td>\
                <td class="value_td_group">'+ group_value +'</td>\
                <td>\
                  <div id="div_edit_chg_group">\
                     <a id="div_edit_chg_group_link" class="edit_e" href="#"><i class="fa fa-pencil-square-o right"/></a>\
                  </div>\
                </td>';

    $(document).off("click", context_str + " #div_edit_chg_group_link");
    $(document).on("click", context_str + " #div_edit_chg_group_link", function() {
        var tr_context = $(this).parents("tr");
        insertSelectOptions(".value_td_group", tr_context, "Group", group_id, false);
    });

    $(document).off("change", context_str + " .value_td_group .resource_list_select");
    $(document).on("change", context_str + " .value_td_group .resource_list_select", function() {
        var value_str = $(this).val();
        if(value_str!="")
        {
            // Let OpenNebula know
            var resource_struct = new Array();
            resource_struct[0]  = resource_id;
            Sunstone.runAction(resource_type+".chgrp",resource_struct,value_str);
        }
    });

    return str;
}

/*
 * Helpers for quotas
 */

/*
 * opts.is_float : true to parse quota_limit and default_limit as floats instead of int
 * opts.mb : true if the quota is in MB
 * opts.quota_name : string to identify the quota widget
 */
function editableQuotaBar(usage, quota_limit, default_limit, opts){

    if (!opts) opts = {};
    if (!opts.quota_name) opts.quota_name = "";

    var limit;

    if (opts.is_float){
        usage = parseFloat(usage, 10);
        limit = quotaFloatLimit(quota_limit, default_limit);
    } else {
        usage = parseInt(usage, 10);
        limit = quotaIntLimit(quota_limit, default_limit);
    }

    percentage = 0;

    if (limit > 0){
        percentage = Math.floor((usage / limit) * 100);

        if (percentage > 100){
            percentage = 100;
        }
    } else if (limit == 0 && usage > 0){
        percentage = 100;
    }

    var info_str;

    if (opts.mb){
        info_str = humanize_size(usage * 1024)+' / '
            +((limit >= 0) ? humanize_size(limit * 1024) : '-')
    } else {
        info_str = usage+' / '+((limit >= 0) ? limit : '-');
    }

    html =
    '<div class="quotabar_container" quota_name="'+opts.quota_name+'">\
      <div class="row collapse editable_quota" style="font-size: 12px; display: none">\
        <div class="small-2 columns">\
          <label style="font-size: 12px; margin: 0px" class="inline right">'+ usage + ' /&nbsp;</label>\
        </div>';


    if (opts.mb){
        html +=
        '<div class="small-4 columns">';
    }else{
        html +=
        '<div class="small-5 columns">';
    }

    html +=
          '<input type="text" style="font-size: 12px; margin: 0px" quota_mode="edit" quota_limit="'+quota_limit+'" quota_default="'+default_limit+'" value="'+quota_limit+'"/>\
        </div>';

    if (opts.mb){
        html +=
        '<div class="small-1 columns">\
          <span style="font-size: 12px; height: 2.0625rem !important; line-height: 2.0625rem !important;" class="postfix">MB</span>\
        </div>';
    }

    html +=
        '<div class="small-5 columns">\
          <ul class="button-group">\
            <li><a style="font-size: 1em; margin: 0px" class="button tiny secondary quotabar_edit_btn"><span class="fa fa-pencil"></span></a></li>\
            <li><a style="font-size: 1em; margin: 0px" class="button tiny secondary quotabar_default_btn"><span class="fa fa-file-o"></span></a></li>\
            <li><a style="font-size: 1em; margin: 0px" class="button tiny secondary quotabar_unlimited_btn"><strong>&infin;</strong></a></li>\
          </ul>\
        </div>\
      </div>\
      <div class="row collapse non_editable_quota">\
        <div class="large-12 columns">\
          <div class="progress-text right" style="font-size: 12px">\
            '+info_str+'\
          </div>\
          <br>\
          <div class="progress radius" style="height: 10px; margin-bottom:0px">\
            <span class="meter" style="width: '
              +percentage+'%" />\
          </div>\
        </div>\
      </div>\
    </div>';
    return html;
}

function quotaBar(usage, limit, default_limit, not_html){
    var int_usage = parseInt(usage, 10);
    var int_limit = quotaIntLimit(limit, default_limit);
    return quotaBarHtml(int_usage, int_limit, null, not_html);
}

function quotaBarMB(usage, limit, default_limit, not_html){
    var int_usage = parseInt(usage, 10);
    var int_limit = quotaIntLimit(limit, default_limit);

    info_str = humanize_size(int_usage * 1024)+' / '
            +((int_limit >= 0) ? humanize_size(int_limit * 1024) : '-')

    return quotaBarHtml(int_usage, int_limit, info_str, not_html);
}

function quotaBarFloat(usage, limit, default_limit, not_html){
    var float_usage = parseFloat(usage, 10);
    var float_limit = quotaFloatLimit(limit, default_limit);
    return quotaBarHtml(float_usage, float_limit, null, not_html);
}

function quotaBarHtml(usage, limit, info_str, not_html){
    percentage = 0;

    if (limit > 0){
        percentage = Math.floor((usage / limit) * 100);

        if (percentage > 100){
            percentage = 100;
        }
    } else if (limit == 0 && usage > 0){
        percentage = 100;
    }

    info_str = info_str || ( usage+' / '+((limit >= 0) ? limit : '-') );

    if (not_html) {
        return {
            "percentage": percentage,
            "str": info_str
        }
    } else {
        html = '<span class="progress-text right" style="font-size: 12px">'+info_str+'</span><br><div class="progress radius" style="height: 10px; margin-bottom:0px"><span class="meter" style="width: '
            +percentage+'%"></div>';

        return html;
    }
}

function usageBarHtml(usage, limit, info_str, color){
    percentage = 0;

    if (limit > 0){
        percentage = (usage / limit) * 100;

        if (percentage > 100){
            percentage = 100;
        }
    }

    info_str = info_str || ( usage+' / '+((limit > 0) ? limit : '-') );

    var classes = "meter";
    if (color){
        if (percentage <= 20){
            classes += " usage-low";
        } else if (percentage >= 80){
            classes += " usage-high";
        } else {
            classes += " usage-mid";
        }
    }

    html = '<div class="progress-container"><div class="progress secondary round">\
    <span class="'+classes+'" style="width: '+percentage+'%"></span></div>\
    <div class="progress-text">'+info_str+'</div></div>';

    return html;
}

function quotaIntLimit(limit, default_limit){
    i_limit = parseInt(limit, 10);
    i_default_limit = parseInt(default_limit, 10);

    if (limit == QUOTA_LIMIT_DEFAULT){
        i_limit = i_default_limit;
    }

    if (isNaN(i_limit))
    {
        i_limit = 0;
    }

    return i_limit
}

function quotaFloatLimit(limit, default_limit){
    f_limit = parseFloat(limit, 10);
    f_default_limit = parseFloat(default_limit, 10);

    if (f_limit == parseFloat(QUOTA_LIMIT_DEFAULT, 10)){
        f_limit = f_default_limit;
    }

    if (isNaN(f_limit))
    {
        f_limit = 0;
    }

    return f_limit
}

function quotaDashboard(html_tag, legend, font_large_size, font_small_size, quota){
    var percentage = quota.percentage > 100 ? 100 : quota.percentage;

    return '<div class="row">'+
          '<div class="large-12 columns text-center" style="margin-bottom: 5px">'+
            '<span id="'+html_tag+'_percentage" style="font-size:'+font_large_size+';">'+quota.percentage+'</span>'+'<span style="font-size:20px; color: #999">'+"%"+'</span>'+
          '</div>'+
        '</div>'+
        '<div class="row">'+
          '<div class="large-12 columns text-center">'+
            '<div class="progress large radius">'+
            '  <span id="'+html_tag+'_meter" class="meter" style="width: '+percentage+'%"></span>'+
            '</div>'+
          '</div>'+
        '</div>'+
        '<div class="row">'+
          '<div class="large-12 columns text-center">'+
            '<span>'+legend+'</span>'+
            '<br>'+
            '<span id="'+html_tag+'_str" style="color: #999; font-size: '+font_small_size+';">'+quota.str+'</span>'+
          '</div>'+
        '</div>';
}

var activeTab;
var outerLayout, innerLayout;

function hideDialog(){
    innerLayout.close("south");
}

function popDialog(content, context){
    $(".right-info", context).html(content);
    context.foundation();
}

function popDialogLoading(context){
    $(".right-list", context).hide();
    $(".right-form", context).hide();
    $(".right-info", context).show();
    $(".only-right-list", context).hide();
    $(".only-right-form", context).hide();
    $(".only-right-info", context).show();
    var loading = '<div style="margin-top:'+Math.round($("#dialog").height()/6)+'px; text-align: center; width: 100%"><img src="images/pbar.gif" alt="loading..." /></div>';
    popDialog(loading, context);
}

function popFormDialog(form_name, context){
    //$(".right-form", context).html(content);
    $(".loadingForm", context).hide();
    $(".tabs-contentForm", context).show();
    $(".right-form", context).attr("form_name", form_name)
    context.foundation();
}

function popFormDialogLoading(context){
    $(".right-list", context).hide();
    $(".right-info", context).hide();
    $(".right-form", context).show();
    $(".only-right-list", context).hide();
    $(".only-right-info", context).hide();
    $(".only-right-form", context).show();

    $(".tabs-contentForm", context).hide();
    $(".loadingForm", context).show();
}

function showTab(tabname,highlight_tab){
    //Since menu items no longer have an <a> element
    //we no longer expect #tab_id here, but simply tab_id
    //So safety check - remove # from #tab_id if present to ensure compatibility

    //$('tbody input.check_item:checked').click();
    //$('td').removeClass('markrowchecked markrowselected');

    if(!SunstoneCfg['tabs'][tabname]){
        return false;
    }

    last_selected_row = null;

    if (tabname.indexOf('#') == 0)
        tabname = tabname.substring(1);
    if (highlight_tab && highlight_tab.indexOf('#') == 0)
        highlight_tab == highlight.substring(1);

    //check if we are already in the target tab
    if( activeTab == tabname &&
        Sunstone.rightListVisible(tab)){

        return false;
    }

    activeTab = tabname;

    if (!highlight_tab) highlight_tab = activeTab;

    //clean selected menu
    $("#navigation li").removeClass("navigation-active-li");
    $("div#header ul#menutop_ul li").removeClass("navigation-active-li");

    //select tab in left menu
    var li = $("#navigation li#li_"+highlight_tab)
    li.addClass("navigation-active-li");

    //select tab in top menu
    var top_li = $("div#header ul#menutop_ul li#top_"+highlight_tab);
    top_li.addClass("navigation-active-li");

    var tab = $('#'+activeTab);
    //show tab
    $(".tab").hide();
    tab.show();
    $(".right-info", tab).hide();
    $(".right-form", tab).hide();
    $(".right-list", tab).show();
    $(".only-right-info", tab).hide();
    $(".only-right-form", tab).hide();
    $(".only-right-list", tab).show();

    recountCheckboxes($(".dataTable", tab).first());

    var res = SunstoneCfg['tabs'][activeTab]['resource']
    if (res){
        Sunstone.runAction(res+".list");
    } else {
        var action = activeTab+".refresh";

        if(SunstoneCfg["actions"][action]){
            Sunstone.runAction(action);
        }
    }
}

function showElement(tabname, info_action, element_id){
    if(!SunstoneCfg['tabs'][tabname]){
        return false;
    }

    showTab(tabname);

    var context = $('#'+tabname);
    popDialogLoading(context);

    var res = SunstoneCfg['tabs'][tabname]['resource'];

    Sunstone.runAction(info_action,element_id);
    $(".resource-id", context).html(element_id);
    //enable action buttons
    $('.top_button, .list_button', context).attr('disabled', false);
}

function setupTabs(){

    var topTabs = $(".left-content ul li.topTab");
    var subTabs = $(".left-content ul li.subTab");

    subTabs.live("click",function(){
        //leave floor to topTab listener in case of tabs with both classes
        if ($(this).hasClass('topTab')) return false;

        var tab = $(this).attr('id').substring(3);
        showTab(tab);
        return false;
    });

    topTabs.live("click",function(e){
        var tab = $(this).attr('id').substring(3);
        //Subtabs have a class with the name of  this tab
        var subtabs = $('div#menu li.'+tab);

        //toggle subtabs only when clicking on the icon or when clicking on an
        //already selected menu
        if ($(this).hasClass("tab_with_no_content")){
            //for each subtab, we hide the subsubtabs
            subtabs.each(function(){
                //for each subtab, hide its subtabs
                var subsubtabs = $(this).attr('id').substr(3);
                //subsubtabs class
                subsubtabs = $('div#menu li.'+subsubtabs);
                subsubtabs.hide();
            });
            //hide subtabs and reset icon to + position, since all subsubtabs
            //are hidden
            subtabs.fadeToggle('fast');
            $(this).removeClass('active');
            return false;
        }
        else {
            showTab(tab);
            return false;
        }


    });

};



//Plugins have done their pre-ready jobs when we execute this. That means
//all startup configuration is in place regarding tabs, info panels etc.
$(document).ready(function(){

    //Contexts - make everything more efficient
    main_tabs_context = $('div.right-content');
    dialogs_context = $('div#dialogs');
    plots_context = $('div#plots');
    info_panels_context = $('div#info_panels');


    $(document).on("click", ".accordion_advanced > a", function() {
        if ($(this).hasClass("active")){
            $(this).removeClass("active");
        } else {
            $(this).addClass("active");
        }

        $(this).closest(".accordion_advanced").children(".content").toggle();

        return false;
    })

    //Insert the tabs in the DOM and their buttons.
    insertTabs();
//    hideSubTabs();
    insertButtons();

    //Enhace the look of select buttons
    initListButtons();

    //Prepare the standard confirmation dialogs
    setupConfirmDialogs();

    $(".tab").hide();

    setupTabs();

    readCookie();
    setLogin();

    $("a[href='back']").live("click", function(e){
        $(".navigation-active-li a", $("#navigation")).click();
        e.preventDefault();
    });

    //Listen for .action_buttons
    //An action buttons runs a predefined action. If it has type
    //"multiple" it runs that action on the elements of a datatable.
    $('.action_button').live("click",function(){
        var error = 0;
        var table = null;
        var value = $(this).val()
        if ($.isEmptyObject(value)) {
            value = $(this).attr('href');
        }

        if(!$(this).hasClass("refresh")){
            $(document).foundation('dropdown', 'closeall');
        }

        var action = SunstoneCfg["actions"][value];
        if (!action) {
            notifyError("Action "+value+" not defined.");
            return false;
        };
        switch (action.type){
        case "multiple": //find the datatable
            var context = $(this).parents(".tab");
            var nodes = action.elements();
            error = Sunstone.runAction(value,nodes);
            break;
        default:
            error = Sunstone.runAction(value);
        }

        if (!error && !$(this).hasClass("refresh")){
            //proceed to close confirm dialog in
            //case it was open
            $('div#confirm_dialog').foundation('reveal', 'close');
        };

        return false;
    });

    //Listen .toggle_top_buttons.
    //$(".toggle_top_button").live("click", function(){
    //    var tab = $(this).parents(".tab");
    //    var custom_id = tab.attr('id');
//
    //    if(top_interval_ids[custom_id] == null){
    //        $(this).html('<i class="fa fa-eye-slash"/>');
//
    //        var refresh_button = $(".fa-refresh", $(this).parents(".action_blocks"));
    //        top_interval_ids[custom_id] = setInterval(function(){
    //            if(Sunstone.rightListVisible(tab)){
    //                //console.log("top for "+custom_id);
    //                refresh_button.click();
    //            }
    //            //else {console.log("top not visible for "+custom_id);}
    //        }, top_interval);
    //    } else {
    //        clearInterval(top_interval_ids[custom_id]);
    //        top_interval_ids[custom_id] = null;
//
    //        $(this).html('<i class="fa fa-eye"/>');
    //    }
    //});

    //Listen .confirm_buttons. These buttons show a confirmation dialog
    //before running the action.
    $('.confirm_button',main_tabs_context).live("click",function(){
        $(document).foundation('dropdown', 'closeall');
        popUpConfirmDialog(this);
        return false;
    });

    //Listen .confirm_buttons. These buttons show a confirmation dialog
    //with a select box before running the action.
    $('.confirm_with_select_button',main_tabs_context).live("click",function(){
        $(document).foundation('dropdown', 'closeall');
        popUpConfirmWithSelectDialog(this);
        return false;
    });

    //Jquery-enhace the buttons in the DOM
    //$('button').button();

    //Close overlay dialogs when clicking outside of them.
    $(".ui-widget-overlay").live("click", function (){
        $("div:ui-dialog:visible").foundation('reveal', 'close');
    });

    //Close select lists when clicking somewhere else.
    $('*:not(.action_list,.list_button)').click(function(){
        $('.action_blocks .action_list:visible',main_tabs_context).hide();
    });

    //Close open panel
    $('.close_dialog_link').live("click",function(){
        hideDialog();
        return false;
    });

    zone_refresh();


   $('#zonelector').die();
   $('#zonelector').live("click", function(){
       zone_refresh();
   });

    $('a.zone-choice').live("click", function(){
      $.ajax({
        url: 'config',
        type: "HEAD",
        headers: {
            "ZONE_NAME" : this.id
        },
        dataType: "json",
        success: function(){
            window.location.href = ".";
        },
        error: function(response){
        }
      });
    });

    //Start with the dashboard (supposing we have one).
    showTab('dashboard-tab');

    $(document).foundation({
      reveal : {
        animation: 'fade',
        animation_speed: 150
      }
    })
});

// Format time in UTC, YYYY/MM/DD
// time is in ms
function time_UTC(time){
    var d = new Date(time);

    return d.getUTCFullYear() + '/' + (d.getUTCMonth()+1) + '/' + d.getUTCDate();
}

// div is a jQuery selector
// The following options can be set:
//   fixed_user     fix an owner user ID
//   fixed_group    fix an owner group ID
//   init_group_by  "user", "group", "vm". init the group-by selector
//   fixed_group_by "user", "group", "vm". set a fixed group-by selector
function accountingGraphs(div, opt){

    if(div.html() != ""){
        return false;
    }

    div.html(
    '<div class="row">\
      <div id="acct_start_time_container" class="left columns">\
        <label for="acct_start_time">'+tr("Start time")+'</label>\
        <input id="acct_start_time" type="date" placeholder="2013/12/30"/>\
      </div>\
      <div id="acct_end_time_container" class="left columns">\
        <label for="acct_end_time">'+tr("End time")+'</label>\
        <input id="acct_end_time" type="date" placeholder="'+tr("Today")+'"/>\
      </div>\
      <div id="acct_group_by_container" class="left columns">\
        <label for="acct_group_by">' +  tr("Group by") + '</label>\
        <select id="acct_group_by" name="acct_group_by">\
          <option value="user">' + tr("User") + '</option>\
          <option value="group">' + tr("Group") + '</option>\
          <option value="vm">' + tr("VM") + '</option>\
        </select>\
      </div>\
      <div id="acct_owner_container" class="left columns">\
        <label for="acct_owner">' +  tr("Filter") + '</label>\
        <div class="row">\
          <div class="large-5 columns">\
            <select id="acct_owner" name="acct_owner">\
              <option value="acct_owner_all">' + tr("All") + '</option>\
              <option value="acct_owner_group">' + tr("Group") + '</option>\
              <option value="acct_owner_user">' + tr("User") + '</option>\
            </select>\
          </div>\
          <div class="large-7 columns">\
            <div id="acct_owner_select"/>\
          </div>\
        </div>\
      </div>\
      <div id="acct_button_container" class="left columns" style="margin-top: 15px">\
        <button class="button radius success large-12" id="acct_submit" type="button">'+tr("Get Accounting")+'</button>\
      </div>\
    </div>\
    <br>\
    <div id="acct_placeholder">\
      <div class="row">\
        <div class="large-8 large-centered columns">\
          <div class="text-center">\
            <span class="fa-stack fa-5x" style="color: #dfdfdf">\
              <i class="fa fa-cloud fa-stack-2x"></i>\
              <i class="fa fa-bar-chart-o fa-stack-1x fa-inverse"></i>\
            </span>\
            <div id="acct_no_data" class="hidden">\
              <br>\
              <p style="font-size: 18px; color: #999">'+
              tr("There are no accounting records")+
              '</p>\
            </div>\
          </div>\
        </div>\
      </div>\
    </div>\
    <div id="acct_content" class="hidden">\
      <div class="row">\
        <div class="large-12 columns graph_legend">\
          <h3 class="subheader"><small>'+tr("CPU hours")+'</small></h3>\
        </div>\
        <div class="large-12 columns">\
          <div class="large-12 columns centered graph" id="acct_cpu_graph" style="height: 200px;">\
          </div>\
        </div>\
      </div>\
      <div class="row">\
        <div class="large-12 columns graph_legend">\
          <h3 class="subheader"><small>'+tr("Memory GB hours")+'</small></h3>\
        </div>\
        <div class="large-12 columns">\
          <div class="large-12 columns centered graph" id="acct_mem_graph" style="height: 200px;">\
          </div>\
        </div>\
      </div>\
      <div class="row acct_table">\
        <div class="large-12 columns graph_legend">\
          <h3 class="subheader"><small>'+tr("CPU hours")+'</small></h3>\
        </div>\
        <div class="large-12 columns" style="overflow:auto">\
          <table id="acct_cpu_datatable" class="datatable twelve">\
            <thead>\
              <tr>\
                <th>'+tr("Date")+'</th>\
              </tr>\
            </thead>\
            <tbody id="tbody_acct_cpu_datatable">\
            </tbody>\
          </table>\
        </div>\
      </div>\
      <div class="row acct_table">\
        <div class="large-12 columns graph_legend">\
          <h3 class="subheader"><small>'+tr("Memory GB hours")+'</small></h3>\
        </div>\
        <div class="large-12 columns" style="overflow:auto">\
          <table id="acct_mem_datatable" class="datatable twelve">\
            <thead>\
              <tr>\
                <th>'+tr("Date")+'</th>\
              </tr>\
            </thead>\
            <tbody id="tbody_acct_mem_datatable">\
            </tbody>\
          </table>\
        </div>\
      </div>\
    </div>');

    if (opt == undefined){
        opt = {};
    }

    //--------------------------------------------------------------------------
    // Set column width
    //--------------------------------------------------------------------------

    var n_columns = 3; // start, end time, button

    if (opt.fixed_user == undefined && opt.fixed_group == undefined){
        n_columns += 1;     //acct_owner_container
    }

    if(opt.fixed_group_by == undefined){
        n_columns += 1;     //acct_group_by_container
    }

    if (n_columns > 4){
        // In this case the first row will have 4 inputs, and the
        // get accounting button will overflow to the second row
        n_columns = 4;
    }

    var width = parseInt(12 / n_columns);

    $("#acct_start_time_container", div).addClass("large-"+width);
    $("#acct_end_time_container",   div).addClass("large-"+width);
    $("#acct_group_by_container",   div).addClass("large-"+width);
    $("#acct_owner_container",      div).addClass("large-"+width);
    $("#acct_button_container",     div).addClass("large-"+width);

    //--------------------------------------------------------------------------
    // Init start time to 1st of last month
    //--------------------------------------------------------------------------
    var d = new Date();

    d.setDate(1);
    d.setMonth(d.getMonth() - 1);

    $("#acct_start_time", div).val(d.getFullYear() + '-' + ('0'+(d.getMonth()+1)).slice(-2) + '-' + ('0'+d.getDate()).slice(-2));

    //--------------------------------------------------------------------------
    // Init end time to today
    //--------------------------------------------------------------------------

    d = new Date();

    $("#acct_end_time", div).val(d.getFullYear() + '-' + ('0'+(d.getMonth()+1)).slice(-2) + '-' + ('0'+d.getDate()).slice(-2));

    //--------------------------------------------------------------------------
    // VM owner: all, group, user
    //--------------------------------------------------------------------------

    if (opt.fixed_user != undefined || opt.fixed_group != undefined){
        $("#acct_owner_container", div).hide();
    } else {
        $("select#acct_owner", div).change(function(){
            var value = $(this).val();

            switch (value){
            case "acct_owner_all":
                $("#acct_owner_select", div).hide();
                break;

            case "acct_owner_group":
                $("#acct_owner_select", div).show();
                insertSelectOptions("#acct_owner_select", div, "Group");
                break;

            case "acct_owner_user":
                $("#acct_owner_select", div).show();
                insertSelectOptions("#acct_owner_select", div, "User", -1, false,
                    '<option value="-1">'+tr("<< me >>")+'</option>');
                break;
            }
        });
    }

    //--------------------------------------------------------------------------
    // Init group by select
    //--------------------------------------------------------------------------

    if(opt.init_group_by != undefined){
        $("#acct_group_by", div).val(opt.init_group_by);
    }else if(opt.fixed_group_by != undefined){
        $("#acct_group_by", div).val(opt.fixed_group_by);
        $("#acct_group_by_container", div).hide();
    }

    //--------------------------------------------------------------------------
    // Submit request
    //--------------------------------------------------------------------------

    $("#acct_submit", div).on("click", function(){
        var start_time = -1;
        var end_time = -1;

        var v = $("#acct_start_time", div).val();
        if (v == ""){
            notifyError(tr("Time range start is mandatory"));
            return false;
        }else{
            start_time = Date.parse(v+' UTC');

            if (isNaN(start_time)){
                notifyError(tr("Time range start is not a valid date. It must be YYYY/MM/DD"));
                return false;
            }

            // ms to s
            start_time = start_time / 1000;
        }

        var v = $("#acct_end_time", div).val();
        if (v != ""){

            end_time = Date.parse(v+' UTC');

            if (isNaN(end_time)){
                notifyError(tr("Time range end is not a valid date. It must be YYYY/MM/DD"));
                return false;
            }

            // ms to s
            end_time = end_time / 1000;
        }

        var options = {
            "start_time": start_time,
            "end_time": end_time
        };

        if (opt.fixed_user != undefined){
            options.userfilter = opt.fixed_user;
        } else if (opt.fixed_group != undefined){
            options.group = opt.fixed_group;
        } else {
            var select_val = $("#acct_owner_select .resource_list_select", div).val();

            switch ($("select#acct_owner", div).val()){
            case "acct_owner_all":
                break;

            case "acct_owner_group":
                if(select_val != ""){
                    options.group = select_val;
                }
                break;

            case "acct_owner_user":
                if(select_val != ""){
                    options.userfilter = select_val;
                }
                break;
            }
        }

        var no_table = false;
        if (opt["no_table"] == true) {
            no_table = true;
        }

        OpenNebula.VM.accounting({
    //        timeout: true,
            success: function(req, response){
                fillAccounting(div, req, response, no_table);
            },
            error: onError,
            data: options
        });

        return false;
    });
}

function fillAccounting(div, req, response, no_table) {
    var options = req.request.data[0];

    //--------------------------------------------------------------------------
    // Time slots
    //--------------------------------------------------------------------------

    // start_time is mandatory
    var start = new Date(options.start_time * 1000);
    start.setHours(0,0,0,0);

    var end = new Date();

    if(options.end_time != undefined && options.end_time != -1){
        var end = new Date(options.end_time * 1000)
    }

    // granularity of 1 day
    var times = [];

    var tmp_time = start;

    // End time is the start of the last time slot. We use <=, to
    // add one extra time step
    while (tmp_time <= end) {
        times.push(tmp_time.getTime());

        // day += 1
        tmp_time.setUTCDate( tmp_time.getUTCDate() + 1 );
    }

    //--------------------------------------------------------------------------
    // Flot options
    //--------------------------------------------------------------------------

    var options = {
        colors: ["#0098C3","#0A00C2","#AB00C2","#C20037","#C26B00","#78C200","#00C22A","#00B8C2"],

        xaxis : {
            mode: "time",
            timeformat: "%y/%m/%d",
            color: "#efefef",
            size: 8,
            ticks: 4,
            minTickSize: [1, "day"]
        },
        yaxis : { min: 0,
                color: "#efefef",
                size: 8
                },
        series: {
            bars: {
                show: true,
                lineWidth: 0,
                fill: true,
                barWidth: 24*60*60*1000 * 0.8,
                align: "center"
            },
            stack: true
        },
        legend : {
            show : false
        },
        grid: {
            borderWidth: 1,
            borderColor: "#efefef",
            hoverable: true
        },
        tooltip: true,
        tooltipOpts: {
            content: "%x | %s | %y"
        }
    };

    //--------------------------------------------------------------------------
    // Group by
    //--------------------------------------------------------------------------

    // TODO: Allow to change group by dynamically, instead of calling oned again

    switch ($("#acct_group_by", div).val()){
    case "user":
        var group_by_fn = function(history){
            return history.VM.UID;
        }

        var group_by_name = function(history){
            return history.VM.UNAME;
        }

        var group_by_prefix = tr("User");

        break;

    case "group":
        var group_by_fn = function(history){
            return history.VM.GID;
        }

        var group_by_name = function(history){
            return history.VM.GNAME;
        }

        var group_by_prefix = tr("Group");

        break;

    case "vm":
        var group_by_fn = function(history){
            return history.OID;
        }

        var group_by_name = function(history){
            return history.VM.NAME;
        }

        var group_by_prefix = tr("VM");

        break;
    }

    //--------------------------------------------------------------------------
    // Filter history entries
    //--------------------------------------------------------------------------

    // TODO filter
    // True to proccess, false to discard
    var filter_by_fn = function(history){
//        return history.OID == 3605 || history.OID == 2673;
        return true;
    }

    //--------------------------------------------------------------------------
    // Process data series for flot
    //--------------------------------------------------------------------------

    var series = {};

    $("#acct_no_data", div).hide();

    if(response.HISTORY_RECORDS == undefined){
        $("#acct_placeholder", div).show();
        $("#acct_content", div).hide();

        $("#acct_no_data", div).show();
        return false;
    }

    $.each(response.HISTORY_RECORDS.HISTORY, function(index, history){

/*
        if(!filter_by_fn(history)){
            return true; //continue
        }
*/
        var group_by = group_by_fn(history);

        if (series[group_by] == undefined){
            series[group_by] = {};
            series[group_by].data_points = {};

            series[group_by].data_points[times[0]] = {};
            series[group_by].data_points[times[times.length-2]] = {};

            series[group_by].data_points[times[0]].CPU_HOURS = 0;
            series[group_by].data_points[times[times.length-2]].CPU_HOURS = 0;

            series[group_by].data_points[times[0]].MEM_HOURS = 0;
            series[group_by].data_points[times[times.length-2]].MEM_HOURS = 0;

            var name = group_by_name(history);
            series[group_by].name = name;
            series[group_by].label = group_by_prefix+" "+group_by+" "+name;
        }

        var serie = series[group_by].data_points;

        for (var i = 0; i<times.length-1; i++){

            var t = times[i];
            var t_next = times[i+1];

            // To stack values properly, flot needs an entry for all
            // the time slots
            if(serie[t] == undefined){
                serie[t] = {};
                serie[t].CPU_HOURS = 0;
                serie[t].MEM_HOURS = 0;
            }

            if( (history.ETIME*1000 > t || history.ETIME == 0) &&
                (history.STIME != 0 && history.STIME*1000 <= t_next) ) {

                var stime = t;
                if(history.STIME != 0){
                    stime = Math.max(t, history.STIME*1000);
                }

                var etime = t_next;
                if(history.ETIME != 0){
                    etime = Math.min(t_next, history.ETIME*1000);
                }

                var n_hours = (etime - stime) / 1000 / 60 / 60;

                // --- cpu ---

                var val = parseFloat(history.VM.TEMPLATE.CPU) * n_hours;

                if (!isNaN(val)){
                    serie[t].CPU_HOURS += val;
                }

                // --- mem ---

                var val = parseInt(history.VM.TEMPLATE.MEMORY)/1024 * n_hours;

                if (!isNaN(val)){
                    serie[t].MEM_HOURS += val;
                }
            }
        }
    });

    //--------------------------------------------------------------------------
    // Create series, draw plots
    //--------------------------------------------------------------------------

    var cpu_plot_series = [];
    var mem_plot_series = [];

    $.each(series, function(key, val){
        var cpu_data = [];
        var mem_data = [];

        $.each(val.data_points, function(time,num){
            cpu_data.push([parseInt(time),num.CPU_HOURS]);
            mem_data.push([parseInt(time),num.MEM_HOURS]);
        });

        cpu_plot_series.push(
        {
            label: val.label,
            name: val.name,
            id: key,
            data: cpu_data
        });

        mem_plot_series.push(
        {
            label: val.label,
            name: val.name,
            id: key,
            data: mem_data
        });
    });

    var cpu_plot = $.plot($("#acct_cpu_graph", div), cpu_plot_series, options);
    var mem_plot = $.plot($("#acct_mem_graph", div), mem_plot_series, options);

    //--------------------------------------------------------------------------
    // Init dataTables
    //--------------------------------------------------------------------------

    if (no_table) {
        $(".acct_table").hide();
    } else {
        $("#acct_cpu_datatable",div).dataTable().fnClearTable();
        $("#acct_cpu_datatable",div).dataTable().fnDestroy();

        $("#acct_cpu_datatable thead",div).remove();
        $("#acct_cpu_datatable",div).width("100%");


        $("#acct_mem_datatable",div).dataTable().fnClearTable();
        $("#acct_mem_datatable",div).dataTable().fnDestroy();

        $("#acct_mem_datatable thead",div).remove();
        $("#acct_mem_datatable",div).width("100%");


        cpu_plot_data = cpu_plot.getData();
        mem_plot_data = mem_plot.getData();

        var thead =
        '<thead>\
          <tr>\
            <th>'+tr("Date UTC")+'</th>\
            <th>'+tr("Total")+'</th>';

        $.each(cpu_plot_data, function(i, serie){
            thead += '<th style="border-bottom: '+serie.color+' 4px solid !important;'+
                ' border-left: 10px solid white; border-right: 5px solid white;'+
                ' white-space: nowrap">'+
                group_by_prefix+' '+serie.id+'<br/>'+serie.name+'</th>';
        });

        thead += '</tr></thead>';

        $("#acct_cpu_datatable",div).append(thead);

        thead =
        '<thead>\
          <tr>\
            <th>'+tr("Date UTC")+'</th>\
            <th>'+tr("Total")+'</th>';

        $.each(mem_plot_data, function(i, serie){
            thead += '<th style="border-bottom: '+serie.color+' 4px solid !important;'+
                ' border-left: 10px solid white; border-right: 5px solid white;'+
                ' white-space: nowrap">'+
                group_by_prefix+' '+serie.id+'<br/>'+serie.name+'</th>';
        });

        thead += '</tr></thead>';

        $("#acct_mem_datatable",div).append(thead);


        var cpu_dataTable_data = [];
        var mem_dataTable_data = [];

        for (var i = 0; i<times.length-1; i++){
            var t = times[i];

            var cpu_row = [];
            var mem_row = [];

            var time_st = time_UTC(t);

            cpu_row.push(time_st);
            mem_row.push(time_st);

            cpu_row.push(0);
            mem_row.push(0);

            var cpu_total = 0;
            var mem_total = 0;

            $.each(series, function(key, val){
                var v = val.data_points[t];

                if(v != undefined){
                    var cpu_v = (v.CPU_HOURS * 100).toFixed() / 100;
                    var mem_v = (v.MEM_HOURS * 100).toFixed() / 100;

                    cpu_total += cpu_v;
                    mem_total += mem_v;

                    cpu_row.push(cpu_v);
                    mem_row.push(mem_v);
                } else {
                    cpu_row.push(0);
                    mem_row.push(0);
                }
            });

            cpu_row[1] = (cpu_total * 100).toFixed() / 100;
            mem_row[1] = (mem_total * 100).toFixed() / 100;

            cpu_dataTable_data.push(cpu_row);
            mem_dataTable_data.push(mem_row);
        }

        var acct_cpu_dataTable = $("#acct_cpu_datatable",div).dataTable({
            "bSortClasses" : false,
            "bDeferRender": true,
            "aoColumnDefs": [
                { "bSortable": false, "aTargets": ['_all'] },
            ]
        });

        var acct_mem_dataTable = $("#acct_mem_datatable",div).dataTable({
            "bSortClasses" : false,
            "bDeferRender": true,
            "aoColumnDefs": [
                { "bSortable": false, "aTargets": ['_all'] },
            ]
        });

        if (cpu_dataTable_data.length > 0) {
            acct_cpu_dataTable.fnAddData(cpu_dataTable_data);
        }

        if (mem_dataTable_data.length > 0) {
            acct_mem_dataTable.fnAddData(mem_dataTable_data);
        }
    }

    $("#acct_placeholder", div).hide();
    $("#acct_content", div).show();
}

function customTagsHtml(){
    return '<div class="row">\
      <div class="large-4 columns">\
        <input type="text" id="KEY" name="key" />\
      </div>\
      <div class="large-6 columns">\
        <input type="text" id="VALUE" name="value" />\
      </div>\
      <div class="large-2 columns">\
        <button type="button" class="button secondary small radius" id="add_custom">'+tr("Add")+'</button>\
      </div>\
    </div>\
    <div class="row">\
      <div class="large-12 columns">\
        <table id="custom_tags" class="dataTable policies_table">\
          <thead>\
            <tr>\
              <th>'+tr("KEY")+'</th>\
              <th>'+tr("VALUE")+'</th>\
              <th></th>\
            </tr>\
          </thead>\
          <tbody id="tbodyinput">\
            <tr>\
            </tr>\
            <tr>\
            </tr>\
          </tbody>\
        </table>\
      </div>\
    </div>';
}

// div is the container div of customTagsHtml(), eg
// setupCustomTags($("#vnetCreateContextTab", dialog));
function setupCustomTags(div){
    $('#add_custom', div).click(function() {
        var table = $('#custom_tags', div)[0];
        var rowCount = table.rows.length;
        var row = table.insertRow(rowCount);

        var cell1 = row.insertCell(0);
        var element1 = document.createElement("input");
        element1.id = "KEY";
        element1.type = "text";
        element1.value = $('input#KEY', div).val()
        cell1.appendChild(element1);

        var cell2 = row.insertCell(1);
        var element2 = document.createElement("input");
        element2.id = "VALUE";
        element2.type = "text";
        element2.value = $('input#VALUE', div).val()
        cell2.appendChild(element2);

        var cell3 = row.insertCell(2);
        cell3.innerHTML = "<i class='fa fa-times-circle fa fa-lg remove-tab'></i>";
    });

    div.on("click", "i.remove-tab", function() {
        $(this).closest("tr").remove()
    });
}

// div is the container div of customTagsHtml()
// template_json is where the key:values will be stored
// retrieveCustomTags($('#vnetCreateContextTab', $create_vn_dialog), network_json);
function retrieveCustomTags(div, template_json){
    $('#custom_tags tr', div).each(function(){
        if ($('#KEY', $(this)).val()) {
            template_json[$('#KEY', $(this)).val()] = $('#VALUE', $(this)).val();
        }
    });
}

// div is the container div of customTagsHtml()
// template_json are the key:values that will be put into the table
function fillCustomTags(div, template_json){
    $.each(template_json, function(key, value){
        var table = $('#custom_tags', div)[0];
        var rowCount = table.rows.length;
        var row = table.insertRow(rowCount);

        var cell1 = row.insertCell(0);
        var element1 = document.createElement("input");
        element1.id = "KEY";
        element1.type = "text";
        element1.value = htmlDecode(key);
        cell1.appendChild(element1);

        var cell2 = row.insertCell(1);
        var element2 = document.createElement("input");
        element2.id = "VALUE";
        element2.type = "text";
        element2.value = htmlDecode(value);
        cell2.appendChild(element2);


        var cell3 = row.insertCell(2);
        cell3.innerHTML = "<i class='fa fa-times-circle fa fa-lg remove-tab'></i>";
    });
}

// TODO: other types: radio, checkbox

function retrieveWizardFields(dialog, template_json){
    var fields = $('[wizard_field]',dialog);

    fields.each(function(){
        var field = $(this);

        if (field.prop('wizard_field_disabled') != true && field.val() != null && field.val().length){
            var field_name = field.attr('wizard_field');
            template_json[field_name] = field.val();
        }
    });
}

function fillWizardFields(dialog, template_json){
    var fields = $('[wizard_field]',dialog);

    fields.each(function(){
        var field = $(this);
        var field_name = field.attr('wizard_field');
        if (template_json[field_name]){
            switch(field.attr("type")){
            case "radio":
                var checked = (field.val() == template_json[field_name]);

                field.prop("checked", checked );

                if(checked){
                    field.change();
                }
                break;
            default:
                field.val(escapeDoubleQuotes(htmlDecode(template_json[field_name])));
                field.change();
            }
        }
    });
}



//==============================================================================
// Resource tables with "please select" mechanism
//==============================================================================

function generateVNetTableSelect(context_id){

    var columns = [
        "",
        tr("ID"),
        tr("Owner"),
        tr("Group"),
        tr("Name"),
        tr("Reservation"),
        tr("Cluster"),
        tr("Bridge"),
        tr("Leases"),
        tr("VLAN_ID")
    ];

    var options = {
        "id_index": 1,
        "name_index": 4,
        "uname_index": 2,
        "select_resource": tr("Please select a network from the list"),
        "you_selected": tr("You selected the following network:"),
        "select_resource_multiple": tr("Please select one or more networks from the list"),
        "you_selected_multiple": tr("You selected the following networks:")
    };

    return generateResourceTableSelect(context_id, columns, options);
}

// opts.bVisible: dataTable bVisible option. If not set, the .yaml visibility will be used
// opts.filter_fn: boolean function to filter which elements to show
// opts.select_callback(aData, options): function called after a row is selected
// opts.multiple_choice: boolean true to enable multiple element selection
// opts.read_only: boolean true so user is not asked to select elements
// opts.fixed_ids: Array of IDs to show. Any other ID will be filtered out. If
//                 an ID is not returned by the pool, it will be included as a
//                 blank row
function setupVNetTableSelect(section, context_id, opts){

    if(opts == undefined){
        opts = {};
    }

    if(opts.bVisible == undefined){
        // Use the settings in the conf, but removing the checkbox
        var config = Config.tabTableColumns('vnets-tab').slice(0);
        var i = config.indexOf(0);

        if(i != -1){
            config.splice(i,1);
        }

        opts.bVisible = config;
    }

    if(opts.multiple_choice == undefined){
        opts.multiple_choice = false;
    }

    var fixed_ids_map_orig = {};

    if(opts.fixed_ids != undefined){
        $.each(opts.fixed_ids,function(){
            fixed_ids_map_orig[this] = true;
        });
    }

    var options = {
        "dataTable_options": {
          "bAutoWidth":false,
          "iDisplayLength": 4,
          "sDom" : '<"H">t<"F"p>',
          "bRetrieve": true,
          "bSortClasses" : false,
          "bDeferRender": true,
          "aoColumnDefs": [
              { "sWidth": "35px", "aTargets": [0,1] },
              { "bVisible": true, "aTargets": opts.bVisible},
              { "bVisible": false, "aTargets": ['_all']}
            ]
        },

        "multiple_choice": opts.multiple_choice,
        "read_only": opts.read_only,
        "fixed_ids": opts.fixed_ids,

        "id_index": 1,
        "name_index": 4,
        "uname_index": 2,

        "update_fn": function(datatable){
            OpenNebula.Network.list({
                timeout: true,
                success: function (request, networks_list){
                    var network_list_array = [];

                    var fixed_ids_map = $.extend({}, fixed_ids_map_orig);

                    $.each(networks_list,function(){
                        var add = true;

                        if(opts.filter_fn){
                            add = opts.filter_fn(this.VNET);
                        }

                        if(opts.fixed_ids != undefined){
                            add = (add && fixed_ids_map[this.VNET.ID]);
                        }

                        if(add){
                            network_list_array.push(vNetworkElementArray(this));

                            delete fixed_ids_map[this.VNET.ID];
                        }
                    });

                    var n_columns = 10; // SET FOR EACH RESOURCE

                    $.each(fixed_ids_map, function(id,v){
                        var empty = [];

                        for(var i=0; i<=n_columns; i++){
                            empty.push("");
                        }

                        empty[1] = id;  // SET FOR EACH RESOURCE, id_index

                        list_array.push(empty);
                    });

                    updateView(network_list_array, datatable);
                },
                error: onError
            });
        },

        "select_callback": opts.select_callback
    };

    return setupResourceTableSelect(section, context_id, options);
}

// Clicks the refresh button
function refreshVNetTableSelect(section, context_id){
    return refreshResourceTableSelect(section, context_id);
}

// Returns an ID, or an array of IDs for opts.multiple_choice
function retrieveVNetTableSelect(section, context_id){
    return retrieveResourceTableSelect(section, context_id);
}

<<<<<<< HEAD
=======
// Clears the current selection, and selects the given IDs
// opts.ids must be a single ID, or an array of IDs for options.multiple_choice
// opts.names must be an array of {name, uname}
function selectVNetTableSelect(section, context_id, opts){
    return selectResourceTableSelect(section, context_id, opts);
}

>>>>>>> 825e9d82
function generateTemplateTableSelect(context_id){

    var columns = [
        "",
        tr("ID"),
        tr("Owner"),
        tr("Group"),
        tr("Name"),
        tr("Registration time")
    ];

    var options = {
        "id_index": 1,
        "name_index": 4,
        "uname_index": 2,
        "select_resource": tr("Please select a template from the list"),
        "you_selected": tr("You selected the following template:")
    };

    return generateResourceTableSelect(context_id, columns, options);
}

// opts.bVisible: dataTable bVisible option. If not set, the .yaml visibility will be used
// opts.filter_fn: boolean function to filter which elements to show
// opts.select_callback(aData, options): function called after a row is selected
function setupTemplateTableSelect(section, context_id, opts){

    if(opts == undefined){
        opts = {};
    }

    if(opts.bVisible == undefined){
        // Use the settings in the conf, but removing the checkbox
        var config = Config.tabTableColumns('templates-tab').slice(0);
        var i = config.indexOf(0);

        if(i != -1){
            config.splice(i,1);
        }

        opts.bVisible = config;
    }

    var options = {
        "dataTable_options": {
          "bAutoWidth":false,
          "iDisplayLength": 4,
          "sDom" : '<"H">t<"F"p>',
          "bRetrieve": true,
          "bSortClasses" : false,
          "bDeferRender": true,
          "aoColumnDefs": [
              { "sWidth": "35px", "aTargets": [0] },
              { "bVisible": true, "aTargets": opts.bVisible},
              { "bVisible": false, "aTargets": ['_all']}
            ]
        },

        "id_index": 1,
        "name_index": 4,
        "uname_index": 2,

        "update_fn": function(datatable){
            OpenNebula.Template.list({
                timeout: true,
                success: function (request, resource_list){
                    var list_array = [];

                    $.each(resource_list,function(){
                        var add = true;

                        if(opts.filter_fn){
                            add = opts.filter_fn(this.VMTEMPLATE);
                        }

                        if(add){
                            list_array.push(templateElementArray(this));
                        }
                    });

                    updateView(list_array, datatable);
                },
                error: onError
            });
        },

        "select_callback": opts.select_callback
    };

    return setupResourceTableSelect(section, context_id, options);
}

function generateHostTableSelect(context_id){

    var columns = [
        "",
        tr("ID"),
        tr("Name"),
        tr("Cluster"),
        tr("RVMs"),
        tr("Real CPU"),
        tr("Allocated CPU"),
        tr("Real MEM"),
        tr("Allocated MEM"),
        tr("Status"),
        tr("IM MAD"),
        tr("VM MAD"),
        tr("Last monitored on")
    ];

    var options = {
        "id_index": 1,
        "name_index": 2,
        "select_resource": tr("Please select a Host from the list"),
        "you_selected": tr("You selected the following Host:"),
        "select_resource_multiple": tr("Please select one or more hosts from the list"),
        "you_selected_multiple": tr("You selected the following hosts:")
    };

    return generateResourceTableSelect(context_id, columns, options);
}

// opts.bVisible: dataTable bVisible option. If not set, the .yaml visibility will be used
// opts.filter_fn: boolean function to filter which elements to show
// opts.select_callback(aData, options): function called after a row is selected
// opts.multiple_choice: boolean true to enable multiple element selection
// opts.read_only: boolean true so user is not asked to select elements
// opts.fixed_ids: Array of IDs to show. Any other ID will be filtered out. If
//                 an ID is not returned by the pool, it will be included as a
//                 blank row
function setupHostTableSelect(section, context_id, opts){

    if(opts == undefined){
        opts = {};
    }

    if(opts.bVisible == undefined){
        // Use the settings in the conf, but removing the checkbox
        var config = Config.tabTableColumns('hosts-tab').slice(0);
        var i = config.indexOf(0);

        if(i != -1){
            config.splice(i,1);
        }

        opts.bVisible = config;
    }

    if(opts.multiple_choice == undefined){
        opts.multiple_choice = false;
    }

    var fixed_ids_map_orig = {};

    if(opts.fixed_ids != undefined){
        $.each(opts.fixed_ids,function(){
            fixed_ids_map_orig[this] = true;
        });
    }

    var options = {
        "dataTable_options": {
          "bAutoWidth":false,
          "iDisplayLength": 4,
          "sDom" : '<"H">t<"F"p>',
          "bRetrieve": true,
          "bSortClasses" : false,
          "bDeferRender": true,
          "aoColumnDefs": [
              { "sWidth": "35px", "aTargets": [0] },
              { "bVisible": true, "aTargets": opts.bVisible},
              { "bVisible": false, "aTargets": ['_all']}
            ]
        },

        "multiple_choice": opts.multiple_choice,
        "read_only": opts.read_only,
        "fixed_ids": opts.fixed_ids,

        "id_index": 1,
        "name_index": 2,

        "update_fn": function(datatable){
            OpenNebula.Host.list({
                timeout: true,
                success: function (request, resource_list){
                    var list_array = [];

                    var fixed_ids_map = $.extend({}, fixed_ids_map_orig);

                    $.each(resource_list,function(){
                        var add = true;

                        if(opts.filter_fn){
                            add = opts.filter_fn(this.HOST);
                        }

                        if(opts.fixed_ids != undefined){
                            add = (add && fixed_ids_map[this.HOST.ID]);
                        }

                        if(add){
                            list_array.push(hostElementArray(this));

                            delete fixed_ids_map[this.HOST.ID];
                        }
                    });

                    var n_columns = 13; // SET FOR EACH RESOURCE

                    $.each(fixed_ids_map, function(id,v){
                        var empty = [];

                        for(var i=0; i<=n_columns; i++){
                            empty.push("");
                        }

                        empty[1] = id;  // SET FOR EACH RESOURCE, id_index

                        list_array.push(empty);
                    });

                    updateView(list_array, datatable);
                },
                error: onError
            });
        },

        "select_callback": opts.select_callback
    };

    return setupResourceTableSelect(section, context_id, options);
}

// Clicks the refresh button
function refreshHostTableSelect(section, context_id){
    return refreshResourceTableSelect(section, context_id);
}

// Returns an ID, or an array of IDs for opts.multiple_choice
function retrieveHostTableSelect(section, context_id){
    return retrieveResourceTableSelect(section, context_id);
}

// Clears the current selection, and selects the given IDs
// opts.ids must be a single ID, or an array of IDs for options.multiple_choice
// opts.names must be an array of {name, uname}
function selectHostTableSelect(section, context_id, opts){
    return selectResourceTableSelect(section, context_id, opts);
}

function generateDatastoreTableSelect(context_id){

    var columns = [
        "",
        tr("ID"),
        tr("Owner"),
        tr("Group"),
        tr("Name"),
        tr("Capacity"),
        tr("Cluster"),
        tr("Basepath"),
        tr("TM MAD"),
        tr("DS MAD"),
        tr("Type")
    ];

    var options = {
        "id_index": 1,
        "name_index": 4,
        "uname_index": 2,
        "select_resource": tr("Please select a datastore from the list"),
        "you_selected": tr("You selected the following datastore:"),
        "select_resource_multiple": tr("Please select one or more datastores from the list"),
        "you_selected_multiple": tr("You selected the following datastores:")
    };

    return generateResourceTableSelect(context_id, columns, options);
}

// opts.bVisible: dataTable bVisible option. If not set, the .yaml visibility will be used
// opts.filter_fn: boolean function to filter which elements to show
// opts.select_callback(aData, options): function called after a row is selected
// opts.multiple_choice: boolean true to enable multiple element selection
// opts.read_only: boolean true so user is not asked to select elements
// opts.fixed_ids: Array of IDs to show. Any other ID will be filtered out. If
//                 an ID is not returned by the pool, it will be included as a
//                 blank row
function setupDatastoreTableSelect(section, context_id, opts){

    if(opts == undefined){
        opts = {};
    }

    if(opts.bVisible == undefined){
        // Use the settings in the conf, but removing the checkbox
        var config = Config.tabTableColumns('datastores-tab').slice(0);
        var i = config.indexOf(0);

        if(i != -1){
            config.splice(i,1);
        }

        opts.bVisible = config;
    }

    if(opts.multiple_choice == undefined){
        opts.multiple_choice = false;
    }

    var fixed_ids_map_orig = {};

    if(opts.fixed_ids != undefined){
        $.each(opts.fixed_ids,function(){
            fixed_ids_map_orig[this] = true;
        });
    }

    var options = {
        "dataTable_options": {
          "bAutoWidth":false,
          "iDisplayLength": 4,
          "sDom" : '<"H">t<"F"p>',
          "bRetrieve": true,
          "bSortClasses" : false,
          "bDeferRender": true,
          "aoColumnDefs": [
              { "sWidth": "35px", "aTargets": [0] },
              { "sWidth": "250px", "aTargets": [5] },
              { "bVisible": true, "aTargets": opts.bVisible},
              { "bVisible": false, "aTargets": ['_all']}
            ]
        },

        "multiple_choice": opts.multiple_choice,
        "read_only": opts.read_only,
        "fixed_ids": opts.fixed_ids,

        "id_index": 1,
        "name_index": 4,
        "uname_index": 2,

        "update_fn": function(datatable){
            OpenNebula.Datastore.list({
                timeout: true,
                success: function (request, resource_list){
                    var list_array = [];

                    var fixed_ids_map = $.extend({}, fixed_ids_map_orig);

                    $.each(resource_list,function(){
                        var add = true;

                        if(opts.filter_fn){
                            add = opts.filter_fn(this.DATASTORE);
                        }

                        if(opts.fixed_ids != undefined){
                            add = (add && fixed_ids_map[this.DATASTORE.ID]);
                        }

                        if(add){
                            list_array.push(datastoreElementArray(this));

                            delete fixed_ids_map[this.DATASTORE.ID];
                        }
                    });

                    var n_columns = 11; // SET FOR EACH RESOURCE

                    $.each(fixed_ids_map, function(id,v){
                        var empty = [];

                        for(var i=0; i<=n_columns; i++){
                            empty.push("");
                        }

                        empty[1] = id;  // SET FOR EACH RESOURCE, id_index

                        list_array.push(empty);
                    });

                    updateView(list_array, datatable);
                },
                error: onError
            });
        },

        "select_callback": opts.select_callback
    };

    return setupResourceTableSelect(section, context_id, options);
}

// Clicks the refresh button
function refreshDatastoreTableSelect(section, context_id){
    return refreshResourceTableSelect(section, context_id);
}

// Returns an ID, or an array of IDs for opts.multiple_choice
function retrieveDatastoreTableSelect(section, context_id){
    return retrieveResourceTableSelect(section, context_id);
}

// Clears the current selection, and selects the given IDs
// opts.ids must be a single ID, or an array of IDs for options.multiple_choice
function selectDatastoreTableSelect(section, context_id, opts){
    return selectResourceTableSelect(section, context_id, opts);
}

function generateImageTableSelect(context_id){

    var columns = [
        "",
        tr("ID"),
        tr("Owner"),
        tr("Group"),
        tr("Name"),
        tr("Datastore"),
        tr("Size"),
        tr("Type"),
        tr("Registration time"),
        tr("Persistent"),
        tr("Status"),
        tr("#VMS"),
        tr("Target")
    ];

    var options = {
        "id_index": 1,
        "name_index": 4,
        "uname_index": 2,
        "select_resource": tr("Please select an image from the list"),
        "you_selected": tr("You selected the following image:")
    };

    return generateResourceTableSelect(context_id, columns, options);
}

// opts.bVisible: dataTable bVisible option. If not set, the .yaml visibility will be used
// opts.filter_fn: boolean function to filter which elements to show
// opts.select_callback(aData, options): function called after a row is selected
function setupImageTableSelect(section, context_id, opts){

    if(opts == undefined){
        opts = {};
    }

    if(opts.bVisible == undefined){
        // Use the settings in the conf, but removing the checkbox
        var config = Config.tabTableColumns('images-tab').slice(0);
        var i = config.indexOf(0);

        if(i != -1){
            config.splice(i,1);
        }

        opts.bVisible = config;
    }

    var options = {
        "dataTable_options": {
          "bAutoWidth":false,
          "iDisplayLength": 4,
          "sDom" : '<"H">t<"F"p>',
          "bRetrieve": true,
          "bSortClasses" : false,
          "bDeferRender": true,
          "aoColumnDefs": [
              { "sWidth": "35px", "aTargets": [0,1] },
              { "bVisible": true, "aTargets": opts.bVisible},
              { "bVisible": false, "aTargets": ['_all']}
            ]
        },

        "id_index": 1,
        "name_index": 4,
        "uname_index": 2,

        "update_fn": function(datatable){
            OpenNebula.Image.list({
                timeout: true,
                success: function (request, resource_list){
                    var list_array = [];

                    $.each(resource_list,function(){
                        var image = this.IMAGE;

                        // KERNEL || RAMDISK || CONTEXT
                        var add = ( image.TYPE != "3" &&
                                    image.TYPE != "4" &&
                                    image.TYPE != "5" )

                        if(add && opts.filter_fn){
                            add = opts.filter_fn(this.IMAGE);
                        }

                        if(add){
                            list_array.push(imageElementArray(this));
                        }
                    });

                    updateView(list_array, datatable);
                },
                error: onError
            });
        },

        "select_callback": opts.select_callback
    };

    return setupResourceTableSelect(section, context_id, options);
}

<<<<<<< HEAD
function generateSecurityGroupTableSelect(context_id){

    var columns = [
        "",
        tr("ID"),
        tr("Owner"),
        tr("Group"),
        tr("Name")
    ];

    var options = {
        "id_index": 1,
        "name_index": 4,
        "select_resource": tr("Please select a security group from the list"),
        "you_selected": tr("You selected the following security group:"),
        "select_resource_multiple": tr("Please select one or more security groups from the list"),
        "you_selected_multiple": tr("You selected the following security groups:")
    };

    return generateResourceTableSelect(context_id, columns, options);
}

// opts.bVisible: dataTable bVisible option. If not set, the .yaml visibility will be used
// opts.filter_fn: boolean function to filter which vnets to show
// opts.multiple_choice: boolean true to enable multiple element selection
// opts.read_only: boolean true so user is not asked to select elements
// opts.fixed_ids: Array of IDs to show. Any other ID will be filtered out. If
//                 an ID is not returned by the pool, it will be included as a
//                 blank row
function setupSecurityGroupTableSelect(section, context_id, opts){

    if(opts == undefined){
        opts = {};
    }

    if(opts.bVisible == undefined){
        // Use the settings in the conf, but removing the checkbox
        var config = Config.tabTableColumns('secgroups-tab').slice(0);
        var i = config.indexOf(0);

        if(i != -1){
            config.splice(i,1);
        }

        opts.bVisible = config;
    }

    if(opts.multiple_choice == undefined){
        opts.multiple_choice = false;
    }

    var fixed_ids_map_orig = {};

    if(opts.fixed_ids != undefined){
        $.each(opts.fixed_ids,function(){
            fixed_ids_map_orig[this] = true;
        });
    }

    var options = {
        "dataTable_options": {
          "bAutoWidth":false,
          "iDisplayLength": 4,
          "sDom" : '<"H">t<"F"p>',
          "bRetrieve": true,
          "bSortClasses" : false,
          "bDeferRender": true,
          "aoColumnDefs": [
              { "sWidth": "35px", "aTargets": [0,1] },
              { "bVisible": true, "aTargets": opts.bVisible},
              { "bVisible": false, "aTargets": ['_all']}
            ]
        },

        "multiple_choice": opts.multiple_choice,
        "read_only": opts.read_only,
        "fixed_ids": opts.fixed_ids,

        "id_index": 1,
        "name_index": 4,

        "update_fn": function(datatable){
            OpenNebula.SecurityGroup.list({
                timeout: true,
                success: function (request, resource_list){
                    var list_array = [];

                    var fixed_ids_map = $.extend({}, fixed_ids_map_orig);

                    $.each(resource_list,function(){
                        var add = true;

                        if(opts.filter_fn){
                            add = opts.filter_fn(this.SECURITY_GROUP);
                        }

                        if(opts.fixed_ids != undefined){
                            add = (add && fixed_ids_map[this.SECURITY_GROUP.ID]);
                        }

                        if(add){
                            list_array.push(securityGroupElementArray(this));

                            delete fixed_ids_map[this.SECURITY_GROUP.ID];
                        }
                    });

                    var n_columns = 5; // SET FOR EACH RESOURCE

                    $.each(fixed_ids_map, function(id,v){
                        var empty = [];

                        for(var i=0; i<=n_columns; i++){
                            empty.push("");
                        }

                        empty[1] = id;  // SET FOR EACH RESOURCE, id_index

                        list_array.push(empty);
                    });

                    updateView(list_array, datatable);
                },
                error: onError
            });
        }
    };

    return setupResourceTableSelect(section, context_id, options);
}

// Clicks the refresh button
function refreshSecurityGroupTableSelect(section, context_id){
=======
// Clicks the refresh button
function refreshImageTableSelect(section, context_id){
>>>>>>> 825e9d82
    return refreshResourceTableSelect(section, context_id);
}

// Returns an ID, or an array of IDs for opts.multiple_choice
<<<<<<< HEAD
function retrieveSecurityGroupTableSelect(section, context_id){
=======
function retrieveImageTableSelect(section, context_id){
>>>>>>> 825e9d82
    return retrieveResourceTableSelect(section, context_id);
}

// Clears the current selection, and selects the given IDs
<<<<<<< HEAD
// ids must be a single ID, or an array of IDs for options.multiple_choice
function selectSecurityGroupTableSelect(section, context_id, ids){
    return selectResourceTableSelect(section, context_id, ids);
=======
// opts.ids must be a single ID, or an array of IDs for options.multiple_choice
// opts.names must be an array of {name, uname}
function selectImageTableSelect(section, context_id, opts){
    return selectResourceTableSelect(section, context_id, opts);
>>>>>>> 825e9d82
}

function generateResourceTableSelect(context_id, columns, options){
    if (!options.select_resource){
        options.select_resource = tr("Please select a resource from the list");
    }

    if (!options.you_selected){
        options.you_selected = tr("You selected the following resource:");
    }

    if (options.id_index == undefined){
        options.id_index = 0;
    }

    var thead = '<thead><tr>';

    $.each(columns, function(){
        thead += '<th>'+this+'</th>'
    });

    thead += '</tr></thead>';

    var html =
    '<div class="row">\
      <div class="large-8 columns">\
         <button id="refresh_button_'+context_id+'" type="button" class="button small radius secondary"><i class="fa fa-refresh" /></button>\
      </div>\
      <div class="large-4 columns">\
        <input id="'+context_id+'_search" class="search" type="text" placeholder="'+tr("Search")+'"/>\
      </div>\
    </div>\
    <div class="row">\
      <div class="large-12 columns">\
        <table id="datatable_'+context_id+'" class="datatable twelve" row_id="'+options.id_index+'">\
          '+thead+'\
          <tbody id="tbody_datatable_'+context_id+'">\
          </tbody>\
        </table>\
      </div>\
    </div>\
    <div class="row">\
      <div class="large-12 columns" id="selected_ids_row_'+context_id+'">\
        <span id="select_resource_'+context_id+'" class="radius secondary label">'+options.select_resource+'</span>\
        <span id="selected_resource_'+context_id+'" class="radius secondary label" style="display: none;">'+options.you_selected+'</span>\
        <span id="select_resource_multiple_'+context_id+'" class="radius secondary label" style="display: none;">'+options.select_resource_multiple+'</span>\
        <span id="selected_resource_multiple_'+context_id+'" class="radius secondary label" style="display: none;">'+options.you_selected_multiple+'</span>\
        <input id="selected_resource_id_'+context_id+'" type="text"/>\
        <span id="selected_resource_name_'+context_id+'" class="radius label" type="text"></span>\
      </div>\
    </div>';

    return html;
}

function setupResourceTableSelect(section, context_id, options) {

    if (options.id_index == undefined){
        options.id_index = 0;
    }

    if (options.name_index == undefined){
        options.name_index = 1;
    }

    if (options.dataTable_options == undefined){
        options.dataTable_options = {};
    }

<<<<<<< HEAD
=======
    if (options.select_callback == undefined){
        options.select_callback = function(aData, options){};
    }

>>>>>>> 825e9d82
    if(options.multiple_choice){
        options.dataTable_options.fnRowCallback = function( nRow, aData, iDisplayIndex, iDisplayIndexFull ) {
            var row_id = aData[options.id_index];

            var ids = $('#selected_ids_row_'+context_id, section).data("ids");

            if ( ids[row_id] ){
                $("td", nRow).addClass('markrowchecked');
                $('input.check_item', this).attr('checked','checked');
<<<<<<< HEAD
=======
            } else {
                $("td", nRow).removeClass('markrowchecked');
                $('input.check_item', this).removeAttr('checked');
            }
        };
    } else {
        options.dataTable_options.fnRowCallback = function( nRow, aData, iDisplayIndex, iDisplayIndexFull ) {
            var row_id = aData[options.id_index];

            var selected_id = $('#selected_resource_id_'+context_id, section).val();

            if ( row_id == selected_id ){
                $("td", nRow).addClass('markrow');
                $('input.check_item', this).attr('checked','checked');
            } else {
                $("td", nRow).removeClass('markrow');
                $('input.check_item', this).removeAttr('checked');
>>>>>>> 825e9d82
            }
        };
    }

    var dataTable_select = $('#datatable_'+context_id, section).dataTable(options.dataTable_options);

    $('#refresh_button_'+context_id, section).die();

    $('#refresh_button_'+context_id, section).live('click', function(){
        options.update_fn($('table[id=datatable_'+context_id+']', section).dataTable());
    });

    $('#'+context_id+'_search', section).keyup(function(){
        dataTable_select.fnFilter( $(this).val() );
    })

    dataTable_select.fnSort( [ [options.id_index, config['user_config']['table_order']] ] );

    if (options.read_only){
        $('#selected_ids_row_'+context_id, section).hide();
    } else if(options.multiple_choice){
        $('#selected_resource_'+context_id, section).hide();
        $('#select_resource_'+context_id, section).hide();

        $('#selected_resource_multiple_'+context_id, section).hide();
        $('#select_resource_multiple_'+context_id, section).show();
    }

    $('#selected_resource_id_'+context_id, section).hide();
    $('#selected_resource_name_'+context_id, section).hide();

    $('#selected_ids_row_'+context_id, section).data("options", options);

    if(options.read_only){

    } else if(options.multiple_choice){
        $('#selected_ids_row_'+context_id, section).data("ids", {});

<<<<<<< HEAD
        function row_click(row){
            dataTable_select.unbind("draw");
            var aData = dataTable_select.fnGetData(row);
=======
        function row_click(row, aData){
            dataTable_select.unbind("draw");
>>>>>>> 825e9d82

            var row_id = aData[options.id_index];
            var row_name = aData[options.name_index];

            var ids = $('#selected_ids_row_'+context_id, section).data("ids");

            if( ids[row_id] ){
                delete ids[row_id];

                $("td", row).removeClass('markrowchecked');
                $('input.check_item', row).removeAttr('checked');

                $('#selected_ids_row_'+context_id+' span[row_id="'+row_id+'"]', section).remove();
            } else {
                ids[row_id] = true;

                $("td", row).addClass('markrowchecked');
                $('input.check_item', row).attr('checked','checked');

                $('#selected_ids_row_'+context_id, section).append('<span row_id="'+row_id+'" class="radius label">'+row_name+' <span class="fa fa-times blue"></span></span> ');
<<<<<<< HEAD
=======

                options.select_callback(aData, options);
>>>>>>> 825e9d82
            }

            if ($.isEmptyObject(ids)){
                $('#selected_resource_multiple_'+context_id, section).hide();
                $('#select_resource_multiple_'+context_id, section).show();
            } else {
                $('#selected_resource_multiple_'+context_id, section).show();
                $('#select_resource_multiple_'+context_id, section).hide();
            }
           
            $('.alert-box', section).hide();

            return true;
        };

        $('#datatable_'+context_id+' tbody', section).on("click", "tr", function(e){
<<<<<<< HEAD
            row_click(this);
=======
            var aData = dataTable_select.fnGetData(this);
            row_click(this, aData);
>>>>>>> 825e9d82
        });

        $(section).on("click", '#selected_ids_row_'+context_id+' span.fa.fa-times', function() {
            var row_id = $(this).parent("span").attr('row_id');

            // TODO: improve preformance, linear search
            $.each(dataTable_select.fnGetData(), function(index, row){
                if(row[options.id_index] == row_id){
<<<<<<< HEAD
                    row_click(dataTable_select.fnGetNodes(index));
=======
                    row_click(dataTable_select.fnGetNodes(index), row);
>>>>>>> 825e9d82
                    return false;
                }
            });

        });
    }
    else{
        $('#datatable_'+context_id+' tbody', section).delegate("tr", "click", function(e){
            dataTable_select.unbind("draw");
            var aData = dataTable_select.fnGetData(this);

            $("td.markrow", dataTable_select).removeClass('markrow');
            $('tbody input.check_item', dataTable_select).removeAttr('checked');

            $('#selected_resource_'+context_id, section).show();
            $('#select_resource_'+context_id, section).hide();
            $('.alert-box', section).hide();

            $("td", this).addClass('markrow');
            $('input.check_item', this).attr('checked','checked');

            $('#selected_resource_id_'+context_id, section).val(aData[options.id_index]).change();
            $('#selected_resource_id_'+context_id, section).hide();

            $('#selected_resource_name_'+context_id, section).text(aData[options.name_index]).change();
            $('#selected_resource_name_'+context_id, section).show();

<<<<<<< HEAD
=======
            options.select_callback(aData, options);

>>>>>>> 825e9d82
            return true;
        });
    }

    setupTips(section);
}

function resetResourceTableSelect(section, context_id, options) {

    // TODO: do for multiple_choice

    // TODO: works for more than one page?

    var dataTable_select = $('#datatable_'+context_id, section);

    $("td.markrow", dataTable_select).removeClass('markrow');
    $('tbody input.check_item', dataTable_select).removeAttr('checked');

    $('#'+context_id+'_search', section).val("").trigger("keyup");
    $('#refresh_button_'+context_id).click();

    $('#selected_resource_id_'+context_id, section).val("").hide();
    $('#selected_resource_name_'+context_id, section).text("").hide();

    $('#selected_resource_'+context_id, section).hide();
    $('#select_resource_'+context_id, section).show();
}

// Returns an ID, or an array of IDs for opts.multiple_choice
function retrieveResourceTableSelect(section, context_id){
    var options = $('#selected_ids_row_'+context_id, section).data("options");

    if(options.multiple_choice){
        var ids = $('#selected_ids_row_'+context_id, section).data("ids");

        var arr = [];

        $.each(ids, function(key, val){
            arr.push(key);
        });

        return arr;
    } else {
        return $('#selected_resource_id_'+context_id, section).val();
    }
}

// Clicks the refresh button
function refreshResourceTableSelect(section, context_id){
    $('#refresh_button_'+context_id, section).click();
}

<<<<<<< HEAD
function selectResourceTableSelect(section, context_id, ids){
    var options = $('#selected_ids_row_'+context_id, section).data("options");

    if(options.multiple_choice){
=======
function selectResourceTableSelect(section, context_id, opts){
    var options = $('#selected_ids_row_'+context_id, section).data("options");

    if(options.multiple_choice){
        refreshResourceTableSelect(section, context_id);

>>>>>>> 825e9d82
        var data_ids = $('#selected_ids_row_'+context_id, section).data("ids");

        data_ids = {};

        $('#selected_ids_row_'+context_id+' span[row_id]', section).remove();

        var dataTable_select = $('#datatable_'+context_id, section).dataTable();

<<<<<<< HEAD
        $.each(ids, function(index, row_id){
=======
        if (opts.ids == undefined){
            opts.ids = [];
        }

        // TODO: {name, uname} support for multiple_choice

        $.each(opts.ids, function(index, row_id){
>>>>>>> 825e9d82
            if(isNaN(row_id)){
                return true;
            }

            data_ids[row_id] = true;

            var row_name = ""+row_id;

            // TODO: improve preformance, linear search. Needed to get the
            // name of the resource in the label. If function getName() was
            // indexed in the cache, it could be used here
            $.each(dataTable_select.fnGetData(), function(index, row){
                if(row[options.id_index] == row_id){
                    row_name = row[options.name_index];
                    return false;
                }
            });

            $('#selected_ids_row_'+context_id, section).append('<span row_id="'+row_id+'" class="radius label">'+row_name+' <span class="fa fa-times blue"></span></span> ');
        });

        $('#selected_ids_row_'+context_id, section).data("ids", data_ids);

        if ($.isEmptyObject(data_ids)){
            $('#selected_resource_multiple_'+context_id, section).hide();
            $('#select_resource_multiple_'+context_id, section).show();
        } else {
            $('#selected_resource_multiple_'+context_id, section).show();
            $('#select_resource_multiple_'+context_id, section).hide();
        }

        $('.alert-box', section).hide();
<<<<<<< HEAD
    }

    refreshResourceTableSelect(section, context_id);
=======
    } else {
        var dataTable_select = $('#datatable_'+context_id, section).dataTable();

        $("td.markrow", dataTable_select).removeClass('markrow');
        $('tbody input.check_item', dataTable_select).removeAttr('checked');

        $('#selected_resource_'+context_id, section).show();
        $('#select_resource_'+context_id, section).hide();
        $('.alert-box', section).hide();

        var row_id = undefined;
        var row_name = "";

        if (opts.ids != undefined){

            row_id = opts.ids;

            row_name = ""+row_id;

            // TODO: improve preformance, linear search. Needed to get the
            // name of the resource in the label. If function getName() was
            // indexed in the cache, it could be used here
            $.each(dataTable_select.fnGetData(), function(index, row){
                if(row[options.id_index] == row_id){
                    row_name = row[options.name_index];
                    return false;
                }
            });
        } else if (opts.names != undefined){
            row_name = opts.names.name;
            var row_uname = opts.names.uname;

            $.each(dataTable_select.fnGetData(), function(index, row){
                if(row[options.name_index] == row_name &&
                   row[options.uname_index] == row_uname){

                    row_id = row[options.id_index];
                    return false;
                }
            });
        }

//        $("td", this).addClass('markrow');
//        $('input.check_item', this).attr('checked','checked');

        $('#selected_resource_id_'+context_id, section).val( row_id ).change();
        $('#selected_resource_id_'+context_id, section).hide();

        $('#selected_resource_name_'+context_id, section).text( row_name ).change();
        $('#selected_resource_name_'+context_id, section).show();

        refreshResourceTableSelect(section, context_id);
    }
>>>>>>> 825e9d82
}

//==============================================================================
// VM & Service user inputs
//==============================================================================

// It will replace the div's html with a row for each USER_INPUTS
// opts.text_header: header text for the text & password inputs
// opts.network_header: header text for the network inputs
// returns true if at least one input was inserted
function generateVMTemplateUserInputs(div, template_json, opts) {
    return generateInstantiateUserInputs(
        div, template_json.VMTEMPLATE.TEMPLATE.USER_INPUTS, opts);
}

// It will replace the div's html with a row for each USER_INPUTS
// opts.text_header: header text for the text & password inputs
// opts.network_header: header text for the network inputs
// returns true if at least one input was inserted
function generateServiceTemplateUserInputs(div, template_json, opts) {
    return generateInstantiateUserInputs(
        div, template_json.DOCUMENT.TEMPLATE.BODY.custom_attrs, opts);
}

// It will replace the div's html with a row for each USER_INPUTS
// opts.text_header: header text for the text & password inputs
// opts.network_header: header text for the network inputs
// returns true if at least one input was inserted
function generateInstantiateUserInputs(div, user_inputs, opts) {

    div.empty();

    if(user_inputs == undefined){
        return false;
    }

    if(opts == undefined){
        opts = {};
    }

    if(opts.text_header == undefined){
        opts.text_header = tr("Custom Attributes");
    }

    if(opts.network_header == undefined){
        opts.network_header = tr("Network");
    }

    var network_attrs = [];
    var text_attrs = [];

    $.each(user_inputs, function(key, value){
        var parts = value.split("|");
        // 0 mandatory; 1 type; 2 desc;
        var attrs = {
            "name": key,
            "mandatory": parts[0],
            "type": parts[1],
            "description": parts[2],
        }

        switch (parts[1]) {
            case "vnet_id":
                network_attrs.push(attrs)
                break;
            case "text":
                text_attrs.push(attrs)
                break;
            case "password":
                text_attrs.push(attrs)
                break;
        }
    });

    if (network_attrs.length > 0) {
        if(opts.network_header.length > 0){
            div.append(
            '<br>'+
            '<div class="row">'+
              '<div class="large-12 large-centered columns">'+
                '<h3 class="subheader">'+
                  opts.network_header+
                '</h3>'+
              '</div>'+
            '</div>');
        }

        div.append('<div class="instantiate_user_inputs"/>');

        var separator = "";

        $.each(network_attrs, function(index, vnet_attr){
            var unique_id = "user_input_"+( vnet_attr.name.replace(/ /g, "_") );

            $(".instantiate_user_inputs", div).append(
              '<div class="row">'+
                '<div class="large-12 large-centered columns">'+
                  separator+
                  '<h5>' +
                    htmlDecode(vnet_attr.description) +
                  '</h5>'+
                  generateVNetTableSelect(unique_id)+
                '</div>'+
              '</div>');

            separator = "<hr/>";

            setupVNetTableSelect(div, unique_id);

            $('#refresh_button_'+unique_id).click();

            $("input#selected_resource_id_"+unique_id, div).attr(
                "wizard_field", vnet_attr.name);

            $("input#selected_resource_id_"+unique_id, div).attr("required", "")
        });
    }

    if (text_attrs.length > 0) {
        if(opts.text_header.length > 0){
            div.append(
            '<br>'+
            '<div class="row">'+
              '<div class="large-12 large-centered columns">'+
                '<h3 class="subheader">'+
                  opts.text_header+
                '</h3>'+
              '</div>'+
            '</div>');
        }

        div.append('<div class="instantiate_user_inputs"/>');

        $.each(text_attrs, function(index, custom_attr){
          $(".instantiate_user_inputs", div).append(
            '<div class="row">'+
              '<div class="large-12 large-centered columns">'+
                '<label>' +
                  htmlDecode(custom_attr.description) +
                  '<input type="'+custom_attr.type+'" wizard_field="'+custom_attr.name+'" required/>'+
                '</label>'+
              '</div>'+
            '</div>');
        });
    }

    return (network_attrs.length > 0 || text_attrs.length > 0);
}

/*
    opts.title string to be shown
    opts.html_id unique identifier
    opts.content html to be shown when clicking in the element
*/
function generateAdvancedSection(opts){
    return '<div class="accordion_advanced">'+
        '<a href="#'+opts.html_id+'">'+
            '<i class="fa fa-fw fa-chevron-down"/>'+
            '<i class="fa fa-fw fa-chevron-up"/>'+
            opts.title+
        '</a>\
        <div id="'+opts.html_id+'" class="content hidden">'+
            opts.content +
        '</div>'+
    '</div>';
}

<<<<<<< HEAD
//==============================================================================
// Security Groups
//==============================================================================

function icmp_to_st(icmp_type){
    switch( icmp_type ){
        case "":    return tr("All");
        case "0":   return "0: Echo Reply";
        case "0":   return "0: Echo Reply";
        case "3":   return "3: Destination Unreachable";
        case "4":   return "4: Source Quench";
        case "5":   return "5: Redirect";
        case "6":   return "6: Alternate Host Address";
        case "8":   return "8: Echo";
        case "9":   return "9: Router Advertisement";
        case "10":  return "10: Router Solicitation";
        case "11":  return "11: Time Exceeded";
        case "12":  return "12: Parameter Problem";
        case "13":  return "13: Timestamp";
        case "14":  return "14: Timestamp Reply";
        case "15":  return "15: Information Request";
        case "16":  return "16: Information Reply";
        case "17":  return "17: Address Mask Request";
        case "18":  return "18: Address Mask Reply";
        case "30":  return "30: Traceroute";
        case "31":  return "31: Datagram Conversion Error";
        case "32":  return "32: Mobile Host Redirect";
        case "33":  return "33: IPv6 Where-Are-You";
        case "34":  return "34: IPv6 I-Am-Here";
        case "35":  return "35: Mobile Registration Request";
        case "36":  return "36: Mobile Registration Reply";
        case "37":  return "37: Domain Name Request";
        case "38":  return "38: Domain Name Reply";
        case "39":  return "39: SKIP";
        case "40":  return "40: Photuris";
        case "41":  return "41: ICMP messages utilized by experimental mobility protocols such as Seamoby";
        case "253": return "253: RFC3692-style Experiment 1";
        case "254": return "254: RFC3692-style Experiment 2";
        default:  return "" + icmp_type;
    }
}

/*
Returns an object with the human readable attributes of the rule. List of attributes:
PROTOCOL
RULE_TYPE
ICMP_TYPE
RANGE
NETWORK
*/
function sg_rule_to_st(rule){
    var text = {};

    if(rule.PROTOCOL != undefined){
        switch(rule.PROTOCOL.toUpperCase()){
        case "TCP":
            text["PROTOCOL"] = tr("TCP");
            break;
        case "UDP":
            text["PROTOCOL"] = tr("UDP");
            break;
        case "ICMP":
            text["PROTOCOL"] = tr("ICMP");
            break;
        case "IPSEC":
            text["PROTOCOL"] = tr("IPsec");
            break;
        default:
            text["PROTOCOL"] = "";
        }
    } else {
        text["PROTOCOL"] = "";
    }

    if(rule.RULE_TYPE != undefined){
        switch(rule.RULE_TYPE.toUpperCase()){
        case "OUTBOUND":
            text["RULE_TYPE"] = tr("Outbound");
            break;
        case "INBOUND":
            text["RULE_TYPE"] = tr("Inbound");
            break;
        default:
            text["RULE_TYPE"] = "";
        }
    } else {
        text["RULE_TYPE"] = "";
    }

    if(rule.ICMP_TYPE != undefined){
        text["ICMP_TYPE"] = icmp_to_st(rule.ICMP_TYPE);
    } else {
        text["ICMP_TYPE"] = "";
    }

    if(rule.RANGE != undefined && rule.RANGE != ""){
        text["RANGE"] = rule.RANGE;
    } else {
        text["RANGE"] = tr("All");
    } 

    var network = "";

    if(rule.NETWORK_ID != undefined && rule.NETWORK_ID != ""){
        network += (tr("Virtual Network") + " " + rule.NETWORK_ID);
    }

    if(rule.SIZE != undefined && rule.SIZE != ""){
        if(network != ""){
            network += ":<br>";
        }
 
        if(rule.IP != undefined && rule.IP != ""){
            network += tr("Start") + ": " + rule.IP + ", ";
        } else if(rule.MAC != undefined && rule.MAC != ""){
            network += tr("Start") + ": " + rule.MAC + ", ";
        }

        network += tr("Size") + ": " + rule.SIZE;
    }

    if(network == ""){
        network = tr("Any");
    }

    text["NETWORK"] = network;

    return text;
=======

function getInternetExplorerVersion(){
// Returns the version of Internet Explorer or a -1
// (indicating the use of another browser).
    var rv = -1; // Return value assumes failure.
    if (navigator.appName == 'Microsoft Internet Explorer')
    {
        var ua = navigator.userAgent;
        var re  = new RegExp("MSIE ([0-9]{1,}[\.0-9]{0,})");
        if (re.exec(ua) != null)
            rv = parseFloat( RegExp.$1 );
    }
    return rv;
>>>>>>> 825e9d82
}<|MERGE_RESOLUTION|>--- conflicted
+++ resolved
@@ -5591,7 +5591,6 @@
 }
 
 
-
 //==============================================================================
 // Resource tables with "please select" mechanism
 //==============================================================================
@@ -5747,8 +5746,6 @@
     return retrieveResourceTableSelect(section, context_id);
 }
 
-<<<<<<< HEAD
-=======
 // Clears the current selection, and selects the given IDs
 // opts.ids must be a single ID, or an array of IDs for options.multiple_choice
 // opts.names must be an array of {name, uname}
@@ -5756,7 +5753,6 @@
     return selectResourceTableSelect(section, context_id, opts);
 }
 
->>>>>>> 825e9d82
 function generateTemplateTableSelect(context_id){
 
     var columns = [
@@ -6271,7 +6267,23 @@
     return setupResourceTableSelect(section, context_id, options);
 }
 
-<<<<<<< HEAD
+// Clicks the refresh button
+function refreshImageTableSelect(section, context_id){
+    return refreshResourceTableSelect(section, context_id);
+}
+
+// Returns an ID, or an array of IDs for opts.multiple_choice
+function retrieveImageTableSelect(section, context_id){
+    return retrieveResourceTableSelect(section, context_id);
+}
+
+// Clears the current selection, and selects the given IDs
+// opts.ids must be a single ID, or an array of IDs for options.multiple_choice
+// opts.names must be an array of {name, uname}
+function selectImageTableSelect(section, context_id, opts){
+    return selectResourceTableSelect(section, context_id, opts);
+}
+
 function generateSecurityGroupTableSelect(context_id){
 
     var columns = [
@@ -6405,33 +6417,18 @@
 
 // Clicks the refresh button
 function refreshSecurityGroupTableSelect(section, context_id){
-=======
-// Clicks the refresh button
-function refreshImageTableSelect(section, context_id){
->>>>>>> 825e9d82
     return refreshResourceTableSelect(section, context_id);
 }
 
 // Returns an ID, or an array of IDs for opts.multiple_choice
-<<<<<<< HEAD
 function retrieveSecurityGroupTableSelect(section, context_id){
-=======
-function retrieveImageTableSelect(section, context_id){
->>>>>>> 825e9d82
     return retrieveResourceTableSelect(section, context_id);
 }
 
 // Clears the current selection, and selects the given IDs
-<<<<<<< HEAD
 // ids must be a single ID, or an array of IDs for options.multiple_choice
 function selectSecurityGroupTableSelect(section, context_id, ids){
     return selectResourceTableSelect(section, context_id, ids);
-=======
-// opts.ids must be a single ID, or an array of IDs for options.multiple_choice
-// opts.names must be an array of {name, uname}
-function selectImageTableSelect(section, context_id, opts){
-    return selectResourceTableSelect(section, context_id, opts);
->>>>>>> 825e9d82
 }
 
 function generateResourceTableSelect(context_id, columns, options){
@@ -6501,13 +6498,10 @@
         options.dataTable_options = {};
     }
 
-<<<<<<< HEAD
-=======
     if (options.select_callback == undefined){
         options.select_callback = function(aData, options){};
     }
 
->>>>>>> 825e9d82
     if(options.multiple_choice){
         options.dataTable_options.fnRowCallback = function( nRow, aData, iDisplayIndex, iDisplayIndexFull ) {
             var row_id = aData[options.id_index];
@@ -6517,8 +6511,6 @@
             if ( ids[row_id] ){
                 $("td", nRow).addClass('markrowchecked');
                 $('input.check_item', this).attr('checked','checked');
-<<<<<<< HEAD
-=======
             } else {
                 $("td", nRow).removeClass('markrowchecked');
                 $('input.check_item', this).removeAttr('checked');
@@ -6536,7 +6528,6 @@
             } else {
                 $("td", nRow).removeClass('markrow');
                 $('input.check_item', this).removeAttr('checked');
->>>>>>> 825e9d82
             }
         };
     }
@@ -6575,14 +6566,8 @@
     } else if(options.multiple_choice){
         $('#selected_ids_row_'+context_id, section).data("ids", {});
 
-<<<<<<< HEAD
-        function row_click(row){
-            dataTable_select.unbind("draw");
-            var aData = dataTable_select.fnGetData(row);
-=======
         function row_click(row, aData){
             dataTable_select.unbind("draw");
->>>>>>> 825e9d82
 
             var row_id = aData[options.id_index];
             var row_name = aData[options.name_index];
@@ -6603,11 +6588,8 @@
                 $('input.check_item', row).attr('checked','checked');
 
                 $('#selected_ids_row_'+context_id, section).append('<span row_id="'+row_id+'" class="radius label">'+row_name+' <span class="fa fa-times blue"></span></span> ');
-<<<<<<< HEAD
-=======
 
                 options.select_callback(aData, options);
->>>>>>> 825e9d82
             }
 
             if ($.isEmptyObject(ids)){
@@ -6624,12 +6606,8 @@
         };
 
         $('#datatable_'+context_id+' tbody', section).on("click", "tr", function(e){
-<<<<<<< HEAD
-            row_click(this);
-=======
             var aData = dataTable_select.fnGetData(this);
             row_click(this, aData);
->>>>>>> 825e9d82
         });
 
         $(section).on("click", '#selected_ids_row_'+context_id+' span.fa.fa-times', function() {
@@ -6638,11 +6616,7 @@
             // TODO: improve preformance, linear search
             $.each(dataTable_select.fnGetData(), function(index, row){
                 if(row[options.id_index] == row_id){
-<<<<<<< HEAD
-                    row_click(dataTable_select.fnGetNodes(index));
-=======
                     row_click(dataTable_select.fnGetNodes(index), row);
->>>>>>> 825e9d82
                     return false;
                 }
             });
@@ -6670,11 +6644,8 @@
             $('#selected_resource_name_'+context_id, section).text(aData[options.name_index]).change();
             $('#selected_resource_name_'+context_id, section).show();
 
-<<<<<<< HEAD
-=======
             options.select_callback(aData, options);
 
->>>>>>> 825e9d82
             return true;
         });
     }
@@ -6727,19 +6698,12 @@
     $('#refresh_button_'+context_id, section).click();
 }
 
-<<<<<<< HEAD
-function selectResourceTableSelect(section, context_id, ids){
-    var options = $('#selected_ids_row_'+context_id, section).data("options");
-
-    if(options.multiple_choice){
-=======
 function selectResourceTableSelect(section, context_id, opts){
     var options = $('#selected_ids_row_'+context_id, section).data("options");
 
     if(options.multiple_choice){
         refreshResourceTableSelect(section, context_id);
 
->>>>>>> 825e9d82
         var data_ids = $('#selected_ids_row_'+context_id, section).data("ids");
 
         data_ids = {};
@@ -6748,9 +6712,6 @@
 
         var dataTable_select = $('#datatable_'+context_id, section).dataTable();
 
-<<<<<<< HEAD
-        $.each(ids, function(index, row_id){
-=======
         if (opts.ids == undefined){
             opts.ids = [];
         }
@@ -6758,7 +6719,6 @@
         // TODO: {name, uname} support for multiple_choice
 
         $.each(opts.ids, function(index, row_id){
->>>>>>> 825e9d82
             if(isNaN(row_id)){
                 return true;
             }
@@ -6791,11 +6751,6 @@
         }
 
         $('.alert-box', section).hide();
-<<<<<<< HEAD
-    }
-
-    refreshResourceTableSelect(section, context_id);
-=======
     } else {
         var dataTable_select = $('#datatable_'+context_id, section).dataTable();
 
@@ -6849,8 +6804,8 @@
 
         refreshResourceTableSelect(section, context_id);
     }
->>>>>>> 825e9d82
-}
+}
+
 
 //==============================================================================
 // VM & Service user inputs
@@ -7017,7 +6972,6 @@
     '</div>';
 }
 
-<<<<<<< HEAD
 //==============================================================================
 // Security Groups
 //==============================================================================
@@ -7146,7 +7100,11 @@
     text["NETWORK"] = network;
 
     return text;
-=======
+}
+
+//==============================================================================
+// Internet Explorer
+//==============================================================================
 
 function getInternetExplorerVersion(){
 // Returns the version of Internet Explorer or a -1
@@ -7160,5 +7118,4 @@
             rv = parseFloat( RegExp.$1 );
     }
     return rv;
->>>>>>> 825e9d82
 }