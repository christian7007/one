 /* -------------------------------------------------------------------------- */
/* Copyright 2002-2014, OpenNebula Project (OpenNebula.org), C12G Labs        */
/*                                                                            */
/* Licensed under the Apache License, Version 2.0 (the "License"); you may    */
/* not use this file except in compliance with the License. You may obtain    */
/* a copy of the License at                                                   */
/*                                                                            */
/* http://www.apache.org/licenses/LICENSE-2.0                                 */
/*                                                                            */
/* Unless required by applicable law or agreed to in writing, software        */
/* distributed under the License is distributed on an "AS IS" BASIS,          */
/* WITHOUT WARRANTIES OR CONDITIONS OF ANY KIND, either express or implied.   */
/* See the License for the specific language governing permissions and        */
/* limitations under the License.                                             */
/* -------------------------------------------------------------------------- */

/*!
 * jQuery Cookie Plugin v1.4.0
 * https://github.com/carhartl/jquery-cookie
 *
 * Copyright 2013 Klaus Hartl
 * Released under the MIT license
 */
!function(a){"function"==typeof define&&define.amd?define(["jquery"],a):a(jQuery)}(function(a){function b(a){return h.raw?a:encodeURIComponent(a)}function c(a){return h.raw?a:decodeURIComponent(a)}function d(a){return b(h.json?JSON.stringify(a):String(a))}function e(a){0===a.indexOf('"')&&(a=a.slice(1,-1).replace(/\\"/g,'"').replace(/\\\\/g,"\\"));try{a=decodeURIComponent(a.replace(g," "))}catch(b){return}try{return h.json?JSON.parse(a):a}catch(b){}}function f(b,c){var d=h.raw?b:e(b);return a.isFunction(c)?c(d):d}var g=/\+/g,h=a.cookie=function(e,g,i){if(void 0!==g&&!a.isFunction(g)){if(i=a.extend({},h.defaults,i),"number"==typeof i.expires){var j=i.expires,k=i.expires=new Date;k.setDate(k.getDate()+j)}return document.cookie=[b(e),"=",d(g),i.expires?"; expires="+i.expires.toUTCString():"",i.path?"; path="+i.path:"",i.domain?"; domain="+i.domain:"",i.secure?"; secure":""].join("")}for(var l=e?void 0:{},m=document.cookie?document.cookie.split("; "):[],n=0,o=m.length;o>n;n++){var p=m[n].split("="),q=c(p.shift()),r=p.join("=");if(e&&e===q){l=f(r,g);break}e||void 0===(r=f(r))||(l[q]=r)}return l};h.defaults={},a.removeCookie=function(b,c){return void 0!==a.cookie(b)?(a.cookie(b,"",a.extend({},c,{expires:-1})),!0):!1}});
/*!
 * end jQuery Cookie Plugin v1.4.0
 */

var cookie = {};
var username = '';
var uid = '';
var gid = '';
var spinner = '<img src="images/ajax-loader.gif" alt="retrieving" class="loading_img" />';

var main_tabs_context;
var dialogs_context;
var plots_context;
var info_panels_context;

panel_extended = false;

// global settings
var top_interval = 10000; //ms
var top_interval_ids = {};

//Sunstone configuration is formed by predifined "actions", main tabs
//and "info_panels". Each tab has "content" and "buttons". Each
//"info_panel" has "tabs" with "content".
var SunstoneCfg = {
    "actions" : {},
     "tabs" : {},
     "info_panels" : {}
};

var language_options = '<option value="en_US">English (en_US)</option>\
   <option value="ca">Catalan (ca)</option>\
   <option value="cs_CZ">Czech (cs_CZ)</option>\
   <option value="nl_NL">Dutch (nl_NL)</option>\
   <option value="da">Danish (da)</option>\
   <option value="fr_FR">French (fr_FR)</option>\
   <option value="de">German (de)</option>\
   <option value="el_GR">Greek (el_GR)</option>\
   <option value="it_IT">Italian (el_GR)</option>\
   <option value="fa_IR">Persian (fa_IR)</option>\
   <option value="pl">Polish (pl)</option>\
   <option value="pt_BR">Portuguese (pt_BR)</option>\
   <option value="pt_PT">Portuguese (pt_PT)</option>\
   <option value="ru_RU">Russian (ru_RU)</option>\
   <option value="zh_CN">Simplified Chinese (zh_CN)</option>\
   <option value="sk_SK">Slovak (sk_SK)</option>\
   <option value="es_ES">Spanish (es_ES)</option>\
   <option value="zh_TW">Traditional Chinese (zh_TW)</option>';

/* Public plugin interface */

var Sunstone = {

    //Adds a predifined action
    "addAction" : function (action_name,action_obj) {
        SunstoneCfg["actions"][action_name] = action_obj;
    },

    //Replaces a predefined action
    "updateAction" : function(action_name,action_obj) {
         SunstoneCfg["actions"][action_name] = action_obj;
    },

    //Deletes a predefined action.
    "removeAction" : function(action_name) {
         delete SunstoneCfg["actions"][action_name];
    },

    //Adds several actions encapsulated in an js object.
    "addActions" : function(actions) {
        for (action in actions){
            Sunstone.addAction(action,actions[action]);
        }
    },

    //Adds a new main tab. Refreshes the dom if wanted.
    "addMainTab" : function(tab_id,tab_obj,refresh) {
        if (Config.isTabEnabled(tab_id)) {
            SunstoneCfg["tabs"][tab_id] = tab_obj;
            if (refresh){
                insertTab(tab_id);
                //$(document).foundationCustomForms();
            }
        }
    },

    //Updates the content of an info tab and refreshes the DOM if wanted.
    "updateMainTabContent" : function(tab_id,content_arg,refresh){
        SunstoneCfg["tabs"][tab_id]["content"]=content_arg;
        //if not present it will not be updated
        if (refresh){
            $('div#'+tab_id, main_tabs_context).html(content_arg);
        }
    },

    //Replaces the buttons of an info tab and regenerates them if wanted.
    "updateMainTabButtons" : function(tab_id,buttons_arg,refresh){
        SunstoneCfg["tabs"][tab_id]["buttons"]=buttons_arg;
        if (refresh){
            $('div#'+tab_id+' .action_blocks', main_tabs_context).empty();
            insertButtonsInTab(tab_id);
        }
    },

    //Removes a tab and refreshes the DOM
    "removeMainTab" : function(tab_id,refresh) {
         delete SunstoneCfg["tabs"][tab_id];
         if (refresh) {
             $('div#'+tab_id, main_tabs_context).remove();
              $('ul#navigation li#li_'+tab_id).remove();
         }
    },

    //Adds a new info panel
    "addInfoPanel" : function(panel_name, panel_obj){
        SunstoneCfg["info_panels"][panel_name]=panel_obj;
    },

    //Replaces an existing info panel
    "updateInfoPanel" : function(panel_name,panel_obj){
        SunstoneCfg["info_panels"][panel_name]=panel_obj;
    },

    //Removes an info panel
    "removeInfoPanel" : function(panel_name){
        delete SunstoneCfg["info_panels"][panel_name];
    },

    //Makes an info panel content pop up in the screen.
    "popUpInfoPanel" : function(panel_name, selected_tab){
        popDialog(Sunstone.getInfoPanelHTML(panel_name, selected_tab), $("#"+selected_tab));
    },

    //Generates and returns the HTML div element for an info panel, with
    //Jquery tabs.
    "getInfoPanelHTML" : function(panel_name,selected_tab){
        var active_tab = $("dd.active a", $("#"+panel_name));
        if (active_tab) {
            var active_tab_href = active_tab.attr('href');
        }

        var dl_tabs = $('<div id="'+panel_name+'">\
            <div class="row">\
                <div class="large-12 columns">\
                    <dl class="tabs right-info-tabs text-center" data-tab>\
                    </dl>\
                </div>\
            </div>\
            <div class="tabs-content"></div>\
            </div>\
        </div>');

        var tabs = SunstoneCfg["info_panels"][panel_name];
        var tab=null;
        var active=false;

        for (panel_tab_name in tabs){
            if (Config.isTabPanelEnabled(selected_tab, panel_tab_name) == false) {
                continue;
            }

            tab=tabs[panel_tab_name];
            var dd = $('<dd><a href="#'+panel_tab_name+'"><i class="fa '+tab.icon+'"></i><br>'+tab.title+'</a></dd>').appendTo($('dl',dl_tabs));
            //$('ul', dl_tabs).append('<div id="'+panel_tab_name+'"><li id="'+panel_tab_name+'Tab">'+tab.content+'</li></div>');
            var li = $('<div id="'+panel_tab_name+'" class="content">'+tab.content+'</div>').appendTo($('.tabs-content', dl_tabs));

            if (active_tab_href) {
                if (active_tab_href == "#"+panel_tab_name) {
                    dd.addClass('active');
                    li.addClass('active');
                }
            }
            else {
                if (!active) {
                    dd.addClass('active');
                    li.addClass('active');
                    active = true;
                }
            }
        }
        if (selected_tab){
            // TODO select tab
            return dl_tabs
        }
        return dl_tabs

    },

    //adds a tab to an info panel.
    "addInfoPanelTab" : function(panel_name, panel_tab_id, panel_tab_obj){
        SunstoneCfg["info_panels"][panel_name][panel_tab_id] = panel_tab_obj;
    },

    //Replaces a tab from an info panel. Refreshes the DOM if wanted.
    "updateInfoPanelTab" : function(panel_name, panel_tab_id,
                                    panel_tab_obj, refresh){
        SunstoneCfg["info_panels"][panel_name][panel_tab_id] = panel_tab_obj;
        if (refresh){
            var tab_content = panel_tab_obj.content;
            $('div#'+panel_name+' div#'+panel_tab_id,info_panel_context).html(tab_content);
        }
    },

    //Removes a tab from an info panel configuration.
    "removeInfoPanelTab" : function(panel_name,panel_tab_id){
        delete SunstoneCfg["info_panels"][panel_name][panel_tab_id];
    },

    //Runs a predefined action. Wraps the calls to opennebula.js and
    //can be use to run action depending on conditions and notify them
    //if desired. Returns 1 if some problem has been detected: i.e
    //the condition to run the action is not met, the action is not found
    "runAction" : function(action, data_arg, extra_param){

        var actions = SunstoneCfg["actions"];
        if (!actions[action]){
            notifyError("Action "+action+" not defined");
            return 1;
        }

        var action_cfg = actions[action];
        var notify = action_cfg.notify;

        var condition = action_cfg["condition"];

        //Is the condition to run the action met?
        //Should we inform if it is not met?
        if (condition && !condition()){
            if (notify) {
            notifyError("This action cannot be run");
            }
            return 1;
        }

        var call = action_cfg["call"];
        var callback = action_cfg["callback"];
        var err = action_cfg["error"];

        //We ease the use of:
        // * "create" calls to opennebula.js
        // * "single" element calls to opennebula.js
        // * "list" (get the pool of elements) calls to opennebula.js
        // * "monitor_global" (returns monitoring info from a pool of elements
        // * "monitor_single" (returns monitoring info from 1 element)
        // * "multiple" - actions to be run on a given list of elements
        //      (with maybe an extra parameter).
        // * The default actions. Simple call the the pre-defined "call"
        //      function with an extraparam if defined.
        switch (action_cfg.type){

        case "create":
        case "register":
            call({data:data_arg, success: callback, error:err});
            break;
        case "single":
            if (extra_param){
                call({
                    data:{
                        id:data_arg,
                        extra_param:extra_param
                    },
                    success: callback,error:err
                });
            } else {
                call({data:{id:data_arg}, success: callback,error:err});
            };
            break;
        case "list":
            call({success: callback, error:err, options:data_arg});
            break;
        case "monitor_global":
            call({
                timeout: true,
                success: callback,
                error:err,
                data: {monitor: data_arg}});
            break;
        case "monitor":
        case "monitor_single":
            call({
                timeout: true,
                success: callback,
                error:err,
                data: {id:data_arg, monitor: extra_param}});
            break;
        case "multiple":
            //run on the list of nodes that come on the data
            $.each(data_arg,function(){
                if (extra_param){
                    call({
                        data:{
                            id:this,
                            extra_param:extra_param
                        },
                        success: callback,
                        error: err});
                } else {
                    call({
                        data:{id:this},
                        success: callback,
                        error:err});
                }
            });
            break;
            default:
            //This action is complemente handled by the "call" function.
                //we pass any data if present.
            if (data_arg && extra_param) {call(data_arg,extra_param);}
            else if (data_arg) {call(data_arg);}
            else {call();}
        }
        //notify submission
        if (notify) {
            notifySubmit(action,data_arg,extra_param);
        }

        return 0;
    },

    //returns a button object from the desired tab
    "getButton" : function(tab_id,button_name){
        var button = null;
        var buttons = SunstoneCfg["tabs"][tab_id]["buttons"];
        button = buttons[button_name];
        //not found, is it in the list then?
        if (!button && buttons["action_list"])
        {
            button = buttons["action_list"]["actions"][button_name];
        }
        return button;
    }, //end sunstone methods

    "rightInfoVisible" : function(context) {
        return $(".right-info", context).is(':visible');
    },

    "rightListVisible" : function(context) {
        return $(".right-list", context).is(':visible');
    },

    "rightInfoResourceId" : function(context) {
        return $(".resource-id", context).text();
    },
};

//reads the cookie and places its info in the 'cookie' var
function zone_refresh(){
    // Populate Zones dropdown
    OpenNebula.Zone.list({
      timeout: true,
      success: function (request, obj_list){
          $('.zone-ul').empty();
          $.each(obj_list,function(){
              $('.zone-ul').append('<li><a id="'+this.ZONE.NAME+'" class="zone-choice">'+this.ZONE.NAME+'</a></li>');
          });
      },
      error: onError
    });
}



//reads the cookie and places its info in the 'cookie' var
function readCookie(){
    $.each(document.cookie.split("; "), function(i,e){
        var e_split = e.split("=");
        var key = e_split[0];
        var value = e_split[1];
        cookie[key] = value;
    });
}

//sets the user info in the top bar and creates a listener in the
//signout button
function setLogin(){
    //This variables can be used anywhere
    switch(whichUI()){
    case "sunstone":
        username = cookie["one-user"];
        uid = cookie["one-user_id"];
        gid = cookie["one-user_gid"];
        break;
    case "selfservice":
        username = cookie["occi-user"];
        uid = cookie["occi-user-id"];
        break;
    };

    var user_login_content =  '<a href="#" data-dropdown="drop1" class="button small radius secondary dropdown" id="logout">\
      <i class="fa fa-user fa-lg fa-fw header-icon"></i> '+ config['display_name'] + '</a>\
      <ul id="drop1" data-dropdown-content class="f-dropdown">\
        <li><a href="#" class="configuration"><i class="fa fa-cog"></i> Settings</a></li>\
        <li><a href="#" class="logout"><i class="fa fa-power-off"></i> Sign Out</a></li>\
      </ul>\
    <a href="#" data-dropdown="drop2" class="button small radius secondary dropdown" id="zonelector">\
      <i class="fa fa-home fa-lg fa-fw header-icon"></i> '+ config['zone_name'] + '</a>\
      <ul id="drop2" data-dropdown-content class="zone-ul f-dropdown"></ul>';

    $(".user-zone-info").html(user_login_content);

    // TODOO do not use same id for all drop1
    // TODOO only call dropdown initialization
    $(document).foundation();

    $("a.logout", $(".user-zone-info ")).click(function(){
        OpenNebula.Auth.logout({
          success: function(){
            window.location.href = "login";
          }
        });

        return false;
    });
}

//returns whether we are Sunstone, or other
//not the most elegant way, but better in its own function
function whichUI(){
    if (typeof(OpenNebula)!="undefined")
        return "sunstone";
    if (typeof(OCCI)!="undefined")
        return "selfservice";
};

//Inserts all main tabs in the DOM
function insertTabs(){
    var tab_info;
    for (tab in SunstoneCfg["tabs"]){
        insertTab(tab);

        if (config['view']['autorefresh']) {
            var tab_context = $("#" + tab);
            var refresh_button = $(".fa-refresh", $(".action_blocks", tab_context).first());
            setInterval(function(){
                if(Sunstone.rightListVisible(tab_context)){
                    refresh_button.click();
                }
                //else {console.log("top not visible for "+custom_id);}
            }, top_interval);
        }
    }
}


//Inserts a main tab in the DOM. This is done by
//adding the content to the proper div and by adding a list item
//link to the navigation menu
function insertTab(tab_name){
    var tab_info = SunstoneCfg['tabs'][tab_name];
    var condition = tab_info['condition'];
    var tabClass = tab_info['tabClass'] ? tab_info['tabClass'] : 'topTab';
    var parent = tab_info['parentTab'] ? tab_info['parentTab'] : '';
    var showOnTop = tab_info['showOnTopMenu'];

    //skip this tab if we do not meet the condition
    if (condition && !condition()) {return;}

    if (tab_info.no_content === true) {
        tabClass += " tab_with_no_content"
    }
    else {
        var tab_content_str;
        tab_content_str = '<div id="'+tab_name+'" class="tab" style="display:none;">';

        if (tab_info.list_header || tab_info.info_header) {
            tab_content_str += '<div class="row">\
              <div class="large-12 columns">\
                <h3 class="subheader header-title only-right-list">\
                  <span class="header-resource">' +
                    tab_info.list_header +
                  '</span>\
                </h3>\
                <h3 class="subheader header-title only-right-info" hidden>\
                  <span class="header-resource">' +
                    tab_info.info_header +
                  '</span>&emsp;\
                  <span class="resource-id"></span>\
                </h3>\
              </div>\
            </div>'
        }
/*
        if (tab_info.search_input) {
            tab_content_str += '<div class="row header-info">\
              <div class="large-3 columns right">' +
                tab_info.search_input +
              '</div>\
              <div class="large-9 columns">' +
                  (tab_info.subheader ? tab_info.subheader : "") +
              '</div>\
            </div>'
        }
*/
        if (tab_info.buttons) {
            tab_content_str += '<div class="row">\
              <div class="small-9 large-9 columns">\
                <div class="action_blocks">\
                </div>\
              </div>\
              <div class="small-3 large-3 columns only-right-list">'

            if (tab_info.search_input) {
                tab_content_str += tab_info.search_input;
            }

            tab_content_str += '</div>\
            </div>'
        }

        tab_content_str += '<div class="right-list">'

        if (tab_info.table) {
            tab_content_str += '<div class="row">\
                <div class="large-12 columns">'+
                    tab_info.table +
              '</div>\
            </div>'
        }

        if (tab_info.content) {
            tab_content_str += tab_info.content
        }


        if (tab_info.subheader) {
            tab_content_str += '<div class="row header-info">\
              <div class="large-12 columns text-center totals-info">' +
                '<h3 class="subheader">'+
                  (tab_info.subheader ? tab_info.subheader : "") +
                '</h3>\
              </div>\
            </div>'
        }

        tab_content_str += '</div>'

        tab_content_str += '<div class="right-info" hidden>'
        tab_content_str += '</div>'

        tab_content_str += '</div>';
        main_tabs_context.append(tab_content_str);
    }


    var li_item = '<li id="li_'+tab_name+'" class="'+tabClass+' '+parent+'"><a href="#">'+tab_info.title+'</a></li>';

    $('div#menu ul#navigation').append(li_item);

    //if this is a submenu...
    if (parent.length) {
        var children = $('div#menu ul#navigation #li_'+parent);
        //if there are other submenus, insert after last of them
        if (children.length) {
            $('div#menu li#li_'+tab_name).hide();//hide by default
            $('div#menu li#li_'+parent+' span').css("display","inline-block");
        }
    };

    if (showOnTop){
        $('div#header ul#menutop_ul').append('<li id="top_'+tab_name+'">'+tab_info.title+'</li>');
    };
};

function hideSubTabs(){
    for (tab in SunstoneCfg["tabs"]){
        var tab_info = SunstoneCfg["tabs"][tab];
        var tabClass = tab_info["tabClass"];
        if (tabClass=="subTab"){
            $('div#menu ul#navigation #li_'+tab).hide();
        };
    };
}



//Inserts the buttons of all tabs.
function insertButtons(){
    for (tab in SunstoneCfg["tabs"]){
        insertButtonsInTab(tab)
    }
}

//If we have defined a block of action buttons in a tab,
//this function takes care of inserting them in the DOM.
function insertButtonsInTab(tab_name, panel_name, panel_buttons, custom_context){
    var buttons = panel_buttons ? panel_buttons : SunstoneCfg["tabs"][tab_name]["buttons"];
    var button_code="";
    var sel_obj=null;
    var condition=null;

    var context, custom_id;
    if (custom_context) {
        custom_id = custom_context.attr("id");
        context = custom_context;
    } else {
        custom_id = tab_name;
        context = $('div#'+tab_name, main_tabs_context);
    }

    var action_block = $('div.action_blocks', context)

    if (action_block.length){

        var buttons_row = $('<div class="text-center">'+
                  '<span class="left">'+

                    '<span id="'+custom_id+'refresh_buttons">'+
                    '</span>'+

                    (custom_context ? '' : '<span id="'+custom_id+'back_button" class="only-right-info">'+
                        '<a class="button small radius" href="back"><i class="fa fa-arrow-left"></i>&emsp;&emsp;<i class="fa fa-list"></i></a>'+
                    '</span>')+

                    '<span id="'+custom_id+'create_buttons" class="only-right-list">'+
                    '</span>'+
                  '</span>'+

                  '<span>'+
                    '<span id="'+custom_id+'vmsplay_buttons">'+
                    '</span>'+

                    "<a href='#' data-dropdown='"+custom_id+"vmspause_buttons' class='top_button small  button secondary dropdown radius'>"+
                        "<i class='fa fa-pause'/>"+
                    "</a>"+
                    "<ul id='"+custom_id+"vmspause_buttons' class='f-dropdown' data-dropdown-content>"+
                    "</ul>"+

                    "<a href='#' data-dropdown='"+custom_id+"vmsstop_buttons' class='top_button small  button secondary dropdown radius'>"+
                        "<i class='fa fa-stop'/>"+
                    "</a>"+
                    "<ul id='"+custom_id+"vmsstop_buttons' class='f-dropdown' data-dropdown-content>"+
                    "</ul>"+

                    "<a href='#' data-dropdown='"+custom_id+"vmsrepeat_buttons' class='top_button small  button secondary dropdown radius'>"+
                        "<i class='fa fa-repeat'/>"+
                    "</a>"+
                    "<ul id='"+custom_id+"vmsrepeat_buttons' class='f-dropdown' data-dropdown-content>"+
                    "</ul>"+

                    "<a href='#' data-dropdown='"+custom_id+"vmsplanification_buttons' class='top_button small  button secondary dropdown radius'>"+
                        "<i class='fa fa-th-list'/>"+
                    "</a>"+
                    "<ul id='"+custom_id+"vmsplanification_buttons' class='f-dropdown' data-dropdown-content>"+
                    "</ul>"+
                  '</span>'+

                  '<span class="right">'+
                    '<span id="'+custom_id+'main_buttons">'+
                    "</span>"+

                    "<a href='#' data-dropdown='"+custom_id+"more_buttons' class='top_button small  button secondary dropdown radius'> " +
                        "<i class='fa fa-ellipsis-v'/>"+
                    "</a>"+
                    "<ul id='"+custom_id+"more_buttons' class='f-dropdown' data-dropdown-content>"+
                    "</ul>"+

                    "<a href='#' data-dropdown='"+custom_id+"user_buttons' class='top_button small  secondary button dropdown radius'>"+
                        "<i class='fa fa-user'/>"+
                    "</a>"+
                    "<ul id='"+custom_id+"user_buttons' class='f-dropdown' data-dropdown-content>"+
                    "</ul>"+

                    "<a href='#' data-dropdown='"+custom_id+"vmsdelete_buttons' class='top_button small  button alert dropdown radius'>"+
                        "<i class='fa fa-trash-o'/>"+
                    "</a>"+
                    "<ul id='"+custom_id+"vmsdelete_buttons' class='f-dropdown' data-dropdown-content>"+
                    "</ul>"+

                    "<span id='"+custom_id+"delete_buttons'>"+
                    "</span>"+
                  "</span>"+
        "</div>");

        //for every button defined for this tab...
        for (button_name in buttons){
            button_code = "";
            button = buttons[button_name];

            //if we meet the condition we proceed. Otherwise we skip it.
            if (Config.isTabActionEnabled(tab_name, button_name, panel_name) == false) {
                continue;
            }

            var type = button.type+'_button';
            var str_class = [type]
            switch (button.type) {
            case "select":
                break;
            case "image":
                str_class.push("action_button")
                break;
            case "create_dialog":
                str_class.push("action_button")
                str_class.push("top_button")
                break;
            default:
                str_class.push("top_button")
            }

            if (button.alwaysActive) {
                str_class.push("alwaysActive");
            }

            if (button.custom_classes) {
                str_class.push(button.custom_classes);
            }

            var context;
            var text;
            switch (button.layout) {
            case "create":
                context = $("#"+custom_id+"create_buttons", buttons_row);
                text = button.text ? '<i class="fa fa-plus"/>  ' + button.text : '<i class="fa fa-plus"/>';
                str_class.push("success", "button", "small", "radius");
                button_code = '<button class="'+str_class.join(' ')+'" href="'+button_name+'">'+text+'</button>';
                break;
            case "refresh":
                context = $("#"+custom_id+"refresh_buttons", buttons_row);
                text = '<span class="fa-stack">'+
                    '<i class="fa fa-refresh fa-stack-lg" style="font-size: 1.5em"></i>'+
                    //'<i class="fa fa-play fa-stack-1x"></i>'+
                  '</span>';
                str_class.push("white_button", "refresh", "secondary", "button", "small", "radius");
                button_code = '<a class="'+str_class.join(' ')+'" href="'+button_name+'" style="padding-left: 5px">'+text+'</a>';
                break;
            case "top":
                context = $("#"+custom_id+"refresh_buttons", buttons_row);
                text = '<span class="fa-stack">'+
                    '<i class="fa fa-refresh fa-stack-2x" style="color: #dfdfdf"></i>'+
                    '<i class="fa fa-play fa-stack-1x"></i>'+
                  '</span>';
                str_class.push("white_button", "toggle_top_button", "only-right-list","secondary", "button", "small", "radius");
                button_code = '<a class="'+str_class.join(' ')+'" style="padding-left:0px; margin-right: 20px">'+text+'</a>';
                break;
            case "main":
                context = $("#"+custom_id+"main_buttons", buttons_row);
                text = button.text;
                str_class.push("secondary", "button", "small", "radius");
                button_code = '<button class="'+str_class.join(' ')+'" href="'+button_name+'">'+text+'</button>';
                break;
            case "vmsplay_buttons":
                context = $("#"+custom_id+"vmsplay_buttons", buttons_row);
                text = button.text;
                str_class.push("secondary", "button", "small", "radius");
                button_code = '<button class="'+str_class.join(' ')+'" href="'+button_name+'">'+text+'</button>';
                break;
            case "vmspause_buttons":
                context = $("#"+custom_id+"vmspause_buttons", buttons_row);
                text = button.text;
                button_code = '<li><a class="'+str_class.join(' ')+'" href="'+button_name+'">'+text+'</a></li>';
                break;
            case "vmsstop_buttons":
                context = $("#"+custom_id+"vmsstop_buttons", buttons_row);
                text = button.text;
                button_code = '<li><a class="'+str_class.join(' ')+'" href="'+button_name+'">'+text+'</a></li>';
                break;
            case "vmsrepeat_buttons":
                context = $("#"+custom_id+"vmsrepeat_buttons", buttons_row);
                text = button.text;
                button_code = '<li><a class="'+str_class.join(' ')+'" href="'+button_name+'">'+text+'</a></li>';
                break;
            case "vmsdelete_buttons":
                context = $("#"+custom_id+"vmsdelete_buttons", buttons_row);
                text = button.text;
                button_code = '<li><a class="'+str_class.join(' ')+'" href="'+button_name+'">'+text+'</a></li>';
                break;
            case "vmsplanification_buttons":
                context = $("#"+custom_id+"vmsplanification_buttons", buttons_row);
                text = button.text;
                button_code = '<li><a class="'+str_class.join(' ')+'" href="'+button_name+'">'+text+'</a></li>';
                break;
            case "more_select":
                context = $("#"+custom_id+"more_buttons", buttons_row);
                text = button.text;
                button_code = '<li><a class="'+str_class.join(' ')+'" href="'+button_name+'">'+text+'</a></li>';
                break;
            case "user_select":
                context = $("#"+custom_id+"user_buttons", buttons_row);
                text = button.text;
                button_code = '<li><a class="'+str_class.join(' ')+'" href="'+button_name+'">'+text+'</a></li>';
                break;
            case "del":
                context = $("#"+custom_id+"delete_buttons", buttons_row);
                text = '<i class=" fa fa-trash-o"/> ';
                str_class.push("alert", "button", "small", "radius");
                button_code = '<button class="'+str_class.join(' ')+'" href="'+button_name+'">'+text+'</button>';
                break;
            default:
                context = $("#"+custom_id+"main_buttons", buttons_row);
                text = button.text;
                str_class.push("secondary", "button", "small", "radius");
                button_code = '<button class="'+str_class.join(' ')+'" href="'+button_name+'">'+text+'</button>';
            }

            context.append(button_code);
        }//for each button in tab
        //$('.top_button',action_block).button();
        //$('.top_button',action_block).addClass("secondary small button")

        action_block.append(buttons_row);

        if  ($("#"+custom_id+"more_buttons li", action_block).length == 0 ) {
            $("a[data-dropdown="+custom_id+"more_buttons]", action_block).remove()
        }

        if  ($("#"+custom_id+"user_buttons li", action_block).length == 0 ) {
            $("a[data-dropdown="+custom_id+"user_buttons]", action_block).remove()
        }

        if  ($("#"+custom_id+"vmsplanification_buttons li", action_block).length == 0 ) {
            $("a[data-dropdown="+custom_id+"vmsplanification_buttons]", action_block).remove()
        }

        if  ($("#"+custom_id+"vmsdelete_buttons li", action_block).length == 0 ) {
            $("a[data-dropdown="+custom_id+"vmsdelete_buttons]", action_block).remove()
        }

        if  ($("#"+custom_id+"vmsstop_buttons li", action_block).length == 0 ) {
            $("a[data-dropdown="+custom_id+"vmsstop_buttons]", action_block).remove()
        }

        if  ($("#"+custom_id+"vmspause_buttons li", action_block).length == 0 ) {
            $("a[data-dropdown="+custom_id+"vmspause_buttons]", action_block).remove()
        }

        if  ($("#"+custom_id+"vmsrepeat_buttons li", action_block).length == 0 ) {
            $("a[data-dropdown="+custom_id+"vmsrepeat_buttons]", action_block).remove()
        }

        if  ($("#"+custom_id+"user_buttons li", action_block).length == 0 ) {
            $("a[data-dropdown="+custom_id+"user_buttons]", action_block).remove()
        }
        //action_block.foundationButtons();
        $('.top_button, .list_button',action_block).attr('disabled', false);
        $('.top_button, .list_button',action_block).attr('disabled', true);
        $('.create_dialog_button',action_block).attr('disabled', false);
        $('.alwaysActive',action_block).attr('disabled', false);

    $(document).foundation();
    }//if tab exists
}

//Converts selects into buttons which show a list of actions when
//clicked. This lists have two parts, one for the last action run, and
//another containing a list of actions that can be folded/unfolded.
function initListButtons(){

}

//Prepares the standard confirm dialogs
function setupConfirmDialogs(){
    dialogs_context.append('<div id="confirm_dialog" title=\"'+tr("Confirmation of action")+'\"></div>');
    var dialog = $('div#confirm_dialog',dialogs_context);

    //add the HTML with the standard question and buttons.
        dialog.html(
        '<div class="row">\
            <h3 class="subheader">'+tr("Confirm")+'<br>&emsp;<small class="confirm_action"></small></h3>\
          </div>\
        <form action="">\
           <div id="confirm_tip">'+tr("You have to confirm this action.")+'</div>\
           <br />\
           <div id="question">'+tr("Do you want to proceed?")+'</div>\
           <br />\
           <div class="form_buttons">\
             <button id="confirm_proceed" class="action_button radius button right" value="">'+tr("OK")+'</button>\
          </div>\
            <a class="close-reveal-modal">&#215;</a>\
        </form>');

    dialog.addClass("reveal-modal").attr("data-reveal", "");
    dialogs_context.append('<div id="confirm_with_select_dialog" title=\"'+tr("Confirmation of action")+'\"></div>');
    dialog = $('div#confirm_with_select_dialog',dialogs_context);

    dialog.html(
        '<div class="row">\
            <h3 class="subheader">'+tr("Confirm")+'<br>&emsp;<small class="confirm_action"></small></h3>\
          </div>\
          <form action="">\
            <div class="row">\
                <div id="confirm_with_select_tip">'+tr("You need to select something.")+'</div>\
            </div>\
            <br />\
            <div class="row">\
                <div class="large-12 columns" id="confirm_select">\
                </div>\
            </div>\
            <br />\            <br />\
           <div class="form_buttons">\
              <button id="confirm_with_select_proceed" class="action_button radius button right" value="">'+tr("OK")+'</button>\
           </div>\
            <a class="close-reveal-modal">&#215;</a>\
         </form>');

    dialog.addClass("reveal-modal").attr("data-reveal", "");

    //when we proceed with a "confirm with select" we need to
    //find out if we are running an action with a parametre on a datatable
    //items or if its just an action
    $('button#confirm_with_select_proceed',dialog).click(function(){
        var context = $(this).parents('div.reveal-modal');
        var error = 0;
        var value = $(this).val();
        var action = SunstoneCfg["actions"][value];
        var param = $('select.resource_list_select',context).val();

        if (!param.length){
            notifyError("You must select a value");
            return false;
        };

        if (!action) { notifyError("Action "+value+" not defined."); return false;};
        switch (action.type){
        case "multiple": //find the datatable
            var nodes = action.elements();
            error = Sunstone.runAction(value,nodes,param);
            break;
        default:
            error = Sunstone.runAction(value,param);
            break;
        }

        if (!error){
            context.foundation('reveal', 'close')
            $('.button.dropdown').find('ul').removeClass('show-dropdown');
        }

        return false;
    });
}

//Popup a confirmation dialog.
//In order to find out the dialog action and
//tip for the user we need to access the clicked button
//configuration. We do this by discovering the name of the parent tab
//and with the value of the clicked element.
function popUpConfirmDialog(target_elem){
    var dialog = $('div#confirm_dialog');
    var value = $(target_elem).attr('href');
    var tab_id = $(target_elem).parents('.tab').attr('id');
    var button = Sunstone.getButton(tab_id,value);

    if (button.tip == undefined)
        var tip = tr("You have to confirm this action");
    else
        var tip = button.tip

    $('button#confirm_proceed',dialog).val(value);

    var action = SunstoneCfg["actions"][value];
    if (action.elements()) {
        var str = value.split('.');
        $(".confirm_action", dialog).html(str[1] + ' ' + str[0] + ': ' + action.elements().join(', '))
    }

    $('div#confirm_tip',dialog).text(tip);
    dialog.foundation().foundation('reveal', 'open');
}

//Same as previous. This time we need as well to access the updated
//select list, which is done through the pointer of found in the
//config of the button (a function returning the select options).
function popUpConfirmWithSelectDialog(target_elem){
    var dialog = $('div#confirm_with_select_dialog');
    var value = $(target_elem).attr('href');
    var tab_id = $(target_elem).parents('.tab').attr('id');
    var button = Sunstone.getButton(tab_id,value);
    var tip = tr("You have to confirm this action");

    if (button.tip == undefined)
        var tip = tr("You have to confirm this action");
    else
        var tip = button.tip

    if (button.custom_select){
        $('div#confirm_select', dialog).html(button.custom_select);
    } else{
        insertSelectOptions('div#confirm_select', dialog, button.select, null, true);
    }

    $('div#confirm_with_select_tip',dialog).text(tip);

    var action = SunstoneCfg["actions"][value];
    if (action.elements()) {
        var str = value.split('.');
        $(".confirm_action", dialog).html(str[1] + ' ' + str[0] + ': ' + action.elements().join(', '))
    }

    $('button#confirm_with_select_proceed',dialog).val(value);
    dialog.foundation().foundation('reveal', 'open');
}


/* Some useful functions for Sunstone default plugins */
var INTERVAL=60000; //milisecs

var last_selected_row = null;

function someTime(){ //some time under 30secs
    return Math.floor(Math.random()*30000);
}

//introduces 0s before a number until in reaches 'length'.
function pad(number,length) {
    var str = '' + number;
    while (str.length < length)
        str = '0' + str;
    return str;
}

//turns a Unix-formatted time into a human readable string
function pretty_time(time_seconds)
{
    var d = new Date();
    d.setTime(time_seconds*1000);

    var secs = pad(d.getSeconds(),2);
    var hour = pad(d.getHours(),2);
    var mins = pad(d.getMinutes(),2);
    var day = pad(d.getDate(),2);
    var month = pad(d.getMonth()+1,2); //getMonths returns 0-11
    var year = d.getFullYear();

    return hour + ":" + mins +":" + secs + "&nbsp;" + day + "/" + month + "/" + year;
}

// Format time for plot axis
// If show date, only date information is shown
function pretty_time_axis(time, show_date){
    var d = new Date();
    d.setTime(time*1000);

    var secs = pad(d.getSeconds(),2);
    var hour = pad(d.getHours(),2);
    var mins = pad(d.getMinutes(),2);
    var day = pad(d.getDate(),2);
    var month = pad(d.getMonth()+1,2); //getMonths returns 0-11
    var year = d.getFullYear();

    if (show_date)
        return day + "/" + month;
    else
        return hour + ":" + mins;
}

function pretty_time_runtime(time){
    var d = new Date();
    d.setTime(time*1000);

    var secs = pad(d.getUTCSeconds(),2);
    var hour = pad(d.getUTCHours(),2);
    var mins = pad(d.getUTCMinutes(),2);
    var day = d.getUTCDate()-1;
    var month = pad(d.getUTCMonth()+1,2); //getMonths returns 0-11
    var year = d.getUTCFullYear();

    return day + "d " + hour + "h " + mins + "m ";
}

function _format_date(unix_timestamp) {
  var difference_in_seconds = (Math.round((new Date()).getTime() / 1000)) - unix_timestamp,
      current_date = new Date(unix_timestamp * 1000), minutes, hours,
      months = new Array(
        'January','February','March','April','May',
        'June','July','August','September','October',
        'November','December');

  if(difference_in_seconds < 60) {
    return difference_in_seconds + "s" + " ago";
  } else if (difference_in_seconds < 60*60) {
    minutes = Math.floor(difference_in_seconds/60);
    return minutes + "m" + " ago";
  } else if (difference_in_seconds < 60*60*24) {
    hours = Math.floor(difference_in_seconds/60/60);
    return hours + "h" + " ago";
  } else if (difference_in_seconds > 60*60*24){
    if(current_date.getYear() !== new Date().getYear())
      return current_date.getDay() + " " + months[current_date.getMonth()].substr(0,3) + " " + _fourdigits(current_date.getYear());
    else {
        return current_date.getDay() + " " + months[current_date.getMonth()].substr(0,3);
    }
  }

  return difference_in_seconds;

  function _fourdigits(number)  {
        return (number < 1000) ? number + 1900 : number;}

  //function _plural(number) {
  //  if(parseInt(number) === 1) {
  //    return "";
  //  }
  //  return "s";
  //}
}
//returns a human readable size in Kilo, Mega, Giga or Tera bytes
//if no from_bytes, assumes value comes in Ks
function humanize_size(value,from_bytes,sufix) {
    if (typeof(value) === "undefined") {
        value = 0;
    }
    var binarySufix = ["", "K", "M", "G", "T" ];

    var i = from_bytes ? 0 : 1;
    while (value >= 1024 && i < 4){
        value = value / 1024;
        i++;
    }
    value = Math.round(value * 10) / 10;

    if (value - Math.round(value) == 0) {
        value = Math.round(value);
    }

    if(sufix == undefined) {
        sufix = "B";
    }

    var st = value + binarySufix[i] + sufix;
    return st;
}

function humanize_size_from_mb(value) {
    if (typeof(value) === "undefined") {
        value = 0;
    }
    var binarySufix =  ["MB", "GB", "TB" ];
    var i=0;
    while (value >= 1024 && i < 2){
        value = value / 1024;
        i++;
    }
    value = Math.round(value * 10) / 10;

    if (value - Math.round(value) == 0) {
        value = Math.round(value);
    }

    var st = value + binarySufix[i];
    return st;
}

//Wrapper to add an element to a dataTable
function addElement(element,dataTable){
    dataTable.fnAddData(element);
}

//deletes an element with id 'tag' from a dataTable
function deleteElement(dataTable,tag){
    var tr = $(tag,dataTable).parents('tr')[0];
    dataTable.fnDeleteRow(tr);
    recountCheckboxes(dataTable);

    var tab = dataTable.parents(".tab");
    if (Sunstone.rightInfoVisible(tab)) {
        $("a[href='back']", tab).click();
    }
}

//Handle the activation of action buttons and the check_all box
//when elements in a datatable are modified.
function recountCheckboxes(dataTable, custom_context){
    var table = $('tbody',dataTable);

    var context;
    if (custom_context){
        context = custom_context;
    } else {
        context = table.parents('.tab');
        if ($(".right-info", context).is(':visible')) {
            return;
        }
    }

    var nodes = $('tr',table); //visible nodes
    var total_length = nodes.length;
    var checked_length = $('input.check_item:checked',nodes).length;
    var last_action_b = $('.last_action_button',context);

    if (checked_length) { //at least 1 element checked
        //enable action buttons
        $('.top_button, .list_button',context).attr('disabled', false);

        //enable checkall box
        if (total_length == checked_length){
            $('.check_all',dataTable).attr('checked','checked');
        } else {
            $('.check_all',dataTable).removeAttr('checked');
        };
    } else { //no elements cheked
        //disable action buttons, uncheck checkAll
        $('.check_all',dataTable).removeAttr('checked');
        $('.top_button, .list_button',context).attr('disabled', true);
    };

    //any case the create dialog buttons should always be enabled.
    $('.create_dialog_button',context).attr('disabled', false);
    $('.alwaysActive',context).attr('disabled', false);
}

//Init action buttons and checkboxes listeners
function tableCheckboxesListener(dataTable, custom_context){
    //Initialization - disable all buttons
    var context = custom_context||dataTable.parents('.tab');

    $('.last_action_button',context).attr('disabled', true);
    $('.top_button, .list_button',context).attr('disabled', true);
    //These are always enabled
    $('.create_dialog_button',context).attr('disabled', false);
    $('.alwaysActive',context).attr('disabled', false);

    //listen to changes in the visible inputs
    $('tbody input.check_item',dataTable).live("change",function(){
        var datatable = $(this).parents('table');

        if($(this).is(":checked"))
        {
            $(this).parents('tr').children().each(function(){$(this).addClass('markrowchecked');});
        }
        else
        {
            $(this).parents('tr').children().removeClass('markrowchecked');
        }

        recountCheckboxes(datatable, context);
    });
}

// Updates a data_table, with a 2D array containing the new values
// Does a partial redraw, so the filter and pagination are kept
function updateView(item_list,dataTable){
    var selected_row_id = null;
    var checked_row_ids = new Array();

    var row_id_index = dataTable.attr("row_id");

    if(row_id_index != undefined){
        $.each($(dataTable.fnGetNodes()), function(){
            if($('td.markrow',this).length!=0)
            {
                var aData = dataTable.fnGetData(this);

                selected_row_id = aData[row_id_index];

            }
        });
    }

    $.each($(dataTable.fnGetNodes()), function(){
        if($('td.markrowchecked',this).length!=0)
        {
            if (!isNaN($($('td',$(this))[1]).html()))
            {
                checked_row_ids.push($($('td',$(this))[1]).html());
            }
            else
            {
                checked_row_ids.push($($('td',$(this))[0]).html());
            }
        }
    });

    if (dataTable) {
        var dTable_settings = dataTable.fnSettings();
        var prev_start = dTable_settings._iDisplayStart;

        dataTable.fnClearTable(false);
        dataTable.fnAddData(item_list, false);

        var new_start = prev_start;

        if(new_start > item_list.length - 1) {
            if(item_list.length > 0)
                new_start = item_list.length - 1;
            else
                new_start = 0;
        }

        dTable_settings.iInitDisplayStart = new_start;

        dataTable.fnDraw(true);
    };

    if(selected_row_id != undefined)
    {
        $.each($(dataTable.fnGetNodes()),function(){

            var aData = dataTable.fnGetData(this);

            if(aData[row_id_index] == selected_row_id)
            {
                $('td',this)[0].click();
            }
        });
    }

    if(checked_row_ids.length!=0)
    {
        $.each($(dataTable.fnGetNodes()),function(){
            var current_id = $($('td',this)[1]).html();

            if (isNaN(current_id))
            {
                current_id = $($('td',this)[0]).html();
            }

            if (current_id)
            {
                if(jQuery.inArray(current_id, checked_row_ids)!=-1)
                {
                    $('input.check_item',this).first().click();
                    $('td',this).addClass('markrowchecked');
                }
            }
        });
    }
}

//replaces an element with id 'tag' in a dataTable with a new one
function updateSingleElement(element,dataTable,tag){
    // fnGetData should be used instead, otherwise it depends on the visible columns
    var nodes = dataTable.fnGetNodes();
    var tr = $(tag,nodes).parents('tr')[0];
    if(tr){
        var checked_val = $('input.check_item',tr).attr('checked');
        var position = dataTable.fnGetPosition(tr);
        dataTable.fnUpdate(element,position,undefined,false);
        $('input.check_item',tr).attr('checked',checked_val);
        recountCheckboxes(dataTable);
    }
}

function getElementData(id, resource_tag, dataTable){
    var nodes = dataTable.fnGetNodes();
    var tr = $(resource_tag+'_'+id,nodes).parents('tr')[0];
    return dataTable.fnGetData(tr);
}

// Returns an string in the form key=value key=value ...
// Does not explore objects in depth.
function stringJSON(json){
    var str = "";
    for (field in json) {
        str+= field + '=' + json[field] + ' ';
    };
    return str;
}

//Notifications
//Notification of submission of action
function notifySubmit(action, args, extra_param){
    var action_text = action.replace(/OpenNebula\./,'').replace(/\./,' ');

    var msg = "";
    if (!args || (typeof args == 'object' && args.constructor != Array)){

        msg += action_text;
    } else {

        msg += action_text + ": " + args;
    };
    if (extra_param && extra_param.constructor != Object) {
        msg += " >> " + extra_param;
    };

    $.jGrowl(msg, {theme: "jGrowl-notify-submit", position: "bottom-right"});
}

//Notification on error
function notifyError(msg){
    $.jGrowl(msg, {theme: "jGrowl-notify-error", position: "bottom-right", sticky: true });
}

//Standard notification
function notifyMessage(msg){
    $.jGrowl(msg, {theme: "jGrowl-notify-submit", position: "bottom-right"});
}

function notifyCustom(title, msg, sticky) {
    msg = (title ? title : "") + msg;
    $.jGrowl(msg, {theme: "jGrowl-notify-submit", position: "bottom-right", sticky: sticky });
}

// Returns an HTML string with the json keys and values
// Attempts to css format output, giving different values to
// margins etc. according to depth level etc.
// See example of use in plugins.
function prettyPrintJSON(template_json,padding,weight, border_bottom,padding_top_bottom){
    var str = ""
    if (!template_json){ return "Not defined";}
    if (!padding) {padding=10};
    if (!weight) {weight="bold";}
    if (!border_bottom) {border_bottom = "1px solid #efefef";}
    if (!padding_top_bottom) {padding_top_bottom=6;}
    var field = null;

    if (template_json.constructor == Array){
        for (field = 0; field < template_json.length; ++field){
            str += prettyPrintRowJSON(field,template_json[field],padding,weight, border_bottom,padding_top_bottom);
        }
    } else {
        for (field in template_json) {
            str += prettyPrintRowJSON(field,template_json[field],padding,weight, border_bottom,padding_top_bottom);
        }
    }
    return str;
}

function prettyPrintRowJSON(field,value,padding,weight, border_bottom,padding_top_bottom){
    var str="";

    if (typeof value == 'object'){
        //name of field row
        str += '<tr>\
                  <td class="key_td" style=\
                      "padding-left:'+padding+'px;\
                       font-weight:'+weight+';\
                       border-bottom:'+border_bottom+';\
                       padding-top:'+padding_top_bottom+'px;\
                       padding-bottom:'+padding_top_bottom+'px;">'
                       +tr(field)+
                 '</td>\
                  <td class="value_td" style=\
                      "border-bottom:'+border_bottom+';\
                       padding-top:'+padding_top_bottom+'px;\
                       padding-bottom:'+padding_top_bottom+'px">\
                  </td>\
                </tr>';
        //attributes rows
        //empty row - prettyprint - empty row
        str += prettyPrintJSON(value,padding+25,"normal","0",1);
    } else {
        str += '<tr>\
                    <td class="key_td" style="\
                    padding-left:'+padding+'px;\
                    font-weight:'+weight+';\
                    border-bottom:'+border_bottom+';\
                    padding-top:'+padding_top_bottom+'px;\
                    padding-bottom:'+padding_top_bottom+'px">'+
                    tr(field)+
                   '</td>\
                    <td class="value_td" style="\
                       border-bottom:'+border_bottom+';\
                       padding-top:'+padding_top_bottom+'px;\
                       padding-bottom:'+padding_top_bottom+'px">'+
                    value+
                   '</td>\
                </tr>';
    };

    return str;
}

//Add a listener to the check-all box of a datatable, enabling it to
//check and uncheck all the checkboxes of its elements.
function initCheckAllBoxes(datatable, custom_context){

    //small css hack
    $('input.check_all', datatable).css({"border":"2px"});
    $('input.check_all', datatable).live("change",function(){
        var table = $(this).closest('.dataTables_wrapper');
        var checked = $(this).attr('checked');
        if (checked) { //check all
            $('tbody input.check_item',table).attr('checked','checked');
            $('td',table).addClass('markrowchecked');
        } else { //uncheck all
            $('tbody input.check_item',table).removeAttr('checked');
            $('td',table).removeClass('markrowchecked');
        };

        var context = custom_context||table.parents('.tab');
        recountCheckboxes(table, context);
    });
}

//standard handling for the server errors on ajax requests.
//Pops up a message with the information.
function onError(request,error_json, container) {
    var method;
    var action;
    var object;
    var id;
    var reason;
    var m;
    var message = error_json.error.message;

    if ( typeof onError.disabled == 'undefined' ) {
        onError.disabled=false;
    };

    //redirect to login if unauthenticated
    if (error_json.error.http_status=="401") {
        switch (whichUI()){
        case "selfservice":
            window.location.href = "ui";
            break;
        default:
            window.location.href = "login";
        };

        onError.disabled=false;
        return false;
    };


    if (!message){
        if (!onError.disabled){
            notifyError(tr("Cannot contact server: is it running and reachable?"));
            onError.disabled=true;
        }
        return false;
    };

    if (error_json.error.http_status=="404") {
        notifyError(message);
        return false;
    }

    if (container) {
        container.show();
        return false;
    }

    if (message.match(/^Network is unreachable .+$/)){
        if (!onError.disabled){
            notifyError(tr("Network is unreachable: is OpenNebula running?"));
            onError.disabled=true;
        };
        return false;
    } else {
        onError.disabled=false;
    };


    //Parse known errors:
    var get_error = /^\[(\w+)\] Error getting ([\w ]+) \[(\d+)\]\.$/;
    var auth_error = /^\[(\w+)\] User \[(\d+)\] not authorized to perform action on ([\w ]+).$/;

    if (m = message.match(get_error)) {
        method  = m[1];
        action  = "Show";
        object  = m[2];
        id      = m[3];
    } else if (m = message.match(auth_error)) {
        method = m[1];
        object     = m[3];
        reason = tr("Unauthorized");
    };

    if (m) {
        var rows;
        var i;
        var value;
        rows = ["method","action","object","id","reason"];
        message = "";
        for (i = 0; i<rows.length; i++){
            key = rows[i];
            value = eval(key);
            if (value)
                message += "<tr><td class=\"key_error\">"+key+"</td><td>"+value+"</td></tr>";
        }
        message = "<table>" + message + "</table>";
    };

    notifyError(message);
    return true;
}

//Replaces the checkboxes of a datatable with a ajax-loading spinner.
//Used when refreshing elements of a datatable.
function waitingNodes(dataTable){
    $('tr input.check_item:visible',dataTable).replaceWith(spinner);
    //recountCheckboxes(dataTable);
}


//The following functions extract the value of a specific column
//in a dataTable. If the order of datatable columns is changed this
//should be the only place to adjust.
function getUserName(uid){
    if (typeof(dataTable_users) != "undefined"){
        return getName(uid,dataTable_users,2);
    }
    return uid;
}

function getGroupName(gid){
    if (typeof(dataTable_groups) != "undefined"){
        return getName(gid,dataTable_groups,2);
    }
    return gid;
}

function getImageName(id){
    if (typeof(dataTable_images) != "undefined"){
        return getName(id,dataTable_images,4);
    }
    return id;
};

function getClusterName(id){
    if (typeof(dataTable_clusters) != "undefined"){
        return getName(id,dataTable_clusters,2);
    }
    return id;
};

function getDatastoreName(id){
    if (typeof(dataTable_datastores) != "undefined"){
        return getName(id,dataTable_datastores,4);
    }
    return id;
};

function getVNetName(id){
    if (typeof(dataTable_vNetworks) != "undefined"){
        return getName(id,dataTable_vNetworks,4);
    }
    return id;
};

function getHostName(id){
    if (typeof(dataTable_hosts) != "undefined"){
        return getName(id,dataTable_hosts,2);
    }
    return id;
};

function getTemplateName(id){
    if (typeof(dataTable_templates) != "undefined"){
        return getName(id,dataTable_templates,4);
    }
    return id;
};

function getZoneName(id){
    if (typeof(dataTable_zones) != "undefined"){
        return getName(id,dataTable_zones,2);
    }
    return id;
};

// Returns the value of the column with the resource of specified
// id in the dataTable.
function getName(id,dataTable,name_col){
    var name = id;
    if (typeof(dataTable) == "undefined") {
        return name;
    }
    var nodes = dataTable.fnGetData();

    $.each(nodes,function(){
        if (id == this[1]) {
            name = this[name_col];
            return false;
        }
    });
    return name;
};

// A more general version of the above.
// Search a datatable record matching the filter_str in the filter_col. Returns
// the value of that record in the desired value column.
function getValue(filter_str,filter_col,value_col,dataTable){
    var value="";
    if (typeof(dataTable) == "undefined") return value;

    var nodes = dataTable.fnGetData();

    $.each(nodes,function(){
        if (filter_str == this[filter_col]){
            value = this[value_col];
            return false;
        };
    });
    return value;
};

//Replaces all class"tip" divs with an information icon that
//displays the tip information on mouseover.
function setupTips(context, position){

    $('ui-dialog').css('z-index', '1000')
    //For each tip in this context
    $('.tip',context).each(function(){
        var obj = $(this);
        obj.removeClass('tip');
        var tip = obj.html();

        var tip_classes = ['has-tip']
        if (position) {
            tip_classes.push(position)
        }
        //replace the text with an icon and spans
        obj.html('<span data-tooltip class="'+tip_classes.join(' ')+'" data-width="210" title="'+tip+'"><i class="fa fa-question-circle"></i></span>');
        obj.foundation();
    });

}

//returns an array of ids of selected elements in a dataTable
function getSelectedNodes(dataTable, force_datatable){
    var selected_nodes = [];
    if (dataTable){
        var tab = dataTable.parents(".tab")
        if (Sunstone.rightInfoVisible(tab) && !force_datatable) {
            selected_nodes.push(Sunstone.rightInfoResourceId(tab));
        } else {
        //Which rows of the datatable are checked?
        var nodes = $('tbody input.check_item:checked',dataTable);
            $.each(nodes,function(){
                selected_nodes.push($(this).val());
            });
        }
    };
    return selected_nodes;
}

// TODO: Too many arguments. Change to use a params object
function insertSelectOptions(id, context, resource, init_val, empty_value,
    extra_options, filter_att, filter_val, trigger_change_init_val, only_name){

    $(id, context).html('<i class="fa fa-spinner fa-spin"></i>');

    OpenNebula[resource].list({
        timeout: true,
        success: function (request, obj_list){
            var select_str='<select class="resource_list_select">';

            if (empty_value){
                select_str += '<option class="empty_value" value="">'+
                                tr("Please select")+'</option>';
            }

            if (resource == "Cluster"){
                if(!extra_options){
                    extra_options = "";
                }

                extra_options += '<option value="-1">Default (none)</option>';
            }

            if (extra_options){
                select_str += extra_options;
            }

            if (!filter_att){
                filter_att = [];
            }

            var res_name = OpenNebula[resource].resource;
            $.each(obj_list,function(){
                var id = this[res_name].ID;
                var name = this[res_name].NAME;
                var add = true;

                for (var i=0;i<filter_att.length;i++){
                    if (this[res_name][filter_att[i]] == filter_val[i]){
                        add = false;
                        break;
                    }
                }

                if (add){
                    select_str +='<option elem_id="'+id+'" value="'+id+'">'
                    if (!only_name) {
                        select_str += id+': '
                    }
                    select_str += name+'</option>';
                }
            });

            select_str+="</select>";

            $(id, context).html(select_str);

            if (init_val){
                $(id+" .resource_list_select", context).val(init_val);
                if (trigger_change_init_val) {
                    $(id+" .resource_list_select", context).change();
                }
            }
        },
        error: onError
    });

}

//Escape doublequote in a string and return it
function escapeDoubleQuotes(string){
    if (string != undefined) {
        return string.replace(/\\/g,'\\').replace(/"/g,'\\"');
    } else {
        return string;
    }
}

function derivative(data) {
    for(var i=0; i<data.length-1; i++)
    {
        // Each elem is [timestamp, cumulative value]
        var first = data[i];
        var second = data[i+1];

        // value now - value before / seconds
        var speed = (second[1] - first[1]) / (second[0] - first[0]);

        // The first element is replaced with the second one
        data[i] = [first[0], speed];
    }

    // The last elem must be removed
    data.pop();
}

function plot_graph(response, info) {

    series = [];

    var attributes = info.monitor_resources.split(',');

    if (info.labels) {
        labels = info.labels.split(',')
    }

    for (var i=0; i<attributes.length; i++)
    {
        var attribute = attributes[i];

        var data = response.monitoring[attribute];

        if(info.derivative == true) {
            derivative(data);
        }

        series.push({
            stack: attribute,
            // Turns label TEMPLATE/BLABLA into BLABLA
            label: labels ? labels[i] : attribute[i].split('/').pop(),
            data: data
        });
    }

    var humanize = info.humanize_figures ?
        humanize_size : function(val){ return val };

    var options = {
//        colors: [ "#cdebf5", "#2ba6cb", "#6f6f6f" ]
        colors: [ "#2ba6cb", "#707D85", "#AC5A62" ],
        legend : { show : (info.div_legend != undefined),
                   noColumns: attributes.length,
                   container: info.div_legend
                 },
        xaxis : {
            tickFormatter: function(val,axis){
                return pretty_time_axis(val, info.show_date);
            },
            color: "#999",
            size: 8
        },
        yaxis : { labelWidth: 50,
                  tickFormatter: function(val, axis) {
                      return humanize(val, info.convert_from_bytes, info.y_sufix);
                  },
                  min: 0,
                color: "#999",
                size: 8
                },
        series: {
            lines: {
                lineWidth: 1
            }
        },
        grid: {
            borderWidth: 1,
            borderColor: "#cfcfcf"
        }
    };

    $.plot(info.div_graph, series, options);
}


function plot_totals(response, info) {

    series = [];

    var attributes = info.monitor_resources.split(',');

    if (info.labels) {
        labels = info.labels.split(',')
    }

    var min = Number.MAX_VALUE;
    var max = Number.MIN_VALUE;

    // Get min and max times, from any resource, using the first attribute
    for (var id in response) {
        if(id != "resource") {
            if(info.derivative == true) {
                for (var i=0; i<attributes.length; i++)
                {
                    var attribute = attributes[i];

                    var data = response[id][attribute];

                    derivative(data);
                }
            }

            if (response[id][attributes[0]].length > 0) {
                min = Math.min(min,
                    parseInt(response[id][attributes[0]][0][0]) );

                max = Math.max(max,
                    parseInt(response[id][attributes[0]][ response[id][attributes[0]].length - 1 ][0]) );
            }
        }
    }

    // First flot stack hack: Flot will stack values, but only they exist for all
    // series. Given these two series:
    //
    //        [3,x], [4,x], [5,x]
    // [2,x], [3,x], [4,x]
    //
    // Flot will draw values for 3 and 4. That's why we add 0s at the begining
    // and end of each serie
    //
    // [2,0], [2.9,0] [3,x], [4,x], [5,x]
    // [2,x],         [3,x], [4,x], [4.1,0] [5,0]

    for (var i=0; i<attributes.length; i++)
    {
        var attribute = attributes[i];

        for (var id in response) {
            if(id != "resource") {
                var data = response[id][attribute];

                if(data.length == 0) {
                    continue;
                }

                var local_min = parseInt( data[0][0] );
                var local_max = parseInt( data[data.length - 1][0] );

                if(local_min > min) {
                    data.unshift([local_min-1, 0]);
                    data.unshift([min, 0]);
                }

                if(local_max < max) {
                    data.push([local_max+1, 0]);
                    data.push([max, 0]);
                }

                // Invisible line
                series.push({
                  color: "rgba(0,0,0,0.0)",
                  shadowSize: 0,
                  stack: attribute,
                  data: data
                });
            }
        }

        // Second flot stack hack: We are not interested in the stacked position
        // of each line, we only want to draw the totals. To do that, the last
        // serie to be added is just a line with 0s stacked on top of the
        // invisible ones

        series.push({
            stack: attribute,
            // Turns label TEMPLATE/BLABLA into BLABLA
            label: labels ? labels[i] : attribute[i].split('/').pop(),
            data: [[min, 0], [max,0]]
        });
    }

    var humanize = info.humanize_figures ?
        humanize_size : function(val){ return val };

    var options = {
        //colors: [ "#2ba6cb", "#cdebf5", "#6f6f6f" ],
        colors: [ "#2ba6cb", "#707D85", "#AC5A62" ],
        legend : { show : (info.div_legend != undefined),
                   noColumns: attributes.length,
                   backgroundColor: "black",
                   container: info.div_legend
                 },
        xaxis : {
            tickFormatter: function(val,axis){
                return pretty_time_axis(val, info.show_date);
            }
        },
        yaxis : { labelWidth: 50,
                  tickFormatter: function(val, axis) {
                      return humanize(val, info.convert_from_bytes, info.y_sufix);
                  },
                  min: 0
                }
    };

    $.plot(info.div_graph, series, options);
}


//Shows run a custom action when clicking on rows.
function infoListener(dataTable, info_action, target_tab){
    $('tbody tr',dataTable).die("click");
    $('tbody tr',dataTable).live("click",function(e){

        if ($(e.target).is('input') ||
            $(e.target).is('select') ||
            $(e.target).is('option')) return true;

        var aData = dataTable.fnGetData(this);
        if (!aData) return true;
        var id = $(aData[0]).val();
        if (!id) return true;

        if (info_action)
        {
            //If ctrl is hold down, make check_box click
            if (e.ctrlKey || e.metaKey || $(e.target).is('input'))
            {
                $('.check_item',this).trigger('click');
            }
            else
            {
                if(!target_tab){
                    target_tab = activeTab;
                }

                showElement(target_tab, info_action, id);
            };
        }
        else
        {
            $('.check_item',this).trigger('click');
        };

        return false;
    });
}

function mustBeAdmin(){
    return gid == 0;
}

function mustNotBeAdmin(){
    return !mustBeAdmin();
}

/* Below functions to easier permission management */

function ownerUse(resource){
    return parseInt(resource.PERMISSIONS.OWNER_U);
};
function ownerManage(resource){
    return parseInt(resource.PERMISSIONS.OWNER_M);
};
function ownerAdmin(resource){
    return parseInt(resource.PERMISSIONS.OWNER_A);
};

function groupUse(resource){
    return parseInt(resource.PERMISSIONS.GROUP_U);
};
function groupManage(resource){
    return parseInt(resource.PERMISSIONS.GROUP_M);
};
function groupAdmin(resource){
    return parseInt(resource.PERMISSIONS.GROUP_A);
};

function otherUse(resource){
    return parseInt(resource.PERMISSIONS.OTHER_U);
};
function otherManage(resource){
    return parseInt(resource.PERMISSIONS.OTHER_M);
};
function otherAdmin(resource){
    return parseInt(resource.PERMISSIONS.OTHER_A);
};


function ownerPermStr(resource){
    var result = "";
    result += ownerUse(resource) ? "u" : "-";
    result += ownerManage(resource) ? "m" : "-";
    result += ownerAdmin(resource) ? "a" : "-";
    return result;
};

function groupPermStr(resource){
    var result = "";
    result += groupUse(resource) ? "u" : "-";
    result += groupManage(resource) ? "m" : "-";
    result += groupAdmin(resource) ? "a" : "-";
    return result;
};

function otherPermStr(resource){
    var result = "";
    result += otherUse(resource) ? "u" : "-";
    result += otherManage(resource) ? "m" : "-";
    result += otherAdmin(resource) ? "a" : "-";
    return result;
};

function setPermissionsTable(resource,context){
    if (ownerUse(resource))
        $('.owner_u',context).attr('checked','checked');
    if (ownerManage(resource))
        $('.owner_m',context).attr('checked','checked');
    if (ownerAdmin(resource))
        $('.owner_a',context).attr('checked','checked');
    if (groupUse(resource))
        $('.group_u',context).attr('checked','checked');
    if (groupManage(resource))
        $('.group_m',context).attr('checked','checked');
    if (groupAdmin(resource))
        $('.group_a',context).attr('checked','checked');
    if (otherUse(resource))
        $('.other_u',context).attr('checked','checked');
    if (otherManage(resource))
        $('.other_m',context).attr('checked','checked');
    if (otherAdmin(resource))
        $('.other_a',context).attr('checked','checked');
};


var Quotas = {
    "vms" : function(info, default_quotas){
        if (!$.isEmptyObject(info.VM_QUOTA)){
            var vms_bar = quotaBar(
                info.VM_QUOTA.VM.VMS_USED,
                info.VM_QUOTA.VM.VMS,
                default_quotas.VM_QUOTA.VM.VMS);

            var quotas_tab_html =
            '<fieldset><legend>' + tr("VMs") + '</legend><div>'+vms_bar+'</div><br></fieldset>'

            return quotas_tab_html;
        } else {
            return '';
        }
    },
    "cpu" : function(info, default_quotas){
        if (!$.isEmptyObject(info.VM_QUOTA)){
            var cpu_bar = quotaBarFloat(
                info.VM_QUOTA.VM.CPU_USED,
                info.VM_QUOTA.VM.CPU,
                default_quotas.VM_QUOTA.VM.CPU);

            var quotas_tab_html =
            '<fieldset><legend>' + tr("CPU") + '</legend><div>'+cpu_bar+'</div><br></fieldset>'

            return quotas_tab_html;
        } else {
            return '';
        }
    },
    "memory" : function(info, default_quotas){
        if (!$.isEmptyObject(info.VM_QUOTA)){
            var memory_bar = quotaBarMB(
                info.VM_QUOTA.VM.MEMORY_USED,
                info.VM_QUOTA.VM.MEMORY,
                default_quotas.VM_QUOTA.VM.MEMORY);

            var quotas_tab_html =
            '<fieldset><legend>' + tr("Memory") + '</legend><div>'+memory_bar+'</div><br></fieldset>'

            return quotas_tab_html;
        } else {
            return '';
        }
    },
    "volatile_size" : function(info, default_quotas){
        if (!$.isEmptyObject(info.VM_QUOTA)){
            var volatile_bar = quotaBarMB(
                info.VM_QUOTA.VM.VOLATILE_SIZE_USED,
                info.VM_QUOTA.VM.VOLATILE_SIZE,
                default_quotas.VM_QUOTA.VM.VOLATILE_SIZE);

            var quotas_tab_html =
            '<fieldset><legend>' + tr("Volatile disks") + '</legend><div>'+volatile_bar+'</div><br></fieldset>'

            return quotas_tab_html;
        } else {
            return '';
        }
    },
    "datastore" : function(info, default_quotas) {
        if (!$.isEmptyObject(info.DATASTORE_QUOTA)){
            var quotas_tab_html =
            '<fieldset style="padding: 5px 15px">\
                <legend>'+tr("Datastore")+'</legend>\
                <table class="quota_table extended_table">\
                <thead>\
                    <tr>\
                        <th style="width:16%">'+tr("ID")+'</th>\
                        <th style="width:42%">'+tr("Images")+'</th>\
                        <th style="width:42%">'+tr("Size")+'</th>\
                    </tr>\
                </thead>\
                <tbody>';

            var ds_quotas = [];

            if ($.isArray(info.DATASTORE_QUOTA.DATASTORE))
                ds_quotas = info.DATASTORE_QUOTA.DATASTORE;
            else if (info.DATASTORE_QUOTA.DATASTORE.ID)
                ds_quotas = [info.DATASTORE_QUOTA.DATASTORE];

            for (var i=0; i < ds_quotas.length; i++){

                var default_ds_quotas = default_quotas.DATASTORE_QUOTA[ds_quotas[i].ID]

                if (default_ds_quotas == undefined){
                    default_ds_quotas = {
                        "IMAGES"    : "0",
                        "SIZE"      : "0"
                    }
                }

                var img_bar = quotaBar(
                    ds_quotas[i].IMAGES_USED,
                    ds_quotas[i].IMAGES,
                    default_ds_quotas.IMAGES);

                var size_bar = quotaBarMB(
                    ds_quotas[i].SIZE_USED,
                    ds_quotas[i].SIZE,
                    default_ds_quotas.SIZE);

                quotas_tab_html +=
                '<tr>\
                    <td>'+ds_quotas[i].ID+'</td>\
                    <td>'+img_bar+'</td>\
                    <td>'+size_bar+'</td>\
                </tr>';
            }

            quotas_tab_html +=
                    '</tbody>\
                </table>\
            </fieldset>';

            return quotas_tab_html;
        } else {
            return '';
        }
    },
    "image" : function(info, default_quotas) {
        if (!$.isEmptyObject(info.IMAGE_QUOTA)){
            var quotas_tab_html =
            '<fieldset style="padding: 5px 15px">\
                <legend>'+tr("Image")+'</legend>\
                <table class="quota_table extended_table">\
                <thead>\
                    <tr>\
                        <th style="width:16%">'+tr("ID")+'</th>\
                        <th style="width:84%">'+tr("Running VMs")+'</th>\
                    </tr>\
                </thead>\
                <tbody>';

            var img_quotas = [];

            if ($.isArray(info.IMAGE_QUOTA.IMAGE))
                img_quotas = info.IMAGE_QUOTA.IMAGE;
            else if (info.IMAGE_QUOTA.IMAGE.ID)
                img_quotas = [info.IMAGE_QUOTA.IMAGE];

            for (var i=0; i < img_quotas.length; i++){

                var default_img_quotas = default_quotas.IMAGE_QUOTA[img_quotas[i].ID]

                if (default_img_quotas == undefined){
                    default_img_quotas = {
                        "RVMS"  : "0"
                    }
                }

                var rvms_bar = quotaBar(
                    img_quotas[i].RVMS_USED,
                    img_quotas[i].RVMS,
                    default_img_quotas.RVMS);

                quotas_tab_html +=
                '<tr>\
                    <td>'+img_quotas[i].ID+'</td>\
                    <td>'+rvms_bar+'</td>\
                </tr>';
            }

            quotas_tab_html +=
                    '</tbody>\
                </table>\
            </fieldset>';

            return quotas_tab_html;
        } else {
            return '';
        }
    },
    "network" : function(info, default_quotas){
        if (!$.isEmptyObject(info.NETWORK_QUOTA)){
            var quotas_tab_html =
            '<fieldset style="padding: 5px 15px">\
                <legend>'+tr("Network")+'</legend>\
                <table class="quota_table extended_table">\
                    <thead>\
                        <tr>\
                            <th style="width:16%">'+tr("ID")+'</th>\
                            <th style="width:84%">'+tr("Leases")+'</th>\
                        </tr>\
                    </thead>\
                    <tbody>';

            var net_quotas = [];

            if ($.isArray(info.NETWORK_QUOTA.NETWORK))
                net_quotas = info.NETWORK_QUOTA.NETWORK;
            else if (info.NETWORK_QUOTA.NETWORK.ID)
                net_quotas = [info.NETWORK_QUOTA.NETWORK];

            for (var i=0; i < net_quotas.length; i++){

                var default_net_quotas = default_quotas.NETWORK_QUOTA[net_quotas[i].ID]

                if (default_net_quotas == undefined){
                    default_net_quotas = {
                        "LEASES" : "0"
                    }
                }

                var leases_bar = quotaBar(
                    net_quotas[i].LEASES_USED,
                    net_quotas[i].LEASES,
                    default_net_quotas.LEASES);

                quotas_tab_html +=
                '<tr>\
                    <td>'+net_quotas[i].ID+'</td>\
                    <td>'+leases_bar+'</td>\
                </tr>';
            }

            quotas_tab_html +=
                    '</tbody>\
                </table>\
            </fieldset>';

            return quotas_tab_html;
        } else {
            return '';
        }
    },
    "default_quotas" : function(default_quotas){
        // Initialize the VM_QUOTA to unlimited if it does not exist
        if ($.isEmptyObject(default_quotas.VM_QUOTA)){
            default_quotas.VM_QUOTA = {
                "VM" : {
                    "VMS"           : "0",
                    "MEMORY"        : "0",
                    "CPU"           : "0",
                    "VOLATILE_SIZE" : "0"
                }
            }
        }

        // Replace the DATASTORE array with a map

        var ds_quotas = [];

        if ($.isArray(default_quotas.DATASTORE_QUOTA.DATASTORE))
            ds_quotas = default_quotas.DATASTORE_QUOTA.DATASTORE;
        else if (default_quotas.DATASTORE_QUOTA.DATASTORE)
            ds_quotas = [default_quotas.DATASTORE_QUOTA.DATASTORE];

        delete default_quotas.DATASTORE_QUOTA;

        default_quotas.DATASTORE_QUOTA = {};

        for (var i=0; i < ds_quotas.length; i++){
            default_quotas.DATASTORE_QUOTA[ds_quotas[i].ID] = ds_quotas[i]
        }

        // Replace the IMAGE array with a map

        var img_quotas = [];

        if ($.isArray(default_quotas.IMAGE_QUOTA.IMAGE))
            img_quotas = default_quotas.IMAGE_QUOTA.IMAGE;
        else if (default_quotas.IMAGE_QUOTA.IMAGE)
            img_quotas = [default_quotas.IMAGE_QUOTA.IMAGE];

        delete default_quotas.IMAGE_QUOTA;

        default_quotas.IMAGE_QUOTA = {};

        for (var i=0; i < img_quotas.length; i++){
            default_quotas.IMAGE_QUOTA[img_quotas[i].ID] = img_quotas[i]
        }

        // Replace the NETWORK array with a map

        var net_quotas = [];

        if ($.isArray(default_quotas.NETWORK_QUOTA.NETWORK))
            net_quotas = default_quotas.NETWORK_QUOTA.NETWORK;
        else if (default_quotas.NETWORK_QUOTA.NETWORK)
            net_quotas = [default_quotas.NETWORK_QUOTA.NETWORK];

        delete default_quotas.NETWORK_QUOTA;

        default_quotas.NETWORK_QUOTA = {};

        for (var i=0; i < net_quotas.length; i++){
            default_quotas.NETWORK_QUOTA[net_quotas[i].ID] = net_quotas[i]
        }

        return default_quotas;
    }
}
// Sets up a dialog to edit and update user and group quotas
// Called from user/group plugins
function setupQuotasDialog(dialog){
    dialog.addClass("reveal-modal large max-height").attr("data-reveal", "");

    $('#add_quota_button',dialog).click(function(){
        var sel = $('.tabs-content div.content.active',dialog).attr("id");
        var fields = $('div#'+sel+' input,div#'+sel+' select',dialog);
        var json = {};

        for (var i = 0; i < fields.length; i++){
            var field = $(fields[i]);
            var name = field.attr('name');
            var value = field.val();
            if (name == 'ID' && !value.length){
                notifyError(tr("Please select an element"));
                return false;
            };
            if (!value) value = -1;
            json[name] = value;
        };

        json['TYPE'] = sel.split("_quota")[0].toUpperCase();

        if (json['TYPE'] == "VM" &&
            $('.current_quotas table tbody tr.vm_quota', dialog).length){
            notifyError("Only 1 VM quota is allowed")
            return false;
        }


        var tr = quotaListItem(json)
        $('.current_quotas table tbody',dialog).append($(tr).hide().fadeIn());
        return false;
    });

    $('form', dialog).submit(function(){
        var obj = {};
        $('table tbody tr',this).each(function(){
            var json = JSON.parse($(this).attr('quota'));
            var type = json['TYPE'];
            delete json['TYPE'];
            if (typeof obj[type.toUpperCase()] == "undefined") {
                obj[type.toUpperCase()] = [];
            }
            obj[type.toUpperCase()].push(json);
        });

        var action = $('div.form_buttons button',this).val();
        var sel_elems = SunstoneCfg["actions"][action].elements();
        Sunstone.runAction(action,sel_elems,obj);
        dialog.foundation('reveal', 'close');
        return false;
    });
}

function popUpQuotasDialog(dialog, resource, sel_elems){
    insertSelectOptions("#image_quota select",      dialog, "Image",    null, true);
    insertSelectOptions("#network_quota select",    dialog, "Network",  null, true);
    insertSelectOptions("#datastore_quota select",  dialog, "Datastore",null, true);

    $('table tbody',dialog).empty();
    //If only one user is selected we fecth the user's quotas, otherwise we do nothing.
    if (sel_elems.length == 1){
        var id = sel_elems[0];
        Sunstone.runAction(resource + '.fetch_quotas',id);
    };

    $('input[value="vm"]', dialog).click();

    dialog.foundation().foundation('reveal', 'open');

    $("input[name='VMS']",dialog).focus();
}


//Action to be performed when an edit quota icon is clicked.
function setupQuotaIcons(){
    $('.quota_edit_icon').live('click',function(){
        var dialog = $(this).parents('form');
        var tr = $(this).parents('tr');
        var quota = JSON.parse(tr.attr('quota'));
        switch (quota.TYPE){
            case "VM":
            $('div#vm_quota input[name="VMS"]',dialog).val(quota.VMS);
            $('div#vm_quota input[name="MEMORY"]',dialog).val(quota.MEMORY);
            $('div#vm_quota input[name="CPU"]',dialog).val(quota.CPU);
            $('div#vm_quota input[name="VOLATILE_SIZE"]',dialog).val(quota.VOLATILE_SIZE);
            break;
            case "DATASTORE":
            $('div#datastore_quota select[name="ID"]',dialog).val(quota.ID);
            $('div#datastore_quota input[name="SIZE"]',dialog).val(quota.SIZE);
            $('div#datastore_quota input[name="IMAGES"]').val(quota.IMAGES);
            break;
            case "IMAGE":
            $('div#image_quota select[name="ID"]',dialog).val(quota.ID);
            $('div#image_quota input[name="RVMS"]',dialog).val(quota.RVMS);
            break;
            case "NETWORK":
            $('div#network_quota select[name="ID"]',dialog).val(quota.ID);
            $('div#network_quota input[name="LEASES"]',dialog).val(quota.LEASES);
            break;
        }
        $('.tabs a[href="#'+quota.TYPE.toLowerCase()+'_quota"]',dialog).trigger('click');
        tr.fadeOut(function(){$(this).remove()});
        return false;
    });
}

// Returns an object with quota information in form of list items
function parseQuotas(elem, formatter_f){
    var quotas = [];
    var results = {
        VM : "",
        DATASTORE : "",
        IMAGE : "",
        NETWORK : ""
    }
    //max 1 vm quota
    if (!$.isEmptyObject(elem.VM_QUOTA)){
        elem.VM_QUOTA.VM.TYPE = 'VM'
        quotas.push(elem.VM_QUOTA.VM)
    }

    var ds_arr = []
    if ($.isArray(elem.DATASTORE_QUOTA.DATASTORE)){
        ds_arr = elem.DATASTORE_QUOTA.DATASTORE
    } else if (!$.isEmptyObject(elem.DATASTORE_QUOTA)){
        ds_arr = [elem.DATASTORE_QUOTA.DATASTORE]
    }

    for (var i = 0; i < ds_arr.length; i++){
        ds_arr[i].TYPE = 'DATASTORE';
        quotas.push(ds_arr[i]);
    }

    var im_arr = []
    if ($.isArray(elem.IMAGE_QUOTA.IMAGE)){
        im_arr = elem.IMAGE_QUOTA.IMAGE
    } else if (!$.isEmptyObject(elem.IMAGE_QUOTA)){
        im_arr = [elem.IMAGE_QUOTA.IMAGE]
    }

    for (var i = 0; i < im_arr.length; i++){
        im_arr[i].TYPE = 'IMAGE';
        quotas.push(im_arr[i]);
    }

    var vn_arr = []
    if ($.isArray(elem.NETWORK_QUOTA.NETWORK)){
        vn_arr = elem.NETWORK_QUOTA.NETWORK
    } else if (!$.isEmptyObject(elem.NETWORK_QUOTA)){
        vn_arr = [elem.NETWORK_QUOTA.NETWORK]
    }

    for (var i = 0; i < vn_arr.length; i++){
        vn_arr[i].TYPE = 'NETWORK';
        quotas.push(vn_arr[i]);
    }

    for (var i = 0; i < quotas.length; i++){
        var tr = formatter_f(quotas[i]);
        results[quotas[i].TYPE] += tr;
    }
    return results;
}

//Receives a quota json object. Returns a nice string out of it.
function quotaListItem(quota_json){
    var value = JSON.stringify(quota_json)
    var str = '<tr quota=\''+value+'\' ';

    if (quota_json.TYPE == "VM")
        str += ' class="vm_quota" ';

    str += '><td>'+
        quota_json.TYPE+
        '</td><td style="width:100%;">';
    switch(quota_json.TYPE){
    case "VM":
        str +=  'VMs: ' + quota_json.VMS + (quota_json.VMS_USED ? ' (' + quota_json.VMS_USED + '). ' : ". ") + '<br>' +
               'Memory: ' + quota_json.MEMORY + (quota_json.MEMORY_USED ? ' MB (' + quota_json.MEMORY_USED + ' MB). ' : " MB. ") + '<br>' +
               'CPU: ' + quota_json.CPU +  (quota_json.CPU_USED ? ' (' + quota_json.CPU_USED + '). ' : ". ") + '<br>' +
               'Volatile disks: ' + quota_json.VOLATILE_SIZE + (quota_json.VOLATILE_SIZE_USED ? ' MB (' + quota_json.VOLATILE_SIZE_USED + ' MB). ' : " MB. ");
        break;
    case "DATASTORE":
        str +=  'ID/Name: ' + getDatastoreName(quota_json.ID) + '. ' + '<br>' +
               'Size: ' + quota_json.SIZE +  (quota_json.SIZE_USED ? ' MB (' + quota_json.SIZE_USED + ' MB). ' : " MB. ") + '<br>' +
               'Images: ' + quota_json.IMAGES +  (quota_json.IMAGES_USED ? ' (' + quota_json.IMAGES_USED + '). ' : ".");
        break;
    case "IMAGE":
        str +=  'ID/Name: ' + getImageName(quota_json.ID) + '. ' + '<br>' +
               'RVMs: ' + quota_json.RVMS +  (quota_json.RVMS_USED ? ' (' + quota_json.RVMS_USED + '). ' : ". ");
        break;
    case "NETWORK":
        str +=  'ID/Name: ' + getVNetName(quota_json.ID) + '. ' + '<br>' +
               'Leases: ' + quota_json.LEASES +  (quota_json.LEASES_USED ? ' (' + quota_json.LEASES_USED + '). ': ". ");
        break;
    }
    str += '</td><td><button class="quota_edit_icon radius tiny"><i class="fa fa-pencil"></i></button></td></tr>';
    return str;
}

/* Returns the code of a jquery progress bar
   Options: object with width, height, label and fontSize as keys
*/
function progressBar(value, opts){
    if (value > 100) value = 100;

    if (!opts) opts = {};

    if (!opts.width) opts.width = 'auto';

    if (!opts.label) opts.label = "";

    if (!opts.height) opts.height = '10px';

    if (!opts.fontSize) opts.fontSize = '0.6em';

    if (!opts.labelVPos) opts.labelVPos = '-4px';

    if (!opts.labelHPos) opts.labelHPos = '90px';

    return '<div style="height:'+opts.height+';width:'+opts.width+';position:relative" class="ratiobar ui-progressbar ui-widget ui-widget-content ui-corner-all" role="progressbar" aria-valuemin="0" aria-valuemax="100" aria-valuenow="'+value+'">\
            <span style="position:absolute;width: 100%; text-align: center;font-weight:normal;font-size:'+opts.fontSize+';">'+opts.label+'</span>\
           <div class="ui-progressbar-value ui-widget-header ui-corner-left ui-corner-right" style="width: '+value+'%;"/>\
         </div>';
}

function loadAccounting(resource, id, graphs, options){
    var secs_in_day = 3600 * 24;
    var now = Math.floor(new Date().getTime() / 1000)
    var start = options && options.start ? options.start : now - secs_in_day;
    var end = options && options.end ? options.end : now;
    var interval;
    if (options && options.interval){
        interval = options.interval;
    } else {
        //If we are asking more than one interval is one day, otherwise 1 hour
        interval = (end - start) > secs_in_day ? secs_in_day : 3600;
    }

    for (var i = 0; i < graphs.length; i++){
        var graph_cfg = graphs[i];
        graph_cfg.start =  start
        graph_cfg.end = end
        graph_cfg.interval = interval
        // If the date range is longer than 24 hours, then show only
        // date, otherwise show time in the x axis
        graph_cfg.show_date = (end - start) > (3600 * 24)? true : false;
        Sunstone.runAction(resource+".accounting", id, graph_cfg);
    };
}

function htmlDecode(value){
  return $('<div/>').html(value).text();
};

// Convert from hash to string
function convert_template_to_string(template_json,unshown_values)
{
    if (unshown_values)
       template_json = $.extend({}, template_json, unshown_values);


    var template_str = "\n";
    $.each(template_json, function(key, value)
    {
        // value can be an array
        if (!value)
        {
            template_str=template_str+key+"=\n";
        }
        else
        {
            if (value.constructor == Array)
            {
                var it=null;
                $.each(value, function(index, element)
                {
                   if (!element) return true;
                   // current value can be an object
                   if (typeof element == 'object')
                   {
                        template_str+=key+"=[";
                        for(var current_key in element)
                        {
                            template_str+=current_key+"=\""+element[current_key].toString().replace(/"/g,"\\\"")+"\",";
                        }
                        template_str=template_str.substring(0,template_str.length-1);
                        template_str+="]\n";
                   }
                   else // or a string
                   {
                     template_str=template_str+key+"=\""+ element.toString().replace(/"/g,"\\\"") +"\"\n";
                   }
                })
            }
            else // or a single value
            {
                // which in turn can be an object
                   if (typeof value == 'object')
                   {
                        template_str+=key+"=[";
                        for(var current_key in value)
                        {
                            template_str+=current_key+"=\""+value[current_key].toString().replace(/"/g,"\\\"")+"\",";
                        }
                        template_str=template_str.substring(0,template_str.length-1);
                        template_str+="]\n";
                   }
                   else // or a string
                   {
                      template_str=template_str+key+"=\""+ value.toString().replace(/"/g,"\\\"")+"\"\n";
                   }
            }
        }
    })

    return htmlDecode(template_str);
}

// Create the extended template table (with listeners)
function insert_extended_template_table(template_json,resource_type,resource_id,table_name,unshown_values)
{
    var str = '<table id="'+resource_type.toLowerCase()+'_template_table" class="dataTable configuration_attrs"  cellpadding="0" cellspacing="0" border="0">\
                 <thead>\
                   <tr>\
                     <th colspan="3">' +
                      table_name +
                     '</th>\
                   </tr>\
                  </thead>'+
                  fromJSONtoHTMLTable(template_json,
                                               resource_type,
                                               resource_id) +
                  '<tr>\
                    <td class="key_td"><input type="text" name="new_key" id="new_key" /></td>\
                    <td class="value_td"><textarea rows="1" type="text" name="new_value" id="new_value"></textarea></td>\
                    <td class="text-right"><button type="button" id="button_add_value" class="button small secondary">'+tr("Add")+'</button>\</td>\
                  </tr>' +
                 '</table>'

    // Remove previous listeners
    $("#new_key").die();
    $("#new_value").die();
    $("#new_value_vectorial").die();
    $("#div_minus").die();
    $("#div_edit").die();
    $(".input_edit_value").die();
    $("#div_edit_vectorial").die();
    $(".input_edit_value_vectorial").die();
    $("#div_minus_vectorial").die();
    $("#button_add_value").die();
    $("#button_add_value_vectorial").die();
    $("#div_add_vectorial").die();

    // Add listener for add key and add value for Extended Template
    $('#button_add_value').live("click", function() {
        new_value = $('#new_value',$(this).parent().parent()).val();
        new_key   = $('#new_key',$(this).parent().parent()).val();

        if ( new_key != "" )
        {
            var template_json_bk = $.extend({}, template_json);
            if(template_json[$.trim(new_key)] && (template_json[$.trim(new_key)] instanceof Array))
            {
                template_json[$.trim(new_key)].push($.trim(new_value));
            }
            else
            {
                template_json[$.trim(new_key)]=$.trim(new_value);
            }
            template_str  = convert_template_to_string(template_json,unshown_values);

            Sunstone.runAction(resource_type+".update_template",resource_id,template_str);
            template_json = template_json_bk;
        }
    });

    // Capture the enter key
    $('#new_value').live("keypress", function(e) {
          var ev = e || window.event;
          var key = ev.keyCode;

          if (key == 13 && !ev.altKey)
          {
             //Get the button the user wants to have clicked
             $('#button_add_value', $(this).parent().parent()).click();
             ev.preventDefault();
          }
    })

    // Listener for single values

    // Listener for key,value pair remove action
    $("#div_minus").live("click", function() {
        // Remove div_minus_ from the id
        field               = this.firstElementChild.id.substring(10,this.firstElementChild.id.length);
        var list_of_classes = this.firstElementChild.className.split(" ");
        var ocurrence=null;

        if (list_of_classes.length!=1)
        {
                $.each(list_of_classes, function(index, value) {
                    if (value.match(/^ocurrence_/))
                        ocurrence=value.substring(10,value.length);;
                });
        }

        // Erase the value from the template
        if(ocurrence!=null)
            template_json[field].splice(ocurrence,1);
        else
            delete template_json[field];

        template_str = convert_template_to_string(template_json,unshown_values);

        // Let OpenNebula know
        Sunstone.runAction(resource_type+".update_template",resource_id,template_str);
    });

    // Listener for key,value pair edit action
    $("#div_edit").live("click", function() {
        var key_str=this.firstElementChild.id.substring(9,this.firstElementChild.id.length);

        var value_str = $("#value_td_input_"+key_str).text();
        input = $("#value_td_input_"+key_str).html('<textarea class="input_edit_value" id="input_edit_'+key_str+'" type="text"></textarea>');
        $('#input_edit_'+key_str).val(value_str);

        // Capture the enter key
        $('#input_edit_'+key_str).die();
        $('#input_edit_'+key_str).live("keypress", function(e) {
              var ev = e || window.event;
              var key = ev.keyCode;

              if (key == 13 && !ev.altKey)
              {
                 $('#input_edit_'+key_str).blur();
              }
        })

    });



     $(".input_edit_value").live("change", function() {
        var key_str          = $.trim(this.id.substring(11,this.id.length));
        var value_str        = $.trim(this.value);
        var template_json_bk = $.extend({}, template_json);

        delete template_json[key_str];
        template_json[key_str]=value_str;

        template_str = convert_template_to_string(template_json,unshown_values);

        // Let OpenNebula know
        Sunstone.runAction(resource_type+".update_template",resource_id,template_str);

        template_json = template_json_bk;
    });

    // Listeners for vectorial attributes
    // Listener for key,value pair edit action for subelement of vectorial key
    $("#div_edit_vectorial").live("click", function() {
        var key_str         = $.trim(this.firstElementChild.id.substring(9,this.firstElementChild.id.length));
        var list_of_classes = this.firstElementChild.className.split(" ");
        var ocurrence       = " ";
        var vectorial_key   = null;

        if (list_of_classes.length!=1)
        {
                $.each(list_of_classes, function(index, value) {
                    if (value.match(/^ocurrence_/))
                        ocurrence+=value+" ";
                });
        }

        if (list_of_classes.length!=1)
        {
                $.each(list_of_classes, function(index, value) {
                    if (value.match(/^vectorial_key_/))
                        vectorial_key=value;
                });
        }


        if (ocurrence!=" ")
        {
           var value_str = $.trim($(".value_td_input_"+key_str+"."+ocurrence.substring(1,ocurrence.length-1)+"."+vectorial_key).text());
           $(".value_td_input_"+key_str+"."+ocurrence.substring(1,ocurrence.length-1)+"."+vectorial_key).html('<input class="input_edit_value_vectorial'+ocurrence+vectorial_key+'" id="input_edit_'+key_str+'" type="text" value="'+value_str+'"/>');

        }
        else
        {
           var value_str = $.trim($(".value_td_input_"+key_str+"."+vectorial_key).text());
           $(".value_td_input_"+key_str+"."+vectorial_key).html('<input class="input_edit_value_vectorial'+ocurrence+vectorial_key+'" id="input_edit_'+key_str+'" type="text" value="'+value_str+'"/>');
        }

    });

     $(".input_edit_value_vectorial").live("change", function() {
        var key_str          = $.trim(this.id.substring(11,this.id.length));
        var value_str        = $.trim(this.value);
        var template_json_bk = $.extend({}, template_json);

        var list_of_classes  = this.className.split(" ");
        var ocurrence        = null;
        var vectorial_key    = null;

        if (list_of_classes.length!=1)
        {
                $.each(list_of_classes, function(index, value) {
                    if (value.match(/^ocurrence_/))
                        ocurrence=value.substring(10,value.length);
                });
        }

        if (list_of_classes.length!=1)
        {
                $.each(list_of_classes, function(index, value) {
                    if (value.match(/^vectorial_key_/))
                        vectorial_key=value.substring(14,value.length);
                });
        }

        if (ocurrence!=null)
            template_json[vectorial_key][ocurrence][key_str]=value_str;
        else
            template_json[vectorial_key][key_str]=value_str;

        template_str = convert_template_to_string(template_json,unshown_values);

        // Let OpenNebula know
        Sunstone.runAction(resource_type+".update_template",resource_id,template_str);

        template_json = template_json_bk;
    });

    // Listener for key,value pair remove action
    $("#div_minus_vectorial").live("click", function() {
        // Remove div_minus_ from the id
        var field           = this.firstElementChild.id.substring(10,this.firstElementChild.id.length);
        var list_of_classes = this.firstElementChild.className.split(" ");
        var ocurrence       = null;
        var vectorial_key   = null;

        if (list_of_classes.length!=1)
        {
                $.each(list_of_classes, function(index, value) {
                    if (value.match(/^ocurrence_/))
                        ocurrence=value.substring(10,value.length);
                });
        }

        if (list_of_classes.length!=1)
        {
                $.each(list_of_classes, function(index, value) {
                    if (value.match(/^vectorial_key_/))
                        vectorial_key=value.substring(14,value.length);
                });
        }

        // Erase the value from the template
        if(ocurrence!=null)
            delete template_json[vectorial_key][ocurrence][field];
        else
            delete template_json[vectorial_key][field];

        template_str = convert_template_to_string(template_json,unshown_values);

        // Let OpenNebula know
        Sunstone.runAction(resource_type+".update_template",resource_id,template_str);
    });

    // Listener for vectorial key,value pair add action
    $("#div_add_vectorial").live("click", function() {
        if (!$('#button_add_value_vectorial').html())
        {
            var field           = this.firstElementChild.id.substring(18,this.firstElementChild.id.length);
            var list_of_classes = this.firstElementChild.className.split(" ");
            var ocurrence       = null;
            var vectorial_key   = null;

            if (list_of_classes.length!=1)
            {
                $.each(list_of_classes, function(index, value) {
                    if (value.match(/^ocurrence_/))
                        ocurrence=value;
                });
            }

            if (list_of_classes.length!=1)
            {
                $.each(list_of_classes, function(index, value) {
                    if (value.match(/^vectorial_key_/))
                        vectorial_key=value;
                });
            }


            $(this).parent().parent().after('<tr>\
                                              <td class="key_td"><input type="text" style="text-align:center" name="new_key_vectorial" id="new_key_vectorial" /></td>\
                                              <td class="value_td"><input type="text" name="new_value" id="new_value_vectorial" /></td>\
                                              <td class=""><button class="'+vectorial_key+" "+ocurrence+'" id="button_add_value_vectorial">'+tr("Add")+'</button>\</td>\
                                             </tr>');
        }
    });

    // Add listener for add key and add value for Extended Template
    $('#button_add_value_vectorial').live("click", function() {
        if ( $('#new_value_vectorial').val() != "" && $('#new_key_vectorial').val() != "" )
        {
            var list_of_classes  = this.className.split(" ");
            var ocurrence        = null;
            var vectorial_key    = null;
            var template_json_bk = $.extend({}, template_json);

            if (list_of_classes.length!=1)
            {
                $.each(list_of_classes, function(index, value) {
                    if (value.match(/^vectorial_key_/))
                        vectorial_key=value;
                });
            }

            if (list_of_classes.length!=1)
            {
                $.each(list_of_classes, function(index, value) {
                    if (value.match(/^ocurrence_/))
                        ocurrence=value;
                });
            }

            vectorial_key=vectorial_key.substring(14,vectorial_key.length);

            if (ocurrence!=null)
            {
                ocurrence=ocurrence.substring(10,ocurrence.length);
                template_json[vectorial_key][ocurrence][$('#new_key_vectorial').val()] = $.trim($('#new_value_vectorial').val());
            }
            else
            {
                template_json[vectorial_key][$('#new_key_vectorial').val()] = $.trim($('#new_value_vectorial').val());
            }

            template_str  = convert_template_to_string(template_json,unshown_values);

            Sunstone.runAction(resource_type+".update_template",resource_id,template_str);
            // This avoids to get a messed template if the update fails
            template_json = template_json_bk;
        }
    });

    // Capture the enter key
    $('#new_value_vectorial').live("keypress", function(e) {
          var ev = e || window.event;
          var key = ev.keyCode;

          if (key == 13)
          {
             //Get the button the user wants to have clicked
             $('#button_add_value_vectorial').click();
             ev.preventDefault();
          }
    })



    return str;
}

// Returns an HTML string with the json keys and values
function fromJSONtoHTMLTable(template_json,resource_type,resource_id,vectorial,ocurrence){
    var str = ""
    if (!template_json){ return "Not defined";}
    var field = null;

    // Iterate for each value in the JSON object
    for (field in template_json)
    {
        str += fromJSONtoHTMLRow(field,
                                 template_json[field],
                                 resource_type,
                                 resource_id,
                                 vectorial,
                                 ocurrence);
    }

    return str;
}


// Helper for fromJSONtoHTMLTable function
function fromJSONtoHTMLRow(field,value,resource_type,resource_id, vectorial_key,ocurrence){
    var str = "";

    // value can be an array
    if (value.constructor == Array)
    {
        var it=null;

        for (it = 0; it < value.length; ++it)
        {
           var current_value = value[it];

           // if value is object, we are dealing with a vectorial value
           if (typeof current_value == 'object')
           {
               str += '<tr id="'+resource_type.toLowerCase()+'_template_table_'+field+'">\
                           <td class="key_td key_vectorial_td">'+tr(field)+'</td>\
                           <td class="value_vectorial_td"></td>\
                           <td class="text-right">\
                             <span id="div_add_vectorial">\
                               <a id="div_add_vectorial_'+field+'" class="add_vectorial_a ocurrence_'+it+' vectorial_key_'+field+'" href="#"><i class="fa fa-plus-sign"/></a>\
                             </span>&emsp;\
                             <span id="div_minus">\
                               <a id="div_minus_'+field+'" class="remove_vectorial_x ocurrence_'+it+'" href="#"><i class="fa fa-pencil-square-o"/><i class="fa fa-trash-o"/></a>\
                             </span>\
                           </td>'


               str += fromJSONtoHTMLTable(current_value,
                                          resource_type,
                                          resource_id,
                                          field,
                                          it);
           }
           else
           {
               // if it is a single value, create the row for this occurence of the key
               str += fromJSONtoHTMLRow(field,
                                        current_value,
                                        resource_type,
                                        resource_id,
                                        false,
                                        it);
           }
        }
    }
    else // or value can be a string
    {
        var ocurrence_str="";
        if (ocurrence!=null)
            ocurrence_str=" ocurrence_"+ocurrence;

        // If it comes from a vectorial daddy key, then reflect so in the html
        if (vectorial_key)
        {
            str += '<tr>\
                     <td class="key_td key_vectorial_td" style="text-align:center">'+tr(field)+'</td>\
                     <td class="value_td value_vectorial_td value_td_input_'+field+ocurrence_str+' vectorial_key_'+vectorial_key+'" id="value_td_input_'+field+'">'+value+'</td>\
                     <td class="text-right">\
                       <span id="div_edit_vectorial">\
                         <a id="div_edit_'+field+'" class="edit_e'+ocurrence_str+' vectorial_key_'+vectorial_key+'" href="#"><i class="fa fa-pencil-square-o"/></a>\
                       </span>&emsp;\
                       <span id="div_minus_vectorial">\
                         <a id="div_minus_'+field+'" class="remove_x'+ocurrence_str+' vectorial_key_'+vectorial_key+'" href="#"><i class="fa fa-trash-o"/></a>\
                       </span>\
                     </td>\
                   </tr>';
        }
        else
        {
           // If it is not comming from a vectorial daddy key, it can still vectorial itself
           if (typeof value == 'object')
           {
               str += '<tr id="'+resource_type.toLowerCase()+'_template_table_'+field+'">\
                           <td class="key_td key_vectorial_td">'+tr(field)+'</td>\
                           <td class="value_vectorial_td"></td>\
                           <td class="text-right">\
                             <span id="div_add_vectorial">\
                               <a id="div_add_vectorial_'+field+'" class="add_vectorial_a'+ocurrence_str+' vectorial_key_'+field+'" href="#"><i class="fa fa-plus-sign"/></a>\
                             </span>&emsp;\
                             <span id="div_minus">\
                               <a id="div_minus_'+field+'" class="remove_vectorial_x'+ocurrence_str+'" href="#"><i class="fa fa-trash-o"/></a>\
                             </span>\
                           </td>'
               str += fromJSONtoHTMLTable(value,
                          resource_type,
                          resource_id,
                          field,
                          ocurrence);
           }
           else // or, just a single value
           {
                str += '<tr>\
                         <td class="key_td">'+tr(field)+'</td>\
                         <td class="value_td" id="value_td_input_'+field+'">'+value+'</td>\
                         <td class="text-right">\
                           <span id="div_edit">\
                             <a id="div_edit_'+field+'" class="edit_e'+ocurrence_str+'" href="#"><i class="fa fa-pencil-square-o"/></a>\
                           </span>&emsp;\
                           <span id="div_minus">\
                             <a id="div_minus_'+field+'" class="remove_x'+ocurrence_str+'" href="#"><i class="fa fa-trash-o"/></a>\
                           </span>\
                         </td>\
                       </tr>';
            }
        }

    }


    return str;
}

//Returns an octet given a permission table with checkboxes
function buildOctet(permTable){
    var owner=0;
    var group=0;
    var other=0;

    if ($('.owner_u',permTable).is(':checked'))
        owner+=4;
    if ($('.owner_m',permTable).is(':checked'))
        owner+=2;
    if ($('.owner_a',permTable).is(':checked'))
        owner+=1;

    if ($('.group_u',permTable).is(':checked'))
        group+=4;
    if ($('.group_m',permTable).is(':checked'))
        group+=2;
    if ($('.group_a',permTable).is(':checked'))
        group+=1;

    if ($('.other_u',permTable).is(':checked'))
        other+=4;
    if ($('.other_m',permTable).is(':checked'))
        other+=2;
    if ($('.other_a',permTable).is(':checked'))
        other+=1;

    return ""+owner+group+other;
};


// Returns HTML with listeners to control permissions
function insert_permissions_table(tab_name, resource_type, resource_id, owner, group, vm_uid, vm_gid){
     var str ='<table class="'+resource_type.toLowerCase()+'_permissions_table dataTable extended_table">'

     if (Config.isTabActionEnabled(tab_name, resource_type+'.chmod')) {
        str += '<thead><tr>\
             <th style="width:130px">'+tr("Permissions")+':</th>\
             <th style="width:40px;text-align:center;">'+tr("Use")+'</th>\
             <th style="width:40px;text-align:center;">'+tr("Manage")+'</th>\
             <th style="width:40px;text-align:center;">'+tr("Admin")+'</th></tr></thead>\
         <tr>\
             <td class="key_td">'+tr("Owner")+'</td>\
             <td style="text-align:center"><input type="checkbox" class="permission_check owner_u" /></td>\
             <td style="text-align:center"><input type="checkbox" class="permission_check owner_m" /></td>\
             <td style="text-align:center"><input type="checkbox" class="permission_check owner_a" /></td>\
         </tr>\
         <tr>\
             <td class="key_td">'+tr("Group")+'</td>\
             <td style="text-align:center"><input type="checkbox" class="permission_check group_u" /></td>\
             <td style="text-align:center"><input type="checkbox" class="permission_check group_m" /></td>\
             <td style="text-align:center"><input type="checkbox" class="permission_check group_a" /></td>\
         </tr>\
         <tr>\
             <td class="key_td">'+tr("Other")+'</td>\
             <td style="text-align:center"><input type="checkbox" class="permission_check other_u" /></td>\
             <td style="text-align:center"><input type="checkbox" class="permission_check other_m" /></td>\
             <td style="text-align:center"><input type="checkbox" class="permission_check other_a" /></td>\
         </tr>'

        $(document).off('change', ".permission_check");
        $(document).on('change', ".permission_check", function(){
            var permissions_table  = $("."+resource_type.toLowerCase()+"_permissions_table");
            var permissions_octect = { octet : buildOctet(permissions_table) };

            Sunstone.runAction(resource_type+".chmod",resource_id,permissions_octect);
        });
    }

    var context = '.'+resource_type.toLowerCase()+'_permissions_table';

    if (Config.isTabActionEnabled(tab_name, resource_type+'.chgrp') || Config.isTabActionEnabled(tab_name, resource_type+'.chown')) {
        str += '<thead><tr><th colspan="4" style="width:130px">'+tr("Ownership")+'</th>\</tr></thead>'

        if (Config.isTabActionEnabled(tab_name, resource_type+'.chown')) {
            str += '<tr>\
                <td class="key_td">'+tr("Owner")+'</td>\
                <td colspan="2" id="value_td_owner">'+owner+'</td>\
                 <td><div id="div_edit_chg_owner">\
                        <a id="div_edit_chg_owner_link" class="edit_e" href="#"><i class="fa fa-pencil-square-o right"/></a>\
                     </div>\
                 </td>\
            </tr>'

            // Handlers for chown
            $(document).off("click", context + " #div_edit_chg_owner_link");
            $(document).on("click", context + " #div_edit_chg_owner_link", function() {
                var tr_context = $(this).parents("tr");
                insertSelectOptions("#value_td_owner", tr_context, "User", vm_uid, false);
            });

            $(document).off("change", context + " #value_td_owner .resource_list_select");
            $(document).on("change", context + " #value_td_owner .resource_list_select", function() {
                var value_str = $(this).val();
                if(value_str!="")
                {
                    // Let OpenNebula know
                    var resource_struct = new Array();
                    resource_struct[0]  = resource_id;
                    Sunstone.runAction(resource_type+".chown",resource_struct,value_str);
                }
            });
        }

        if (Config.isTabActionEnabled(tab_name, resource_type+'.chgrp')) {
           str += '<tr>\
                <td class="key_td">'+tr("Group")+'</td>\
                <td colspan="2" id="value_td_group">'+group+'</td>\
                 <td><div id="div_edit_chg_group">\
                        <a id="div_edit_chg_group_link" class="edit_e" href="#"><i class="fa fa-pencil-square-o right"/></a>\
                     </div>\
                 </td>\
            </tr>'

            // Handlers for chgrp
            $(document).off("click", context + " #div_edit_chg_group_link");
            $(document).on("click", context + " #div_edit_chg_group_link", function() {
                var tr_context = $(this).parents("tr");
                insertSelectOptions("#value_td_group", tr_context, "Group", vm_gid, false);
            });

            $(document).off("change", context + " #value_td_group .resource_list_select");
            $(document).on("change", context + " #value_td_group .resource_list_select", function() {
                var value_str = $(this).val();
                if(value_str!="")
                {
                    // Let OpenNebula know
                    var resource_struct = new Array();
                    resource_struct[0]  = resource_id;
                    Sunstone.runAction(resource_type+".chgrp",resource_struct,value_str);
                }
            });
        }
    }

    str += '</table>'

    return str;
}

function insert_rename_tr(tab_name, resource_type, resource_id, resource_name){
    var str =
    '<tr class="'+resource_type.toLowerCase()+'_rename">\
        <td class="key_td">'+tr("Name")+'</td>\
        <td class="value_td_rename">'+resource_name+'</td>\
        <td>\
            <div id="div_edit_rename">\
                <a id="div_edit_rename_link" class="edit_e" href="#"><i class="fa fa-pencil-square-o right"/></a>\
            </div>\
        </td>\
    </tr>';

    var context = '.'+resource_type.toLowerCase()+'_rename';

    $(document).off("click", context+" #div_edit_rename_link");
    $(document).off("change", context+" .input_edit_value_rename");

    // Listener for edit link for rename
    $(document).on("click", context + " #div_edit_rename_link", function() {
        var value_str = $(".value_td_rename", context).text();
        $(".value_td_rename", context).html('<input class="input_edit_value_rename" id="input_edit_rename" type="text" value="'+value_str+'"/>');
    });

    $(document).on("change", context + " .input_edit_value_rename", function() {
        var value_str = $(".input_edit_value_rename", context).val();
        if(value_str!="")
        {
            // Let OpenNebula know
            var name_template = {"name": value_str};
            Sunstone.runAction(resource_type+".rename", resource_id, name_template);
        }
    });

    return str;
}

function insert_cluster_dropdown(resource_type, resource_id, cluster_value, cluster_id, context_str){
    var str =  '<td class="key_td">' + tr("Cluster") + '</td>\
                <td class="value_td_cluster">'+(cluster_value.length ? cluster_value : "-")+'</td>\
                <td>\
                  <div id="div_edit_chg_cluster">\
                     <a id="div_edit_chg_cluster_link" class="edit_e" href="#"><i class="fa fa-pencil-square-o right"/></a>\
                  </div>\
                </td>';

    $(document).off("click", context_str + " #div_edit_chg_cluster_link");
    $(document).on("click", context_str + " #div_edit_chg_cluster_link", function() {
        var tr_context = $(this).parents("tr");
        insertSelectOptions(".value_td_cluster", tr_context, "Cluster", cluster_id, false);
    });

    $(document).off("change", context_str + " .value_td_cluster .resource_list_select");
    $(document).on("change", context_str + " .value_td_cluster .resource_list_select", function() {
        var value_str = $(this).val();
        if(value_str!="")
        {
            // Let OpenNebula know
            var resource_struct = new Array();
            resource_struct[0]  = resource_id;
            Sunstone.runAction(resource_type+".addtocluster",resource_struct,value_str);
        }
    });

    return str;
}

//insert_group_dropdown("User",info.ID,info.GNAME,info.GID) +
function insert_group_dropdown(resource_type, resource_id, group_value, group_id, context_str){
    var str =  '<td class="key_td">' + tr("Group") + '</td>\
                <td class="value_td_group">'+ group_value +'</td>\
                <td>\
                  <div id="div_edit_chg_group">\
                     <a id="div_edit_chg_group_link" class="edit_e" href="#"><i class="fa fa-pencil-square-o right"/></a>\
                  </div>\
                </td>';

    $(document).off("click", context_str + " #div_edit_chg_group_link");
    $(document).on("click", context_str + " #div_edit_chg_group_link", function() {
        var tr_context = $(this).parents("tr");
        insertSelectOptions(".value_td_group", tr_context, "Group", group_id, false);
    });

    $(document).off("change", context_str + " .value_td_group .resource_list_select");
    $(document).on("change", context_str + " .value_td_group .resource_list_select", function() {
        var value_str = $(this).val();
        if(value_str!="")
        {
            // Let OpenNebula know
            var resource_struct = new Array();
            resource_struct[0]  = resource_id;
            Sunstone.runAction(resource_type+".chgrp",resource_struct,value_str);
        }
    });

    return str;
}

/*
 * Helpers for quotas
 */

function quotaBar(usage, limit, default_limit, not_html){
    var int_usage = parseInt(usage, 10);
    var int_limit = quotaIntLimit(limit, default_limit);
    return quotaBarHtml(int_usage, int_limit, null, not_html);
}

function quotaBarMB(usage, limit, default_limit, not_html){
    var int_usage = parseInt(usage, 10);
    var int_limit = quotaIntLimit(limit, default_limit);

    info_str = humanize_size(int_usage * 1024)+' / '
            +((int_limit > 0) ? humanize_size(int_limit * 1024) : '-')

    return quotaBarHtml(int_usage, int_limit, info_str, not_html);
}

function quotaBarFloat(usage, limit, default_limit, not_html){
    var float_usage = parseFloat(usage, 10);
    var float_limit = quotaFloatLimit(limit, default_limit);
    return quotaBarHtml(float_usage, float_limit, null, not_html);
}

function quotaBarHtml(usage, limit, info_str, not_html){
    percentage = 0;

    if (limit > 0){
        percentage = Math.floor((usage / limit) * 100);

        if (percentage > 100){
            percentage = 100;
        }
    }

    info_str = info_str || ( usage+' / '+((limit > 0) ? limit : '-') );

    if (not_html) {
        return {
            "percentage": percentage,
            "str": info_str
        }
    } else {
        html = '<span class="progress-text right" style="font-size: 12px">'+info_str+'</span><br><div class="progress radius" style="height: 10px; margin-bottom:0px"><span class="meter" style="width: '
            +percentage+'%"></div>';

        return html;
    }
}

function usageBarHtml(usage, limit, info_str, color){
    percentage = 0;

    if (limit > 0){
        percentage = (usage / limit) * 100;

        if (percentage > 100){
            percentage = 100;
        }
    }

    info_str = info_str || ( usage+' / '+((limit > 0) ? limit : '-') );

    var classes = "meter";
    if (color){
        if (percentage <= 20){
            classes += " usage-low";
        } else if (percentage >= 80){
            classes += " usage-high";
        } else {
            classes += " usage-mid";
        }
    }

    html = '<div class="progress-container"><div class="progress secondary round">\
    <span class="'+classes+'" style="width: '+percentage+'%"></span></div>\
    <div class="progress-text">'+info_str+'</div></div>';

    return html;
}

function quotaIntLimit(limit, default_limit){
    i_limit = parseInt(limit, 10);
    i_default_limit = parseInt(default_limit, 10);

    if (i_limit == -1){
        i_limit = i_default_limit;
    }

    if (isNaN(i_limit))
    {
        i_limit = 0;
    }

    return i_limit
}

function quotaFloatLimit(limit, default_limit){
    f_limit = parseFloat(limit, 10);
    f_default_limit = parseFloat(default_limit, 10);

    if (f_limit == -1){
        f_limit = f_default_limit;
    }

    if (isNaN(f_limit))
    {
        f_limit = 0;
    }

    return f_limit
}

function quotaDashboard(html_tag, legend, font_large_size, font_small_size, quota){
    var percentage = quota.percentage > 100 ? 100 : quota.percentage;

    return '<div class="row">'+
          '<div class="large-12 columns text-center" style="margin-bottom: 5px">'+
            '<span id="'+html_tag+'_percentage" style="font-size:'+font_large_size+';">'+quota.percentage+'</span>'+'<span style="font-size:20px; color: #999">'+"%"+'</span>'+
          '</div>'+
        '</div>'+
        '<div class="row">'+
          '<div class="large-12 columns text-center">'+
            '<div class="progress large radius">'+
            '  <span id="'+html_tag+'_meter" class="meter" style="width: '+percentage+'%"></span>'+
            '</div>'+
          '</div>'+
        '</div>'+
        '<div class="row">'+
          '<div class="large-12 columns text-center">'+
            '<span>'+legend+'</span>'+
            '<br>'+
            '<span id="'+html_tag+'_str" style="color: #999; font-size: '+font_small_size+';">'+quota.str+'</span>'+
          '</div>'+
        '</div>';
}

var activeTab;
var outerLayout, innerLayout;

function hideDialog(){
    innerLayout.close("south");
}

function popDialog(content, context){
    $(".right-info", context).html(content);
    context.foundation();
    //innerLayout.open("south");
}

function popDialogLoading(context){
    $(".right-list", context).hide();
    $(".right-info", context).show();
    $(".only-right-list", context).hide();
    $(".only-right-info", context).show();
    var loading = '<div style="margin-top:'+Math.round($("#dialog").height()/6)+'px; text-align: center; width: 100%"><img src="images/pbar.gif" alt="loading..." /></div>';
    popDialog(loading, context);
}

function showTab(tabname,highlight_tab){
    //Since menu items no longer have an <a> element
    //we no longer expect #tab_id here, but simply tab_id
    //So safety check - remove # from #tab_id if present to ensure compatibility

    //$('tbody input.check_item:checked').click();
    //$('td').removeClass('markrowchecked markrowselected');

    if(!SunstoneCfg['tabs'][tabname]){
        return false;
    }

    last_selected_row = null;

    if (tabname.indexOf('#') == 0)
        tabname = tabname.substring(1);
    if (highlight_tab && highlight_tab.indexOf('#') == 0)
        highlight_tab == highlight.substring(1);

    //check if we are already in the target tab
    if( activeTab == tabname &&
        Sunstone.rightListVisible(tab)){

        return false;
    }

    activeTab = tabname;

    if (!highlight_tab) highlight_tab = activeTab;

    //clean selected menu
    $("#navigation li").removeClass("navigation-active-li");
    $("div#header ul#menutop_ul li").removeClass("navigation-active-li");

    //select tab in left menu
    var li = $("#navigation li#li_"+highlight_tab)
    li.addClass("navigation-active-li");

    //select tab in top menu
    var top_li = $("div#header ul#menutop_ul li#top_"+highlight_tab);
    top_li.addClass("navigation-active-li");

    var tab = $('#'+activeTab);
    //show tab
    $(".tab").hide();
    tab.show();
    $(".right-list", tab).show();
    $(".right-info", tab).hide();
    $(".only-right-list", tab).show();
    $(".only-right-info", tab).hide();

    recountCheckboxes($(".dataTable", tab).first());

    var res = SunstoneCfg['tabs'][activeTab]['resource']
    if (res){
        Sunstone.runAction(res+".list");
    } else {
        var action = activeTab+".refresh";

        if(SunstoneCfg["actions"][action]){
            Sunstone.runAction(action);
        }
    }
}

function showElement(tabname, info_action, element_id){
    if(!SunstoneCfg['tabs'][tabname]){
        return false;
    }

    showTab(tabname);

    var context = $('#'+tabname);
    popDialogLoading(context);

    var res = SunstoneCfg['tabs'][tabname]['resource'];

    Sunstone.runAction(info_action,element_id);
    $(".resource-id", context).html(element_id);
    //enable action buttons
    $('.top_button, .list_button', context).attr('disabled', false);
}

function setupTabs(){

    var topTabs = $(".left-content ul li.topTab");
    var subTabs = $(".left-content ul li.subTab");

    subTabs.live("click",function(){
        //leave floor to topTab listener in case of tabs with both classes
        if ($(this).hasClass('topTab')) return false;

        var tab = $(this).attr('id').substring(3);
        showTab(tab);
        return false;
    });

    topTabs.live("click",function(e){
        var tab = $(this).attr('id').substring(3);
        //Subtabs have a class with the name of  this tab
        var subtabs = $('div#menu li.'+tab);

        //toggle subtabs only when clicking on the icon or when clicking on an
        //already selected menu
        if ($(this).hasClass("tab_with_no_content")){
            //for each subtab, we hide the subsubtabs
            subtabs.each(function(){
                //for each subtab, hide its subtabs
                var subsubtabs = $(this).attr('id').substr(3);
                //subsubtabs class
                subsubtabs = $('div#menu li.'+subsubtabs);
                subsubtabs.hide();
            });
            //hide subtabs and reset icon to + position, since all subsubtabs
            //are hidden
            subtabs.fadeToggle('fast');
            $(this).removeClass('active');
            return false;
        }
        else {
            showTab(tab);
            return false;
        }


    });

};



//Plugins have done their pre-ready jobs when we execute this. That means
//all startup configuration is in place regarding tabs, info panels etc.
$(document).ready(function(){

    //Contexts - make everything more efficient
    main_tabs_context = $('div.right-content');
    dialogs_context = $('div#dialogs');
    plots_context = $('div#plots');
    info_panels_context = $('div#info_panels');



    //Insert the tabs in the DOM and their buttons.
    insertTabs();
//    hideSubTabs();
    insertButtons();

    //Enhace the look of select buttons
    initListButtons();

    //Prepare the standard confirmation dialogs
    setupConfirmDialogs();

    $(".tab").hide();

    setupTabs();

    readCookie();
    setLogin();

    $("a[href='back']").live("click", function(e){
        $(".navigation-active-li a", $("#navigation")).click();
        e.preventDefault();
    });

    //Listen for .action_buttons
    //An action buttons runs a predefined action. If it has type
    //"multiple" it runs that action on the elements of a datatable.
    $('.action_button').live("click",function(){
        var error = 0;
        var table = null;
        var value = $(this).val()
        if ($.isEmptyObject(value)) {
            value = $(this).attr('href');
        }

        if(!$(this).hasClass("refresh")){
            $(document).foundation('dropdown', 'closeall');
        }

        var action = SunstoneCfg["actions"][value];
        if (!action) {
            notifyError("Action "+value+" not defined.");
            return false;
        };
        switch (action.type){
        case "multiple": //find the datatable
            var context = $(this).parents(".tab");
            var nodes = action.elements();
            error = Sunstone.runAction(value,nodes);
            break;
        default:
            error = Sunstone.runAction(value);
        }

        if (!error && !$(this).hasClass("refresh")){
            //proceed to close confirm dialog in
            //case it was open
            $('div#confirm_dialog').foundation('reveal', 'close');
        };

        return false;
    });

    //Listen .toggle_top_buttons.
    //$(".toggle_top_button").live("click", function(){
    //    var tab = $(this).parents(".tab");
    //    var custom_id = tab.attr('id');
//
    //    if(top_interval_ids[custom_id] == null){
    //        $(this).html('<i class="fa fa-eye-slash"/>');
//
    //        var refresh_button = $(".fa-refresh", $(this).parents(".action_blocks"));
    //        top_interval_ids[custom_id] = setInterval(function(){
    //            if(Sunstone.rightListVisible(tab)){
    //                //console.log("top for "+custom_id);
    //                refresh_button.click();
    //            }
    //            //else {console.log("top not visible for "+custom_id);}
    //        }, top_interval);
    //    } else {
    //        clearInterval(top_interval_ids[custom_id]);
    //        top_interval_ids[custom_id] = null;
//
    //        $(this).html('<i class="fa fa-eye"/>');
    //    }
    //});

    //Listen .confirm_buttons. These buttons show a confirmation dialog
    //before running the action.
    $('.confirm_button',main_tabs_context).live("click",function(){
        $(document).foundation('dropdown', 'closeall');
        popUpConfirmDialog(this);
        return false;
    });

    //Listen .confirm_buttons. These buttons show a confirmation dialog
    //with a select box before running the action.
    $('.confirm_with_select_button',main_tabs_context).live("click",function(){
        $(document).foundation('dropdown', 'closeall');
        popUpConfirmWithSelectDialog(this);
        return false;
    });

    //Jquery-enhace the buttons in the DOM
    //$('button').button();

    //Close overlay dialogs when clicking outside of them.
    $(".ui-widget-overlay").live("click", function (){
        $("div:ui-dialog:visible").foundation('reveal', 'close');
    });

    //Close select lists when clicking somewhere else.
    $('*:not(.action_list,.list_button)').click(function(){
        $('.action_blocks .action_list:visible',main_tabs_context).hide();
    });

    //Close open panel
    $('.close_dialog_link').live("click",function(){
        hideDialog();
        return false;
    });

    zone_refresh();


   $('#zonelector').die();
   $('#zonelector').live("click", function(){
       zone_refresh();
   });

    $('a.zone-choice').live("click", function(){
      $.ajax({
        url: 'config',
        type: "HEAD",
        headers: {
            "ZONE_NAME" : this.id
        },
        dataType: "json",
        success: function(){
            window.location.href = ".";
        },
        error: function(response){
        }
      });
    });

    //Start with the dashboard (supposing we have one).
    showTab('dashboard-tab');

    $(document).foundation({
      reveal : {
        animation: 'fade',
        animation_speed: 150
      }
    })
});

// Format time in UTC, YYYY/MM/DD
// time is in ms
function time_UTC(time){
    var d = new Date(time);

    return d.getUTCFullYear() + '/' + (d.getUTCMonth()+1) + '/' + d.getUTCDate();
}

// div is a jQuery selector
// The following options can be set:
//   fixed_user     fix an owner user ID
//   fixed_group    fix an owner group ID
//   init_group_by  "user", "group", "vm". init the group-by selector
//   fixed_group_by "user", "group", "vm". set a fixed group-by selector
function accountingGraphs(div, opt){

    if(div.html() != ""){
        return false;
    }

    div.html(
<<<<<<< HEAD
    '<div class="row" id="acct_owner">\
      <div class="large-4 text-center columns large-offset-4">\
        <input id="acct_owner_all"   type="radio" name="acct_owner" value="acct_owner_all" checked/><label for="acct_owner_all">' + tr("All") + '</label>\
        <input id="acct_owner_group" type="radio" name="acct_owner" value="acct_owner_group" /><label for="acct_owner_group">' + tr("Group") + '</label>\
        <input id="acct_owner_user"  type="radio" name="acct_owner" value="acct_owner_user" /><label for="acct_owner_user">' + tr("User") + '</label>\
      </div>\
      <div class="large-4 columns">\
        <div id="acct_owner_select"/>\
      </div>\
    </div>\
    <div class="row">\
      <div class="large-3 left columns">\
        <label for="acct_start_time">'+tr("Start time")+'</label>\
        <input id="acct_start_time" type="text" placeholder="2013/12/30"/>\
      </div>\
      <div class="large-3 left columns">\
        <label for="acct_end_time">'+tr("End time")+'</label>\
        <input id="acct_end_time" type="text" placeholder="'+tr("Today")+'"/>\
      </div>\
      <div id="acct_group_by_container" class="large-3 left columns">\
=======
    '<div class="row">\
      <div id="acct_start_time_container" class="left columns">\
        <label for="acct_start_time">'+tr("Start time")+'</label>\
        <input id="acct_start_time" type="text" placeholder="2013/12/30"/>\
      </div>\
      <div id="acct_end_time_container" class="left columns">\
        <label for="acct_end_time">'+tr("End time")+'</label>\
        <input id="acct_end_time" type="text" placeholder="'+tr("Today")+'"/>\
      </div>\
      <div id="acct_group_by_container" class="left columns">\
>>>>>>> f60ce604
        <label for="acct_group_by">' +  tr("Group by") + '</label>\
        <select id="acct_group_by" name="acct_group_by">\
          <option value="user">' + tr("User") + '</option>\
          <option value="group">' + tr("Group") + '</option>\
          <option value="vm">' + tr("VM") + '</option>\
        </select>\
      </div>\
<<<<<<< HEAD
      <div class="large-3 right columns" style="margin-top: 15px">\
        <button class="button radius success large-12" id="acct_submit" type="button">'+tr("Get Accounting")+'</button>\
=======
      <div id="acct_owner_container" class="left columns">\
        <label for="acct_owner">' +  tr("Filter") + '</label>\
        <div class="row">\
          <div class="large-5 columns">\
            <select id="acct_owner" name="acct_owner">\
              <option value="acct_owner_all">' + tr("All") + '</option>\
              <option value="acct_owner_group">' + tr("Group") + '</option>\
              <option value="acct_owner_user">' + tr("User") + '</option>\
            </select>\
          </div>\
          <div class="large-7 columns">\
            <div id="acct_owner_select"/>\
          </div>\
        </div>\
      </div>\
    </div>\
    <br>\
    <div class="row">\
      <div class="large-6 large-centered columns">\
        <button class="button radius success large-12" id="acct_submit" type="button">'+tr("Get accounting info")+'</button>\
>>>>>>> f60ce604
      </div>\
    </div>\
    <br>\
    <div id="acct_placeholder">\
      <div class="row">\
        <div class="large-8 large-centered columns">\
          <div class="text-center">\
            <span class="fa-stack fa-5x" style="color: #dfdfdf">\
              <i class="fa fa-cloud fa-stack-2x"></i>\
              <i class="fa fa-bar-chart-o fa-stack-1x fa-inverse"></i>\
            </span>\
            <div id="acct_no_data" class="hidden">\
              <br>\
              <p style="font-size: 18px; color: #999">'+
              tr("There are no accounting records")+
              '</p>\
            </div>\
          </div>\
        </div>\
      </div>\
    </div>\
    <div id="acct_content" class="hidden">\
      <div class="row">\
        <div class="large-12 columns graph_legend">\
          <h3 class="subheader"><small>'+tr("CPU hours")+'</small></h3>\
        </div>\
        <div class="large-12 columns">\
          <div class="large-12 columns centered graph" id="acct_cpu_graph" style="height: 200px;">\
          </div>\
        </div>\
      </div>\
      <div class="row">\
        <div class="large-12 columns graph_legend">\
          <h3 class="subheader"><small>'+tr("Memory GB hours")+'</small></h3>\
        </div>\
        <div class="large-12 columns">\
          <div class="large-12 columns centered graph" id="acct_mem_graph" style="height: 200px;">\
          </div>\
        </div>\
      </div>\
      <div class="row acct_table">\
        <div class="large-12 columns graph_legend">\
          <h3 class="subheader"><small>'+tr("CPU hours")+'</small></h3>\
        </div>\
        <div class="large-12 columns" style="overflow:auto">\
          <table id="acct_cpu_datatable" class="datatable twelve">\
            <thead>\
              <tr>\
                <th>'+tr("Date")+'</th>\
              </tr>\
            </thead>\
            <tbody id="tbody_acct_cpu_datatable">\
            </tbody>\
          </table>\
        </div>\
      </div>\
      <div class="row acct_table">\
        <div class="large-12 columns graph_legend">\
          <h3 class="subheader"><small>'+tr("Memory GB hours")+'</small></h3>\
        </div>\
        <div class="large-12 columns" style="overflow:auto">\
          <table id="acct_mem_datatable" class="datatable twelve">\
            <thead>\
              <tr>\
                <th>'+tr("Date")+'</th>\
              </tr>\
            </thead>\
            <tbody id="tbody_acct_mem_datatable">\
            </tbody>\
          </table>\
        </div>\
      </div>\
    </div>');

    if (opt == undefined){
        opt = {};
    }

    //--------------------------------------------------------------------------
    // Set column width
    //--------------------------------------------------------------------------

    var n_columns = 2; // start, end time

    if (opt.fixed_user == undefined && opt.fixed_group == undefined){
        n_columns += 1;     //acct_owner_container
    }

    if(opt.fixed_group_by == undefined){
        n_columns += 1;     //acct_group_by_container
    }

    var width = parseInt(12 / n_columns);

    $("#acct_start_time_container", div).addClass("large-"+width);
    $("#acct_end_time_container", div).addClass("large-"+width);
    $("#acct_group_by_container", div).addClass("large-"+width);
    $("#acct_owner_container", div).addClass("large-"+width);

    //--------------------------------------------------------------------------
    // Init start time to 1st of last month
    //--------------------------------------------------------------------------
    var d = new Date();

    d.setDate(1);
    d.setMonth(d.getMonth() - 1);

    $("#acct_start_time", div).val(d.getFullYear() + '/' + (d.getMonth()+1) + '/' + d.getDate());

    //--------------------------------------------------------------------------
    // VM owner: all, group, user
    //--------------------------------------------------------------------------

    if (opt.fixed_user != undefined || opt.fixed_group != undefined){
        $("#acct_owner_container", div).hide();
    } else {
        $("select#acct_owner", div).change(function(){
            var value = $(this).val();

            switch (value){
            case "acct_owner_all":
                $("#acct_owner_select", div).hide();
                break;

            case "acct_owner_group":
                $("#acct_owner_select", div).show();
                insertSelectOptions("#acct_owner_select", div, "Group");
                break;

            case "acct_owner_user":
                $("#acct_owner_select", div).show();
                insertSelectOptions("#acct_owner_select", div, "User", -1, false,
                    '<option value="-1">'+tr("<< me >>")+'</option>');
                break;
            }
        });
    }

    //--------------------------------------------------------------------------
    // Init group by select
    //--------------------------------------------------------------------------

    if(opt.init_group_by != undefined){
        $("#acct_group_by", div).val(opt.init_group_by);
    }else if(opt.fixed_group_by != undefined){
        $("#acct_group_by", div).val(opt.fixed_group_by);
        $("#acct_group_by_container", div).hide();
    }

    //--------------------------------------------------------------------------
    // Submit request
    //--------------------------------------------------------------------------

    $("#acct_submit", div).on("click", function(){
        var start_time = -1;
        var end_time = -1;

        var v = $("#acct_start_time", div).val();
        if (v == ""){
            notifyError(tr("Time range start is mandatory"));
            return false;
        }else{
            start_time = Date.parse(v+' UTC');

            if (isNaN(start_time)){
                notifyError(tr("Time range start is not a valid date. It must be YYYY/MM/DD"));
                return false;
            }

            // ms to s
            start_time = start_time / 1000;
        }

        var v = $("#acct_end_time", div).val();
        if (v != ""){

            end_time = Date.parse(v+' UTC');

            if (isNaN(end_time)){
                notifyError(tr("Time range end is not a valid date. It must be YYYY/MM/DD"));
                return false;
            }

            // ms to s
            end_time = end_time / 1000;
        }

        var options = {
            "start_time": start_time,
            "end_time": end_time
        };

        if (opt.fixed_user != undefined){
            options.userfilter = opt.fixed_user;
        } else if (opt.fixed_group != undefined){
            options.group = opt.fixed_group;
        } else {
            var select_val = $("#acct_owner_select .resource_list_select", div).val();

            switch ($("select#acct_owner", div).val()){
            case "acct_owner_all":
                break;

            case "acct_owner_group":
                if(select_val != ""){
                    options.group = select_val;
                }
                break;

            case "acct_owner_user":
                if(select_val != ""){
                    options.userfilter = select_val;
                }
                break;
            }
        }

        var no_table = false;
        if (opt["no_table"] == true) {
            no_table = true;
        }

        OpenNebula.VM.accounting({
    //        timeout: true,
            success: function(req, response){
                fillAccounting(div, req, response, no_table);
            },
            error: onError,
            data: options
        });

        return false;
    });
}

function fillAccounting(div, req, response, no_table) {
    var options = req.request.data[0];

    //--------------------------------------------------------------------------
    // Time slots
    //--------------------------------------------------------------------------

    // start_time is mandatory
    var start = new Date(options.start_time * 1000);

    var end = new Date();

    if(options.end_time != undefined && options.end_time != -1){
        var end = new Date(options.end_time * 1000)
    }

    // granularity of 1 day
    var times = [];

    var tmp_time = start;

    // End time is the start of the last time slot. We use <=, to
    // add one extra time step
    while (tmp_time <= end) {
        times.push(tmp_time.getTime());

        // day += 1
        tmp_time.setUTCDate( tmp_time.getUTCDate() + 1 );
    }

    //--------------------------------------------------------------------------
    // Flot options
    //--------------------------------------------------------------------------

    var options = {
        colors: ["#0098C3","#0A00C2","#AB00C2","#C20037","#C26B00","#78C200","#00C22A","#00B8C2"],

        xaxis : {
            mode: "time",
            timeformat: "%y/%m/%d",
            color: "#999",
            size: 8,
            ticks: 4,
            minTickSize: [1, "day"]
        },
        yaxis : { labelWidth: 50,
                  min: 0,
                color: "#999",
                size: 8
                },
        series: {
            bars: {
                show: true,
                lineWidth: 1,
                fill: true,
                barWidth: 24*60*60*1000 * 0.8,
                align: "center"
            },
            stack: true
        },
        legend : {
            show : false
        },
        grid: {
            borderWidth: 1,
            borderColor: "#cfcfcf",
            hoverable: true
        },
        tooltip: true,
        tooltipOpts: {
            content: "%x | %s | %y"
        }
    };

    //--------------------------------------------------------------------------
    // Group by
    //--------------------------------------------------------------------------

    // TODO: Allow to change group by dynamically, instead of calling oned again

    switch ($("#acct_group_by", div).val()){
    case "user":
        var group_by_fn = function(history){
            return history.VM.UID;
        }

        var group_by_name = function(history){
            return history.VM.UNAME;
        }

        var group_by_prefix = tr("User");

        break;

    case "group":
        var group_by_fn = function(history){
            return history.VM.GID;
        }

        var group_by_name = function(history){
            return history.VM.GNAME;
        }

        var group_by_prefix = tr("Group");

        break;

    case "vm":
        var group_by_fn = function(history){
            return history.OID;
        }

        var group_by_name = function(history){
            return history.VM.NAME;
        }

        var group_by_prefix = tr("VM");

        break;
    }

    //--------------------------------------------------------------------------
    // Filter history entries
    //--------------------------------------------------------------------------

    // TODO filter
    // True to proccess, false to discard
    var filter_by_fn = function(history){
//        return history.OID == 3605 || history.OID == 2673;
        return true;
    }

    //--------------------------------------------------------------------------
    // Process data series for flot
    //--------------------------------------------------------------------------

    var series = {};

    $("#acct_no_data", div).hide();

    if(response.HISTORY_RECORDS == undefined){
        $("#acct_placeholder", div).show();
        $("#acct_content", div).hide();

        $("#acct_no_data", div).show();
        return false;
    }

    $.each(response.HISTORY_RECORDS.HISTORY, function(index, history){

/*
        if(!filter_by_fn(history)){
            return true; //continue
        }
*/
        var group_by = group_by_fn(history);

        if (series[group_by] == undefined){
            series[group_by] = {};
            series[group_by].data_points = {};

            series[group_by].data_points[times[0]] = {};
            series[group_by].data_points[times[times.length-2]] = {};

            series[group_by].data_points[times[0]].CPU_HOURS = 0;
            series[group_by].data_points[times[times.length-2]].CPU_HOURS = 0;

            series[group_by].data_points[times[0]].MEM_HOURS = 0;
            series[group_by].data_points[times[times.length-2]].MEM_HOURS = 0;

            var name = group_by_name(history);
            series[group_by].name = name;
            series[group_by].label = group_by_prefix+" "+group_by+" "+name;
        }

        var serie = series[group_by].data_points;

        for (var i = 0; i<times.length-1; i++){

            var t = times[i];
            var t_next = times[i+1];

            if( (history.ETIME*1000 > t || history.ETIME == 0) &&
                (history.STIME != 0 && history.STIME*1000 <= t_next) ) {

                var stime = t;
                if(history.STIME != 0){
                    stime = Math.max(t, history.STIME*1000);
                }

                var etime = t_next;
                if(history.ETIME != 0){
                    etime = Math.min(t_next, history.ETIME*1000);
                }

                var n_hours = (etime - stime) / 1000 / 60 / 60;

                if(serie[t] == undefined){
                    serie[t] = {};
                    serie[t].CPU_HOURS = 0;
                    serie[t].MEM_HOURS = 0;
                }

                // --- cpu ---

                var val = parseFloat(history.VM.TEMPLATE.CPU) * n_hours;

                if (!isNaN(val)){
                    serie[t].CPU_HOURS += val;
                }

                // --- mem ---

                var val = parseInt(history.VM.TEMPLATE.MEMORY)/1024 * n_hours;

                if (!isNaN(val)){
                    serie[t].MEM_HOURS += val;
                }
            }
        }
    });

    //--------------------------------------------------------------------------
    // Create series, draw plots
    //--------------------------------------------------------------------------

    var cpu_plot_series = [];
    var mem_plot_series = [];

    $.each(series, function(key, val){
        var cpu_data = [];
        var mem_data = [];

        $.each(val.data_points, function(time,num){
            cpu_data.push([parseInt(time),num.CPU_HOURS]);
            mem_data.push([parseInt(time),num.MEM_HOURS]);
        });

        cpu_plot_series.push(
        {
            label: val.label,
            name: val.name,
            id: key,
            data: cpu_data
        });

        mem_plot_series.push(
        {
            label: val.label,
            name: val.name,
            id: key,
            data: mem_data
        });
    });

    var cpu_plot = $.plot($("#acct_cpu_graph", div), cpu_plot_series, options);
    var mem_plot = $.plot($("#acct_mem_graph", div), mem_plot_series, options);

    //--------------------------------------------------------------------------
    // Init dataTables
    //--------------------------------------------------------------------------

    if (no_table) {
        $(".acct_table").hide();
    } else {
        $("#acct_cpu_datatable",div).dataTable().fnClearTable();
        $("#acct_cpu_datatable",div).dataTable().fnDestroy();

        $("#acct_cpu_datatable thead",div).remove();
        $("#acct_cpu_datatable",div).width("100%");


        $("#acct_mem_datatable",div).dataTable().fnClearTable();
        $("#acct_mem_datatable",div).dataTable().fnDestroy();

        $("#acct_mem_datatable thead",div).remove();
        $("#acct_mem_datatable",div).width("100%");


        cpu_plot_data = cpu_plot.getData();
        mem_plot_data = mem_plot.getData();

        var thead =
        '<thead>\
          <tr>\
            <th>'+tr("Date UTC")+'</th>\
            <th>'+tr("Total")+'</th>';

        $.each(cpu_plot_data, function(i, serie){
            thead += '<th style="border-bottom: '+serie.color+' 4px solid !important;'+
                ' border-left: 10px solid white; border-right: 5px solid white;'+
                ' white-space: nowrap">'+
                group_by_prefix+' '+serie.id+'<br/>'+serie.name+'</th>';
        });

        thead += '</tr></thead>';

        $("#acct_cpu_datatable",div).append(thead);

        thead =
        '<thead>\
          <tr>\
            <th>'+tr("Date UTC")+'</th>\
            <th>'+tr("Total")+'</th>';

        $.each(mem_plot_data, function(i, serie){
            thead += '<th style="border-bottom: '+serie.color+' 4px solid !important;'+
                ' border-left: 10px solid white; border-right: 5px solid white;'+
                ' white-space: nowrap">'+
                group_by_prefix+' '+serie.id+'<br/>'+serie.name+'</th>';
        });

        thead += '</tr></thead>';

        $("#acct_mem_datatable",div).append(thead);


        var cpu_dataTable_data = [];
        var mem_dataTable_data = [];

        for (var i = 0; i<times.length-1; i++){
            var t = times[i];

            var cpu_row = [];
            var mem_row = [];

            var time_st = time_UTC(t);

            cpu_row.push(time_st);
            mem_row.push(time_st);

            cpu_row.push(0);
            mem_row.push(0);

            var cpu_total = 0;
            var mem_total = 0;

            $.each(series, function(key, val){
                var v = val.data_points[t];

                if(v != undefined){
                    var cpu_v = (v.CPU_HOURS * 100).toFixed() / 100;
                    var mem_v = (v.MEM_HOURS * 100).toFixed() / 100;

                    cpu_total += cpu_v;
                    mem_total += mem_v;

                    cpu_row.push(cpu_v);
                    mem_row.push(mem_v);
                } else {
                    cpu_row.push(0);
                    mem_row.push(0);
                }
            });

            cpu_row[1] = cpu_total;
            mem_row[1] = mem_total;

            cpu_dataTable_data.push(cpu_row);
            mem_dataTable_data.push(mem_row);
        }

        var acct_cpu_dataTable = $("#acct_cpu_datatable",div).dataTable({
            "bSortClasses" : false,
            "bDeferRender": true,
            "aoColumnDefs": [
                { "bSortable": false, "aTargets": ['_all'] },
            ]
        });

        var acct_mem_dataTable = $("#acct_mem_datatable",div).dataTable({
            "bSortClasses" : false,
            "bDeferRender": true,
            "aoColumnDefs": [
                { "bSortable": false, "aTargets": ['_all'] },
            ]
        });

        acct_cpu_dataTable.fnAddData(cpu_dataTable_data);
        acct_mem_dataTable.fnAddData(mem_dataTable_data);
    }

    $("#acct_placeholder", div).hide();
    $("#acct_content", div).show();
}

function customTagsHtml(){
    return '<div class="row">\
      <div class="large-4 columns">\
        <input type="text" id="KEY" name="key" />\
      </div>\
      <div class="large-6 columns">\
        <input type="text" id="VALUE" name="value" />\
      </div>\
      <div class="large-2 columns">\
        <button type="button" class="button secondary small radius" id="add_custom">'+tr("Add")+'</button>\
      </div>\
    </div>\
    <div class="row">\
      <div class="large-12 columns">\
        <table id="custom_tags" class="dataTable policies_table">\
          <thead>\
            <tr>\
              <th>'+tr("KEY")+'</th>\
              <th>'+tr("VALUE")+'</th>\
              <th></th>\
            </tr>\
          </thead>\
          <tbody id="tbodyinput">\
            <tr>\
            </tr>\
            <tr>\
            </tr>\
          </tbody>\
        </table>\
      </div>\
    </div>';
}

// div is the container div of customTagsHtml(), eg
// setupCustomTags($("#vnetCreateContextTab", dialog));
function setupCustomTags(div){
    $('#add_custom', div).click(function() {
        var table = $('#custom_tags', div)[0];
        var rowCount = table.rows.length;
        var row = table.insertRow(rowCount);

        var cell1 = row.insertCell(0);
        var element1 = document.createElement("input");
        element1.id = "KEY";
        element1.type = "text";
        element1.value = $('input#KEY', div).val()
        cell1.appendChild(element1);

        var cell2 = row.insertCell(1);
        var element2 = document.createElement("input");
        element2.id = "VALUE";
        element2.type = "text";
        element2.value = $('input#VALUE', div).val()
        cell2.appendChild(element2);

        var cell3 = row.insertCell(2);
        cell3.innerHTML = "<i class='fa fa-times-circle fa fa-lg remove-tab'></i>";
    });

    div.on("click", "i.remove-tab", function() {
        $(this).closest("tr").remove()
    });
}

// div is the container div of customTagsHtml()
// template_json is where the key:values will be stored
// retrieveCustomTags($('#vnetCreateContextTab', $create_vn_dialog), network_json);
function retrieveCustomTags(div, template_json){
    $('#custom_tags tr', div).each(function(){
        if ($('#KEY', $(this)).val()) {
            template_json[$('#KEY', $(this)).val()] = $('#VALUE', $(this)).val();
        }
    });
}

// div is the container div of customTagsHtml()
// template_json are the key:values that will be put into the table
function fillCustomTags(div, template_json){
    $.each(template_json, function(key, value){
        var table = $('#custom_tags', div)[0];
        var rowCount = table.rows.length;
        var row = table.insertRow(rowCount);

        var cell1 = row.insertCell(0);
        var element1 = document.createElement("input");
        element1.id = "KEY";
        element1.type = "text";
        element1.value = htmlDecode(key);
        cell1.appendChild(element1);

        var cell2 = row.insertCell(1);
        var element2 = document.createElement("input");
        element2.id = "VALUE";
        element2.type = "text";
        element2.value = htmlDecode(value);
        cell2.appendChild(element2);


        var cell3 = row.insertCell(2);
        cell3.innerHTML = "<i class='fa fa-times-circle fa fa-lg remove-tab'></i>";
    });
}

// TODO: other types: radio, checkbox

function retrieveWizardFields(dialog, template_json){
    var fields = $('[wizard_field]',dialog);

    fields.each(function(){
        var field = $(this);

        if (field.prop('wizard_field_disabled') != true && field.val() != null && field.val().length){
            var field_name = field.attr('wizard_field');
            template_json[field_name] = field.val();
        }
    });
}

//==============================================================================
// Resource tables with "please select" mechanism
//==============================================================================

function generateVNetTableSelect(context_id){

    var columns = [
        "",
        tr("ID"),
        tr("Owner"),
        tr("Group"),
        tr("Name"),
        tr("Reservation"),
        tr("Cluster"),
        tr("Bridge"),
        tr("Leases"),
        tr("VLAN_ID")
    ];

    var options = {
        "id_index": 1,
        "name_index": 4,
        "select_resource": tr("Please select a network from the list"),
        "you_selected": tr("You selected the following network:")
    };

    return generateResourceTableSelect(context_id, columns, options);
}

// opts.bVisible: dataTable bVisible option. If not set, the .yaml visibility will be used
// opts.filter_fn: boolean function to filter which vnets to show
function setupVNetTableSelect(section, context_id, opts){

    if(opts == undefined){
        opts = {};
    }

    if(opts.bVisible == undefined){
        // Use the settings in the conf, but removing the checkbox
        var config = Config.tabTableColumns('vnets-tab');
        var i = config.indexOf(0);

        if(i != -1){
            config.splice(i,1);
        }

        opts.bVisible = config;
    }

    var options = {
        "dataTable_options": {
          "bAutoWidth":false,
          "iDisplayLength": 4,
          "sDom" : '<"H">t<"F"p>',
          "bRetrieve": true,
          "bSortClasses" : false,
          "bDeferRender": true,
          "aoColumnDefs": [
              { "sWidth": "35px", "aTargets": [0,1] },
              { "bVisible": true, "aTargets": opts.bVisible},
              { "bVisible": false, "aTargets": ['_all']}
            ]
        },

        "id_index": 1,
        "name_index": 4,

        "update_fn": function(datatable){
            OpenNebula.Network.list({
                timeout: true,
                success: function (request, networks_list){
                    var network_list_array = [];

                    $.each(networks_list,function(){
                        var add = true;

                        if(opts.filter_fn){
                            add = opts.filter_fn(this.VNET);
                        }

                        if(add){
                            network_list_array.push(vNetworkElementArray(this));
                        }
                    });

                    updateView(network_list_array, datatable);
                },
                error: onError
            });
        }
    };

    return setupResourceTableSelect(section, context_id, options);
}

function generateTemplateTableSelect(context_id){

    var columns = [
        "",
        tr("ID"),
        tr("Owner"),
        tr("Group"),
        tr("Name"),
        tr("Registration time")
    ];

    var options = {
        "id_index": 1,
        "name_index": 4,
        "select_resource": tr("Please select a template from the list"),
        "you_selected": tr("You selected the following template:")
    };

    return generateResourceTableSelect(context_id, columns, options);
}

// opts.bVisible: dataTable bVisible option. If not set, the .yaml visibility will be used
// opts.filter_fn: boolean function to filter which vnets to show
function setupTemplateTableSelect(section, context_id, opts){

    if(opts == undefined){
        opts = {};
    }

    if(opts.bVisible == undefined){
        // Use the settings in the conf, but removing the checkbox
        var config = Config.tabTableColumns('templates-tab');
        var i = config.indexOf(0);

        if(i != -1){
            config.splice(i,1);
        }

        opts.bVisible = config;
    }

    var options = {
        "dataTable_options": {
          "bAutoWidth":false,
          "iDisplayLength": 4,
          "sDom" : '<"H">t<"F"p>',
          "bRetrieve": true,
          "bSortClasses" : false,
          "bDeferRender": true,
          "aoColumnDefs": [
              { "sWidth": "35px", "aTargets": [0] },
              { "bVisible": true, "aTargets": opts.bVisible},
              { "bVisible": false, "aTargets": ['_all']}
            ]
        },

        "id_index": 1,
        "name_index": 4,

        "update_fn": function(datatable){
            OpenNebula.Template.list({
                timeout: true,
                success: function (request, resource_list){
                    var list_array = [];

                    $.each(resource_list,function(){
                        var add = true;

                        if(opts.filter_fn){
                            add = opts.filter_fn(this.VMTEMPLATE);
                        }

                        if(add){
                            list_array.push(templateElementArray(this));
                        }
                    });

                    updateView(list_array, datatable);
                },
                error: onError
            });
        }
    };

    return setupResourceTableSelect(section, context_id, options);
}

function generateHostTableSelect(context_id){

    var columns = [
        "",
        tr("ID"),
        tr("Name"),
        tr("Cluster"),
        tr("RVMs"),
        tr("Real CPU"),
        tr("Allocated CPU"),
        tr("Real MEM"),
        tr("Allocated MEM"),
        tr("Status"),
        tr("IM MAD"),
        tr("VM MAD"),
        tr("Last monitored on")
    ];

    var options = {
        "id_index": 1,
        "name_index": 2,
        "select_resource": tr("Please select a Host from the list"),
        "you_selected": tr("You selected the following Host:")
    };

    return generateResourceTableSelect(context_id, columns, options);
}

// opts.bVisible: dataTable bVisible option. If not set, the .yaml visibility will be used
// opts.filter_fn: boolean function to filter which vnets to show
function setupHostTableSelect(section, context_id, opts){

    if(opts == undefined){
        opts = {};
    }

    if(opts.bVisible == undefined){
        // Use the settings in the conf, but removing the checkbox
        var config = Config.tabTableColumns('hosts-tab');
        var i = config.indexOf(0);

        if(i != -1){
            config.splice(i,1);
        }

        opts.bVisible = config;
    }

    var options = {
        "dataTable_options": {
          "bAutoWidth":false,
          "iDisplayLength": 4,
          "sDom" : '<"H">t<"F"p>',
          "bRetrieve": true,
          "bSortClasses" : false,
          "bDeferRender": true,
          "aoColumnDefs": [
              { "sWidth": "35px", "aTargets": [0] },
              { "bVisible": true, "aTargets": opts.bVisible},
              { "bVisible": false, "aTargets": ['_all']}
            ]
        },

        "id_index": 1,
        "name_index": 2,

        "update_fn": function(datatable){
            OpenNebula.Host.list({
                timeout: true,
                success: function (request, resource_list){
                    var list_array = [];

                    $.each(resource_list,function(){
                        var add = true;

                        if(opts.filter_fn){
                            add = opts.filter_fn(this.HOST);
                        }

                        if(add){
                            list_array.push(hostElementArray(this));
                        }
                    });

                    updateView(list_array, datatable);
                },
                error: onError
            });
        }
    };

    return setupResourceTableSelect(section, context_id, options);
}


function generateDatastoreTableSelect(context_id){

    var columns = [
        "",
        tr("ID"),
        tr("Owner"),
        tr("Group"),
        tr("Name"),
        tr("Capacity"),
        tr("Cluster"),
        tr("Basepath"),
        tr("TM MAD"),
        tr("DS MAD"),
        tr("Type")
    ];

    var options = {
        "id_index": 1,
        "name_index": 4,
        "select_resource": tr("Please select a datastore from the list"),
        "you_selected": tr("You selected the following datastore:")
    };

    return generateResourceTableSelect(context_id, columns, options);
}

// opts.bVisible: dataTable bVisible option. If not set, the .yaml visibility will be used
// opts.filter_fn: boolean function to filter which vnets to show
function setupDatastoreTableSelect(section, context_id, opts){

    if(opts == undefined){
        opts = {};
    }

    if(opts.bVisible == undefined){
        // Use the settings in the conf, but removing the checkbox
        var config = Config.tabTableColumns('datastores-tab');
        var i = config.indexOf(0);

        if(i != -1){
            config.splice(i,1);
        }

        opts.bVisible = config;
    }

    var options = {
        "dataTable_options": {
          "bAutoWidth":false,
          "iDisplayLength": 4,
          "sDom" : '<"H">t<"F"p>',
          "bRetrieve": true,
          "bSortClasses" : false,
          "bDeferRender": true,
          "aoColumnDefs": [
              { "sWidth": "35px", "aTargets": [0] },
              { "sWidth": "250px", "aTargets": [5] },
              { "bVisible": true, "aTargets": opts.bVisible},
              { "bVisible": false, "aTargets": ['_all']}
            ]
        },

        "id_index": 1,
        "name_index": 4,

        "update_fn": function(datatable){
            OpenNebula.Datastore.list({
                timeout: true,
                success: function (request, resource_list){
                    var list_array = [];

                    $.each(resource_list,function(){
                        var add = true;

                        if(opts.filter_fn){
                            add = opts.filter_fn(this.DATASTORE);
                        }

                        if(add){
                            list_array.push(datastoreElementArray(this));
                        }
                    });

                    updateView(list_array, datatable);
                },
                error: onError
            });
        }
    };

    return setupResourceTableSelect(section, context_id, options);
}

function generateResourceTableSelect(context_id, columns, options){
    if (!options.select_resource){
        options.select_resource = tr("Please select a resource from the list");
    }

    if (!options.you_selected){
        options.you_selected = tr("You selected the following resource:");
    }

    if (options.id_index == undefined){
        options.id_index = 0;
    }

    var thead = '<thead><tr>';

    $.each(columns, function(){
        thead += '<th>'+this+'</th>'
    });

    thead += '</tr></thead>';

    var html =
    '<div class="row">\
      <div class="large-8 columns">\
         <button id="refresh_button_'+context_id+'" type="button" class="button small radius secondary"><i class="fa fa-refresh" /></button>\
      </div>\
      <div class="large-4 columns">\
        <input id="'+context_id+'_search" class="search" type="text" placeholder="'+tr("Search")+'"/>\
      </div>\
    </div>\
    <div class="row">\
      <div class="large-12 columns">\
        <table id="datatable_'+context_id+'" class="datatable twelve" row_id="'+options.id_index+'">\
          '+thead+'\
          <tbody id="tbody_datatable_'+context_id+'">\
          </tbody>\
        </table>\
      </div>\
    </div>\
    <div class="row">\
      <div class="large-12 columns">\
        <span id="select_resource_'+context_id+'" class="radius secondary label">'+options.select_resource+'</span>\
        <span id="selected_resource_'+context_id+'" class="radius secondary label" style="display: none;">'+options.you_selected+'</span>\
        <input id="selected_resource_id_'+context_id+'" type="text"/>\
        <span id="selected_resource_name_'+context_id+'" class="radius label" type="text"></span>\
      </div>\
    </div>';

    return html;
}

function setupResourceTableSelect(section, context_id, options) {

    if (options.id_index == undefined){
        options.id_index = 0;
    }

    if (options.name_index == undefined){
        options.name_index = 1;
    }

    var dataTable_select = $('#datatable_'+context_id, section).dataTable(options.dataTable_options);

    $('#refresh_button_'+context_id).die();

    $('#refresh_button_'+context_id).live('click', function(){
        options.update_fn($('table[id=datatable_'+context_id+']').dataTable());
    });

    $('#'+context_id+'_search', section).keyup(function(){
        dataTable_select.fnFilter( $(this).val() );
    })

    dataTable_select.fnSort( [ [options.id_index, config['user_config']['table_order']] ] );

    $('#selected_resource_id_'+context_id, section).hide();
    $('#selected_resource_name_'+context_id, section).hide();

    $('#datatable_'+context_id+' tbody', section).delegate("tr", "click", function(e){
        dataTable_select.unbind("draw");
        var aData = dataTable_select.fnGetData(this);

        $("td.markrow", dataTable_select).removeClass('markrow');
        $('tbody input.check_item', dataTable_select).removeAttr('checked');

        $('#selected_resource_'+context_id, section).show();
        $('#select_resource_'+context_id, section).hide();
        $('.alert-box', section).hide();

        $("td", this).addClass('markrow');
        $('input.check_item', this).attr('checked','checked');

        $('#selected_resource_id_'+context_id, section).val(aData[options.id_index]).change();
        $('#selected_resource_id_'+context_id, section).hide();

        $('#selected_resource_name_'+context_id, section).text(aData[options.name_index]).change();
        $('#selected_resource_name_'+context_id, section).show();

        return true;
    });

    setupTips(section);
}

function resetResourceTableSelect(section, context_id, options) {
    var dataTable_select = $('#datatable_'+context_id, section)

    $("td.markrow", dataTable_select).removeClass('markrow');
    $('tbody input.check_item', dataTable_select).removeAttr('checked');

    $('#'+context_id+'_search', section).val("").trigger("keyup");
    $('#refresh_button_'+context_id).click();

    $('#selected_resource_id_'+context_id, section).val("").hide();
    $('#selected_resource_name_'+context_id, section).text("").hide();

    $('#selected_resource_'+context_id, section).hide();
    $('#select_resource_'+context_id, section).show();
}

//==============================================================================
// VM & Service user inputs
//==============================================================================

// It will replace the div's html with a row for each USER_INPUTS
// opts.text_header: header text for the text & password inputs
// opts.network_header: header text for the network inputs
// returns true if at least one input was inserted
function generateVMTemplateUserInputs(div, template_json, opts) {
    return generateInstantiateUserInputs(
        div, template_json.VMTEMPLATE.TEMPLATE.USER_INPUTS, opts);
}

// It will replace the div's html with a row for each USER_INPUTS
// opts.text_header: header text for the text & password inputs
// opts.network_header: header text for the network inputs
// returns true if at least one input was inserted
function generateServiceTemplateUserInputs(div, template_json, opts) {
    return generateInstantiateUserInputs(
        div, template_json.DOCUMENT.TEMPLATE.BODY.custom_attrs, opts);
}

// It will replace the div's html with a row for each USER_INPUTS
// opts.text_header: header text for the text & password inputs
// opts.network_header: header text for the network inputs
// returns true if at least one input was inserted
function generateInstantiateUserInputs(div, user_inputs, opts) {

    div.empty();

    if(user_inputs == undefined){
        return false;
    }

    if(opts == undefined){
        opts = {};
    }

    if(opts.text_header == undefined){
        opts.text_header = tr("Custom Attributes");
    }

    if(opts.network_header == undefined){
        opts.network_header = tr("Network");
    }

    var network_attrs = [];
    var text_attrs = [];

    $.each(user_inputs, function(key, value){
        var parts = value.split("|");
        // 0 mandatory; 1 type; 2 desc;
        var attrs = {
            "name": key,
            "mandatory": parts[0],
            "type": parts[1],
            "description": parts[2],
        }

        switch (parts[1]) {
            case "vnet_id":
                network_attrs.push(attrs)
                break;
            case "text":
                text_attrs.push(attrs)
                break;
            case "password":
                text_attrs.push(attrs)
                break;
        }
    });

    if (network_attrs.length > 0) {
        if(opts.network_header.length > 0){
            div.append(
            '<br>'+
            '<div class="row">'+
              '<div class="large-12 large-centered columns">'+
                '<h3 class="subheader">'+
                  opts.network_header+
                '</h3>'+
              '</div>'+
            '</div>');
        }

        div.append('<div class="instantiate_user_inputs"/>');

        var separator = "";

        $.each(network_attrs, function(index, vnet_attr){
            var unique_id = "user_input_"+vnet_attr.name;

            $(".instantiate_user_inputs", div).append(
              '<div class="row">'+
                '<div class="large-12 large-centered columns">'+
                  separator+
                  '<label>' +
                    htmlDecode(vnet_attr.description) +
                  '</label>'+
                  generateVNetTableSelect(unique_id)+
                '</div>'+
              '</div>');

            separator = "<hr/>";

            setupVNetTableSelect(div, unique_id);

            $('#refresh_button_'+unique_id).click();

            $("input#selected_resource_id_"+unique_id, div).attr(
                "wizard_field", vnet_attr.name);
        });
    }

    if (text_attrs.length > 0) {
        if(opts.text_header.length > 0){
            div.append(
            '<br>'+
            '<div class="row">'+
              '<div class="large-12 large-centered columns">'+
                '<h3 class="subheader">'+
                  opts.text_header+
                '</h3>'+
              '</div>'+
            '</div>');
        }

        div.append('<div class="instantiate_user_inputs"/>');

        $.each(text_attrs, function(index, custom_attr){
          $(".instantiate_user_inputs", div).append(
            '<div class="row">'+
              '<div class="large-12 large-centered columns">'+
                '<label>' +
                  htmlDecode(custom_attr.description) +
                  '<input type="'+custom_attr.type+'" wizard_field="'+custom_attr.name+'"/>'+
                '</label>'+
              '</div>'+
            '</div>');
        });
    }

    return (network_attrs.length > 0 || text_attrs.length > 0);
}<|MERGE_RESOLUTION|>--- conflicted
+++ resolved
@@ -3976,28 +3976,6 @@
     }
 
     div.html(
-<<<<<<< HEAD
-    '<div class="row" id="acct_owner">\
-      <div class="large-4 text-center columns large-offset-4">\
-        <input id="acct_owner_all"   type="radio" name="acct_owner" value="acct_owner_all" checked/><label for="acct_owner_all">' + tr("All") + '</label>\
-        <input id="acct_owner_group" type="radio" name="acct_owner" value="acct_owner_group" /><label for="acct_owner_group">' + tr("Group") + '</label>\
-        <input id="acct_owner_user"  type="radio" name="acct_owner" value="acct_owner_user" /><label for="acct_owner_user">' + tr("User") + '</label>\
-      </div>\
-      <div class="large-4 columns">\
-        <div id="acct_owner_select"/>\
-      </div>\
-    </div>\
-    <div class="row">\
-      <div class="large-3 left columns">\
-        <label for="acct_start_time">'+tr("Start time")+'</label>\
-        <input id="acct_start_time" type="text" placeholder="2013/12/30"/>\
-      </div>\
-      <div class="large-3 left columns">\
-        <label for="acct_end_time">'+tr("End time")+'</label>\
-        <input id="acct_end_time" type="text" placeholder="'+tr("Today")+'"/>\
-      </div>\
-      <div id="acct_group_by_container" class="large-3 left columns">\
-=======
     '<div class="row">\
       <div id="acct_start_time_container" class="left columns">\
         <label for="acct_start_time">'+tr("Start time")+'</label>\
@@ -4008,7 +3986,6 @@
         <input id="acct_end_time" type="text" placeholder="'+tr("Today")+'"/>\
       </div>\
       <div id="acct_group_by_container" class="left columns">\
->>>>>>> f60ce604
         <label for="acct_group_by">' +  tr("Group by") + '</label>\
         <select id="acct_group_by" name="acct_group_by">\
           <option value="user">' + tr("User") + '</option>\
@@ -4016,10 +3993,6 @@
           <option value="vm">' + tr("VM") + '</option>\
         </select>\
       </div>\
-<<<<<<< HEAD
-      <div class="large-3 right columns" style="margin-top: 15px">\
-        <button class="button radius success large-12" id="acct_submit" type="button">'+tr("Get Accounting")+'</button>\
-=======
       <div id="acct_owner_container" class="left columns">\
         <label for="acct_owner">' +  tr("Filter") + '</label>\
         <div class="row">\
@@ -4035,12 +4008,8 @@
           </div>\
         </div>\
       </div>\
-    </div>\
-    <br>\
-    <div class="row">\
-      <div class="large-6 large-centered columns">\
-        <button class="button radius success large-12" id="acct_submit" type="button">'+tr("Get accounting info")+'</button>\
->>>>>>> f60ce604
+      <div class="large-3 right columns" style="margin-top: 15px">\
+        <button class="button radius success large-12" id="acct_submit" type="button">'+tr("Get Accounting")+'</button>\
       </div>\
     </div>\
     <br>\
