--- conflicted
+++ resolved
@@ -99,17 +99,7 @@
 
         def instantiate(params=Hash.new)
             if params['template']
-<<<<<<< HEAD
-                select_network = self['TEMPLATE/SUNSTONE_NETWORK_SELECT']
-=======
-                select_capacity = self['TEMPLATE/SUNSTONE/CAPACITY_SELECT']
-                if (select_capacity && select_capacity.upcase == "NO")
-                    params['template'].delete("CPU")
-                    params['template'].delete("MEMORY")
-                end
-
                 select_network = self['TEMPLATE/SUNSTONE/NETWORK_SELECT']
->>>>>>> d397116d
                 if (select_network && select_network.upcase == "NO")
                     params['template'].delete("NIC")
                 end
