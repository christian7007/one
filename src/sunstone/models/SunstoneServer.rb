--- conflicted
+++ resolved
@@ -150,40 +150,6 @@
     ############################################################################
     # Unused
     ############################################################################
-<<<<<<< HEAD
-    # def get_configuration(user_id)
-    #     if user_id != "0"
-    #         return [401, ""]
-    #     end
-
-    #     one_config = VAR_LOCATION + "/config"
-    #     config = Hash.new
-
-    #     begin
-    #         cfg = File.read(one_config)
-    #     rescue Exception => e
-    #         error = Error.new("Error reading config: #{e.inspect}")
-    #         return [500, error.to_json]
-    #     end
-
-    #     cfg.lines do |line|
-    #         m=line.match(/^([^=]+)=(.*)$/)
-
-    #         if m
-    #             name=m[1].strip.upcase
-    #             value=m[2].strip
-    #             config[name]=value
-    #         end
-    #     end
-
-    #     return [200, config.to_json]
-    # end
-
-    ############################################################################
-    #
-    ############################################################################
-=======
->>>>>>> d0c6453c
     def get_vm_log(id)
         resource = retrieve_resource("vm", id)
         if OpenNebula.is_error?(resource)
