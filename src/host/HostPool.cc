--- conflicted
+++ resolved
@@ -57,7 +57,6 @@
 
     if ( (num<=0) || (values[0] == 0) )
     {
-<<<<<<< HEAD
         return -1;
     }
 
@@ -67,53 +66,25 @@
     discovered_hosts->insert(make_pair(hid,im_mad));
 
     return 0;
-=======
-        map<int, string> *  discovered_hosts;
-        string              im_mad(values[1]);
-        int                 hid;
-
-        discovered_hosts = static_cast<map<int, string> *>(_discovered_hosts);
-
-        if ( (discovered_hosts == 0) || (num<=0) || (values[0] == 0) )
-        {
-            return -1;
-        }
-
-        hid    = atoi(values[0]);
-        im_mad = values[1];
-
-        discovered_hosts->insert(make_pair(hid,im_mad));
-
-        return 0;
-    };
->>>>>>> e1682744
 }
 
 /* -------------------------------------------------------------------------- */
 
 int HostPool::discover(map<int, string> * discovered_hosts)
 {
-
     ostringstream   sql;
     int             rc;
 
     lock();
 
-<<<<<<< HEAD
     set_callback(static_cast<Callbackable::Callback>(&HostPool::discover_cb),
                  static_cast<void *>(discovered_hosts));
 
     sql << "SELECT oid, im_mad FROM "
-        << Host::table << " ORDER BY last_mon_time LIMIT 10";
-
-    rc = db->exec(sql,this);
-=======
-    sql << "SELECT oid, im_mad FROM "
         << Host::table << " WHERE state != "
         << Host::DISABLED << " ORDER BY last_mon_time LIMIT 10";
 
-    rc = db->exec(sql,discover_cb,(void *) discovered_hosts);
->>>>>>> e1682744
+    rc = db->exec(sql,this);
 
     unlock();
 
