--- conflicted
+++ resolved
@@ -2497,19 +2497,11 @@
             resourcepool = config[:cluster].resourcePool
             datastore    = config[:datastore]
 
-<<<<<<< HEAD
-            relocate_spec_params = {}
-            relocate_spec_params[:pool] = resourcepool
-            relocate_spec_params[:datastore] = config[:datastore]
-            relocate_spec = RbVmomi::VIM.VirtualMachineRelocateSpec(relocate_spec_params)
-            @item.RelocateVM_Task(spec: relocate_spec, priority: "defaultPriority").wait_for_completion
-=======
             if datastore
                 relocate_spec_params = {
                     pool:      resourcepool,
                     datastore: datastore,
                 }
->>>>>>> ac248fa3
 
                 relocate_spec = RbVmomi::VIM.VirtualMachineRelocateSpec(relocate_spec_params)
                 @item.RelocateVM_Task(spec: relocate_spec, priority: "defaultPriority").wait_for_completion
@@ -2998,13 +2990,9 @@
         ccr_ref  = dst_host['/HOST/TEMPLATE/VCENTER_CCR_REF']
         vc_host  = VCenterDriver::ClusterComputeResource.new_from_ref(ccr_ref, vi_client).item
 
-<<<<<<< HEAD
-        config = { :cluster => vc_host, :datastore => datastore }
-=======
         config = { :cluster => vc_host }
 
         config[:datastore] = datastore if datastore
->>>>>>> ac248fa3
         vc_vm.migrate(config)
 
         vm.replace({ 'VCENTER_CCR_REF' => ccr_ref})
