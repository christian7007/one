--- conflicted
+++ resolved
@@ -50,11 +50,7 @@
 module CloudClient
 
     # OpenNebula version
-<<<<<<< HEAD
-    VERSION = '4.14.0'
-=======
     VERSION = '4.14.1'
->>>>>>> 64f0b613
 
     # #########################################################################
     # Default location for the authentication file
