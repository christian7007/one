#!/usr/bin/env ruby
# -------------------------------------------------------------------------- #
# Copyright 2002-2012, OpenNebula Project Leads (OpenNebula.org)             #
#                                                                            #
# Licensed under the Apache License, Version 2.0 (the "License"); you may    #
# not use this file except in compliance with the License. You may obtain    #
# a copy of the License at                                                   #
#                                                                            #
# http://www.apache.org/licenses/LICENSE-2.0                                 #
#                                                                            #
# Unless required by applicable law or agreed to in writing, software        #
# distributed under the License is distributed on an "AS IS" BASIS,          #
# WITHOUT WARRANTIES OR CONDITIONS OF ANY KIND, either express or implied.   #
# See the License for the specific language governing permissions and        #
# limitations under the License.                                             #
#--------------------------------------------------------------------------- #

ONE_LOCATION=ENV["ONE_LOCATION"]

if !ONE_LOCATION
    RUBY_LIB_LOCATION="/usr/lib/one/ruby"
else
    RUBY_LIB_LOCATION=ONE_LOCATION+"/lib/ruby"
end

$: << RUBY_LIB_LOCATION
$: << RUBY_LIB_LOCATION+"/cloud"

<<<<<<< HEAD
COMMANDS_HELP=<<-EOT
econe-describe-images

List and describe previously uploaded images of a user to be
used with an OpenNebula Cloud.

Usage:
    econe-describe-images [OPTIONS]

Options:
    --help, -h
        Show help

    --access-key <id>, -K <id>
        The username of the user

    --secret-key <key>, -S <key>
        The password of the user

    --url <url>, -U <url>
        Set url as the web service url to use

    --headers, -H
        Display column headers

EOT
=======
>>>>>>> 6bc7332d

require 'cli/command_parser'
require 'cli/cli_helper'
require 'econe/EC2QueryClient'

include CloudCLI


TABLE = CLIHelper::ShowTable.new(nil, self) do
    column :Owner, "Owner", :size=>12 do |d|
        d["imageOwnerId"]
    end
<<<<<<< HEAD
rescue Exception => e
    exit -1
end
=======
>>>>>>> 6bc7332d

    column :ImageId, "ImageId", :size=>13 do |d|
        d["imageId"]
    end

    column :Status, "Status", :size=>14 do |d|
        d["imageState"]
    end

    column :Visibility, "Visibility", :size=>12 do |d|
        d['isPublic'] == 'true' ? "public" : "private"
    end

    column :Location, "Location", :size=>20 do |d|
        d["imageLocation"]
    end

    default :Owner, :ImageId, :Status, :Visibility, :Location
end

<<<<<<< HEAD
images = []
if rc['imagesSet']
    images = rc['imagesSet']['item']
end

fmt = "%-12s %-13s %-14s %-12s %s"

if headers
    puts fmt % ["Owner", "ImageId", "Status", "Visibility", "Location"]
    puts "------------------------------------------------------------------------------"
end

images.each { |img|
    if img['isPublic'] == 'true'
        visibility = "public"
    elsif img['isPublic'] == 'false'
        visibility = "private"
    end
    puts fmt % [img['imageOwnerId'],img['imageId'], img['imageState'], visibility,img['imageLocation']]
}

exit 0
=======

CommandParser::CmdParser.new(ARGV) do
    usage "econe-describe-images [OPTIONS]"
    version CloudCLI.version_text
    description "List and describe previously uploaded images of a user to be
used with an OpenNebula Cloud."

    option [
        CommandParser::VERBOSE,
        CommandParser::HELP,
        EC2QueryClient::ACCESS_KEY,
        EC2QueryClient::SECRET_KEY,
        EC2QueryClient::URL
    ]

    main do
        begin
            ec2_client = EC2QueryClient::Client.new(
                options[:access_key],
                options[:secret_key],
                options[:url])
        rescue Exception => e
            exit_with_code -1, "#{cmd_name}: #{e.message}"
        end

        rc = ec2_client.describe_images

        if CloudClient::is_error?(rc)
            exit_with_code -1, "#{cmd_name}: #{rc.message}"
        else
            TABLE.show(rc['imagesSet']['item'] || [])
            exit_with_code 0
        end
    end
end
>>>>>>> 6bc7332d
<|MERGE_RESOLUTION|>--- conflicted
+++ resolved
@@ -26,36 +26,6 @@
 $: << RUBY_LIB_LOCATION
 $: << RUBY_LIB_LOCATION+"/cloud"
 
-<<<<<<< HEAD
-COMMANDS_HELP=<<-EOT
-econe-describe-images
-
-List and describe previously uploaded images of a user to be
-used with an OpenNebula Cloud.
-
-Usage:
-    econe-describe-images [OPTIONS]
-
-Options:
-    --help, -h
-        Show help
-
-    --access-key <id>, -K <id>
-        The username of the user
-
-    --secret-key <key>, -S <key>
-        The password of the user
-
-    --url <url>, -U <url>
-        Set url as the web service url to use
-
-    --headers, -H
-        Display column headers
-
-EOT
-=======
->>>>>>> 6bc7332d
-
 require 'cli/command_parser'
 require 'cli/cli_helper'
 require 'econe/EC2QueryClient'
@@ -67,12 +37,6 @@
     column :Owner, "Owner", :size=>12 do |d|
         d["imageOwnerId"]
     end
-<<<<<<< HEAD
-rescue Exception => e
-    exit -1
-end
-=======
->>>>>>> 6bc7332d
 
     column :ImageId, "ImageId", :size=>13 do |d|
         d["imageId"]
@@ -92,31 +56,6 @@
 
     default :Owner, :ImageId, :Status, :Visibility, :Location
 end
-
-<<<<<<< HEAD
-images = []
-if rc['imagesSet']
-    images = rc['imagesSet']['item']
-end
-
-fmt = "%-12s %-13s %-14s %-12s %s"
-
-if headers
-    puts fmt % ["Owner", "ImageId", "Status", "Visibility", "Location"]
-    puts "------------------------------------------------------------------------------"
-end
-
-images.each { |img|
-    if img['isPublic'] == 'true'
-        visibility = "public"
-    elsif img['isPublic'] == 'false'
-        visibility = "private"
-    end
-    puts fmt % [img['imageOwnerId'],img['imageId'], img['imageState'], visibility,img['imageLocation']]
-}
-
-exit 0
-=======
 
 CommandParser::CmdParser.new(ARGV) do
     usage "econe-describe-images [OPTIONS]"
@@ -151,5 +90,4 @@
             exit_with_code 0
         end
     end
-end
->>>>>>> 6bc7332d
+end