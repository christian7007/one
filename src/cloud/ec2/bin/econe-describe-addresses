--- conflicted
+++ resolved
@@ -26,34 +26,6 @@
 $: << RUBY_LIB_LOCATION
 $: << RUBY_LIB_LOCATION+"/cloud"
 
-<<<<<<< HEAD
-COMMANDS_HELP=<<-EOT
-econe-describe-images
-
-List elastic IP addresses
-
-Usage:
-    econe-describe-addresses [OPTIONS]
-
-Options:
-    --help, -h
-        Show help
-
-    --access-key <id>, -K <id>
-        The username of the user
-
-    --secret-key <key>, -S <key>
-        The password of the user
-
-    --url <url>, -U <url>
-        Set url as the web service url to use
-
-    --headers, -H
-        Display column headers
-
-EOT
-=======
->>>>>>> 6bc7332d
 
 require 'cli/command_parser'
 require 'cli/cli_helper'
@@ -65,14 +37,6 @@
     column :publicIP, "publicIP", :size=>10 do |d|
         d["publicIP"]
     end
-<<<<<<< HEAD
-rescue Exception => e
-    exit -1
-end
-
-auth = "#{access}:#{secret}" if secret && access
-=======
->>>>>>> 6bc7332d
 
     column :instanceID, "instanceID", :size=>25 do |d|
         d["instanceID"]
@@ -81,25 +45,6 @@
     default :publicIP, :instanceID
 end
 
-<<<<<<< HEAD
-addresses = []
-if rc['addressesSet']
-    addresses = rc['addressesSet']['item']
-end
-
-fmt = "%-12s %s"
-
-if headers
-    puts fmt % ["publicIP", "instanceId"]
-    puts "------------------------------------------------------------------------------"
-end
-
-addresses.each { |addr|
-    puts fmt % [addr['publicIp'],addr['instanceId']]
-}
-
-exit 0
-=======
 
 CommandParser::CmdParser.new(ARGV) do
     usage "econe-describe-addresses [OPTIONS]"
@@ -133,5 +78,4 @@
             exit_with_code 0
         end
     end
-end
->>>>>>> 6bc7332d
+end