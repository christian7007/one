--- conflicted
+++ resolved
@@ -69,25 +69,7 @@
 
 disable :logging
 
-<<<<<<< HEAD
-if settings.config[:server]
-    settings.config[:host] ||= settings.config[:server]
-    warning = "Warning: :server: configuration parameter has been deprecated."
-    warning << " Use :host: instead."
-    settings.logger.warn warning
-end
-
-if CloudServer.is_port_open?(settings.config[:host],
-                             settings.config[:port])
-    settings.logger.error {
-        "Port #{settings.config[:port]} busy, please shutdown " <<
-        "the service or move econe server port."
-    }
-    exit -1
-end
-=======
 use Rack::CommonLogger, $ec2_app.logger
->>>>>>> b5baa499
 
 set :bind, $ec2_app.conf[:host]
 set :port, $ec2_app.conf[:port]
