# -------------------------------------------------------------------------- #
# Copyright 2002-2011, OpenNebula Project Leads (OpenNebula.org)             #
#                                                                            #
# Licensed under the Apache License, Version 2.0 (the "License"); you may    #
# not use this file except in compliance with the License. You may obtain    #
# a copy of the License at                                                   #
#                                                                            #
# http://www.apache.org/licenses/LICENSE-2.0                                 #
#                                                                            #
# Unless required by applicable law or agreed to in writing, software        #
# distributed under the License is distributed on an "AS IS" BASIS,          #
# WITHOUT WARRANTIES OR CONDITIONS OF ANY KIND, either express or implied.   #
# See the License for the specific language governing permissions and        #
# limitations under the License.                                             #
#--------------------------------------------------------------------------- #

# OpenNebula sever contact information
:one_xmlrpc: http://localhost:2633/RPC2

# Host and port where OCCI server will run
:server: localhost
:port: 4567

# SSL proxy that serves the API (set if is being used)
#:ssl_server: fqdm.of.the.server

# Authentication driver for incomming requests
#   occi, for OpenNebula's user-password scheme
#   x509, for x509 certificates based authentication
:auth: occi

# Authentication driver to communicate with OpenNebula core
#   cipher, for symmetric cipher encryption of tokens
#   x509, for x509 certificate encryption of tokens
:core_auth: cipher
<<<<<<< HEAD

# Life-time in seconds for token renewal (that used to handle OpenNebula auths)
:token_expiration_delta: 1800
=======
>>>>>>> 651f0770

# VM types allowed and its template file (inside templates directory)
:instance_types:
  :small:
    :template: small.erb
    :cpu: 1
    :memory: 1024
  :medium:
    :template: medium.erb
    :cpu: 4
    :memory: 4096
  :large:
    :template: large.erb
    :cpu: 8
    :memory: 8192<|MERGE_RESOLUTION|>--- conflicted
+++ resolved
@@ -33,12 +33,9 @@
 #   cipher, for symmetric cipher encryption of tokens
 #   x509, for x509 certificate encryption of tokens
 :core_auth: cipher
-<<<<<<< HEAD
 
 # Life-time in seconds for token renewal (that used to handle OpenNebula auths)
 :token_expiration_delta: 1800
-=======
->>>>>>> 651f0770
 
 # VM types allowed and its template file (inside templates directory)
 :instance_types:
