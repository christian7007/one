/* A Bison parser, made by GNU Bison 3.0.  */

/* Bison implementation for Yacc-like parsers in C

   Copyright (C) 1984, 1989-1990, 2000-2013 Free Software Foundation, Inc.

   This program is free software: you can redistribute it and/or modify
   it under the terms of the GNU General Public License as published by
   the Free Software Foundation, either version 3 of the License, or
   (at your option) any later version.

   This program is distributed in the hope that it will be useful,
   but WITHOUT ANY WARRANTY; without even the implied warranty of
   MERCHANTABILITY or FITNESS FOR A PARTICULAR PURPOSE.  See the
   GNU General Public License for more details.

   You should have received a copy of the GNU General Public License
   along with this program.  If not, see <http://www.gnu.org/licenses/>.  */

/* As a special exception, you may create a larger work that contains
   part or all of the Bison parser skeleton and distribute that work
   under terms of your choice, so long as that work isn't itself a
   parser generator using the skeleton or a modified version thereof
   as a parser skeleton.  Alternatively, if you modify or redistribute
   the parser skeleton itself, you may (at your option) remove this
   special exception, which will cause the skeleton and the resulting
   Bison output files to be licensed under the GNU General Public
   License without this special exception.

   This special exception was added by the Free Software Foundation in
   version 2.2 of Bison.  */

/* C LALR(1) parser skeleton written by Richard Stallman, by
   simplifying the original so-called "semantic" parser.  */

/* All symbols defined below should begin with yy or YY, to avoid
   infringing on user name space.  This should be done even for local
   variables, as they might otherwise be expanded by user macros.
   There are some unavoidable exceptions within include files to
   define necessary library symbols; they are noted "INFRINGES ON
   USER NAME SPACE" below.  */

/* Identify Bison output.  */
#define YYBISON 1

/* Bison version.  */
#define YYBISON_VERSION "3.0"

/* Skeleton name.  */
#define YYSKELETON_NAME "yacc.c"

/* Pure parsers.  */
#define YYPURE 1

/* Push parsers.  */
#define YYPUSH 0

/* Pull parsers.  */
#define YYPULL 1


/* Substitute the variable and function names.  */
#define yyparse         expr_arith__parse
#define yylex           expr_arith__lex
#define yyerror         expr_arith__error
#define yydebug         expr_arith__debug
#define yynerrs         expr_arith__nerrs


/* Copy the first part of user declarations.  */
#line 17 "expr_arith.y" /* yacc.c:339  */

#include <iostream>
#include <sstream>
#include <string>
#include <vector>
#include <algorithm>
#include <set>

#include <ctype.h>
#include <string.h>
#include <fnmatch.h>

#include "expr_arith.h"
#include "ObjectXML.h"

#define YYERROR_VERBOSE
#define expr_arith__lex expr_lex

extern "C"
{
    #include "mem_collector.h"

    void expr_arith__error(
        YYLTYPE *       llocp,
        mem_collector * mc,
        ObjectXML *     oxml,
        int&            result,
        char **         error_msg,
        const char *    str);

    int expr_arith__lex (YYSTYPE *lvalp, YYLTYPE *llocp, mem_collector * mc);

    int expr_arith__parse(mem_collector * mc,
                          ObjectXML *     oxml,
                          int&            result,
                          char **         errmsg);

    int expr_arith_parse(ObjectXML *oxml, int& result, char ** errmsg)
    {
        mem_collector mc;
        int           rc;

        mem_collector_init(&mc);

        rc = expr_arith__parse(&mc,oxml,result,errmsg);

        mem_collector_cleanup(&mc);

        return rc;
    }
}


#line 126 "expr_arith.cc" /* yacc.c:339  */

# ifndef YY_NULL
#  if defined __cplusplus && 201103L <= __cplusplus
#   define YY_NULL nullptr
#  else
#   define YY_NULL 0
#  endif
# endif

/* Enabling verbose error messages.  */
#ifdef YYERROR_VERBOSE
# undef YYERROR_VERBOSE
# define YYERROR_VERBOSE 1
#else
# define YYERROR_VERBOSE 0
#endif

/* In a future release of Bison, this section will be replaced
   by #include "expr_arith.hh".  */
#ifndef YY_EXPR_ARITH_EXPR_ARITH_HH_INCLUDED
# define YY_EXPR_ARITH_EXPR_ARITH_HH_INCLUDED
/* Debug traces.  */
#ifndef YYDEBUG
# define YYDEBUG 0
#endif
#if YYDEBUG
extern int expr_arith__debug;
#endif

/* Token type.  */
#ifndef YYTOKENTYPE
# define YYTOKENTYPE
  enum yytokentype
  {
    INTEGER = 258,
    STRING = 259,
    FLOAT = 260
  };
#endif

/* Value type.  */
#if ! defined YYSTYPE && ! defined YYSTYPE_IS_DECLARED
typedef union YYSTYPE YYSTYPE;
union YYSTYPE
{
#line 78 "expr_arith.y" /* yacc.c:355  */

    char *  val_str;
    int     val_int;
    float   val_float;

#line 178 "expr_arith.cc" /* yacc.c:355  */
};
# define YYSTYPE_IS_TRIVIAL 1
# define YYSTYPE_IS_DECLARED 1
#endif

/* Location type.  */
#if ! defined YYLTYPE && ! defined YYLTYPE_IS_DECLARED
typedef struct YYLTYPE YYLTYPE;
struct YYLTYPE
{
  int first_line;
  int first_column;
  int last_line;
  int last_column;
};
# define YYLTYPE_IS_DECLARED 1
# define YYLTYPE_IS_TRIVIAL 1
#endif



int expr_arith__parse (mem_collector * mc, ObjectXML * oxml, int&        result, char **     error_msg);

#endif /* !YY_EXPR_ARITH_EXPR_ARITH_HH_INCLUDED  */

/* Copy the second part of user declarations.  */

#line 206 "expr_arith.cc" /* yacc.c:358  */

#ifdef short
# undef short
#endif

#ifdef YYTYPE_UINT8
typedef YYTYPE_UINT8 yytype_uint8;
#else
typedef unsigned char yytype_uint8;
#endif

#ifdef YYTYPE_INT8
typedef YYTYPE_INT8 yytype_int8;
#else
typedef signed char yytype_int8;
#endif

#ifdef YYTYPE_UINT16
typedef YYTYPE_UINT16 yytype_uint16;
#else
typedef unsigned short int yytype_uint16;
#endif

#ifdef YYTYPE_INT16
typedef YYTYPE_INT16 yytype_int16;
#else
typedef short int yytype_int16;
#endif

#ifndef YYSIZE_T
# ifdef __SIZE_TYPE__
#  define YYSIZE_T __SIZE_TYPE__
# elif defined size_t
#  define YYSIZE_T size_t
# elif ! defined YYSIZE_T
#  include <stddef.h> /* INFRINGES ON USER NAME SPACE */
#  define YYSIZE_T size_t
# else
#  define YYSIZE_T unsigned int
# endif
#endif

#define YYSIZE_MAXIMUM ((YYSIZE_T) -1)

#ifndef YY_
# if defined YYENABLE_NLS && YYENABLE_NLS
#  if ENABLE_NLS
#   include <libintl.h> /* INFRINGES ON USER NAME SPACE */
#   define YY_(Msgid) dgettext ("bison-runtime", Msgid)
#  endif
# endif
# ifndef YY_
#  define YY_(Msgid) Msgid
# endif
#endif

#ifndef __attribute__
/* This feature is available in gcc versions 2.5 and later.  */
# if (! defined __GNUC__ || __GNUC__ < 2 \
      || (__GNUC__ == 2 && __GNUC_MINOR__ < 5))
#  define __attribute__(Spec) /* empty */
# endif
#endif

/* Suppress unused-variable warnings by "using" E.  */
#if ! defined lint || defined __GNUC__
# define YYUSE(E) ((void) (E))
#else
# define YYUSE(E) /* empty */
#endif

#if defined __GNUC__ && 407 <= __GNUC__ * 100 + __GNUC_MINOR__
/* Suppress an incorrect diagnostic about yylval being uninitialized.  */
# define YY_IGNORE_MAYBE_UNINITIALIZED_BEGIN \
    _Pragma ("GCC diagnostic push") \
    _Pragma ("GCC diagnostic ignored \"-Wuninitialized\"")\
    _Pragma ("GCC diagnostic ignored \"-Wmaybe-uninitialized\"")
# define YY_IGNORE_MAYBE_UNINITIALIZED_END \
    _Pragma ("GCC diagnostic pop")
#else
# define YY_INITIAL_VALUE(Value) Value
#endif
#ifndef YY_IGNORE_MAYBE_UNINITIALIZED_BEGIN
# define YY_IGNORE_MAYBE_UNINITIALIZED_BEGIN
# define YY_IGNORE_MAYBE_UNINITIALIZED_END
#endif
#ifndef YY_INITIAL_VALUE
# define YY_INITIAL_VALUE(Value) /* Nothing. */
#endif


#if ! defined yyoverflow || YYERROR_VERBOSE

/* The parser invokes alloca or malloc; define the necessary symbols.  */

# ifdef YYSTACK_USE_ALLOCA
#  if YYSTACK_USE_ALLOCA
#   ifdef __GNUC__
#    define YYSTACK_ALLOC __builtin_alloca
#   elif defined __BUILTIN_VA_ARG_INCR
#    include <alloca.h> /* INFRINGES ON USER NAME SPACE */
#   elif defined _AIX
#    define YYSTACK_ALLOC __alloca
#   elif defined _MSC_VER
#    include <malloc.h> /* INFRINGES ON USER NAME SPACE */
#    define alloca _alloca
#   else
#    define YYSTACK_ALLOC alloca
#    if ! defined _ALLOCA_H && ! defined EXIT_SUCCESS
#     include <stdlib.h> /* INFRINGES ON USER NAME SPACE */
      /* Use EXIT_SUCCESS as a witness for stdlib.h.  */
#     ifndef EXIT_SUCCESS
#      define EXIT_SUCCESS 0
#     endif
#    endif
#   endif
#  endif
# endif

# ifdef YYSTACK_ALLOC
   /* Pacify GCC's 'empty if-body' warning.  */
#  define YYSTACK_FREE(Ptr) do { /* empty */; } while (0)
#  ifndef YYSTACK_ALLOC_MAXIMUM
    /* The OS might guarantee only one guard page at the bottom of the stack,
       and a page size can be as small as 4096 bytes.  So we cannot safely
       invoke alloca (N) if N exceeds 4096.  Use a slightly smaller number
       to allow for a few compiler-allocated temporary stack slots.  */
#   define YYSTACK_ALLOC_MAXIMUM 4032 /* reasonable circa 2006 */
#  endif
# else
#  define YYSTACK_ALLOC YYMALLOC
#  define YYSTACK_FREE YYFREE
#  ifndef YYSTACK_ALLOC_MAXIMUM
#   define YYSTACK_ALLOC_MAXIMUM YYSIZE_MAXIMUM
#  endif
#  if (defined __cplusplus && ! defined EXIT_SUCCESS \
       && ! ((defined YYMALLOC || defined malloc) \
             && (defined YYFREE || defined free)))
#   include <stdlib.h> /* INFRINGES ON USER NAME SPACE */
#   ifndef EXIT_SUCCESS
#    define EXIT_SUCCESS 0
#   endif
#  endif
#  ifndef YYMALLOC
#   define YYMALLOC malloc
#   if ! defined malloc && ! defined EXIT_SUCCESS
void *malloc (YYSIZE_T); /* INFRINGES ON USER NAME SPACE */
#   endif
#  endif
#  ifndef YYFREE
#   define YYFREE free
#   if ! defined free && ! defined EXIT_SUCCESS
void free (void *); /* INFRINGES ON USER NAME SPACE */
#   endif
#  endif
# endif
#endif /* ! defined yyoverflow || YYERROR_VERBOSE */


#if (! defined yyoverflow \
     && (! defined __cplusplus \
         || (defined YYLTYPE_IS_TRIVIAL && YYLTYPE_IS_TRIVIAL \
             && defined YYSTYPE_IS_TRIVIAL && YYSTYPE_IS_TRIVIAL)))

/* A type that is properly aligned for any stack member.  */
union yyalloc
{
  yytype_int16 yyss_alloc;
  YYSTYPE yyvs_alloc;
  YYLTYPE yyls_alloc;
};

/* The size of the maximum gap between one aligned stack and the next.  */
# define YYSTACK_GAP_MAXIMUM (sizeof (union yyalloc) - 1)

/* The size of an array large to enough to hold all stacks, each with
   N elements.  */
# define YYSTACK_BYTES(N) \
     ((N) * (sizeof (yytype_int16) + sizeof (YYSTYPE) + sizeof (YYLTYPE)) \
      + 2 * YYSTACK_GAP_MAXIMUM)

# define YYCOPY_NEEDED 1

/* Relocate STACK from its old location to the new one.  The
   local variables YYSIZE and YYSTACKSIZE give the old and new number of
   elements in the stack, and YYPTR gives the new location of the
   stack.  Advance YYPTR to a properly aligned location for the next
   stack.  */
# define YYSTACK_RELOCATE(Stack_alloc, Stack)                           \
    do                                                                  \
      {                                                                 \
        YYSIZE_T yynewbytes;                                            \
        YYCOPY (&yyptr->Stack_alloc, Stack, yysize);                    \
        Stack = &yyptr->Stack_alloc;                                    \
        yynewbytes = yystacksize * sizeof (*Stack) + YYSTACK_GAP_MAXIMUM; \
        yyptr += yynewbytes / sizeof (*yyptr);                          \
      }                                                                 \
    while (0)

#endif

#if defined YYCOPY_NEEDED && YYCOPY_NEEDED
/* Copy COUNT objects from SRC to DST.  The source and destination do
   not overlap.  */
# ifndef YYCOPY
#  if defined __GNUC__ && 1 < __GNUC__
#   define YYCOPY(Dst, Src, Count) \
      __builtin_memcpy (Dst, Src, (Count) * sizeof (*(Src)))
#  else
#   define YYCOPY(Dst, Src, Count)              \
      do                                        \
        {                                       \
          YYSIZE_T yyi;                         \
          for (yyi = 0; yyi < (Count); yyi++)   \
            (Dst)[yyi] = (Src)[yyi];            \
        }                                       \
      while (0)
#  endif
# endif
#endif /* !YYCOPY_NEEDED */

/* YYFINAL -- State number of the termination state.  */
#define YYFINAL  10
/* YYLAST -- Last index in YYTABLE.  */
#define YYLAST   25

/* YYNTOKENS -- Number of terminals.  */
#define YYNTOKENS  12
/* YYNNTS -- Number of nonterminals.  */
#define YYNNTS  3
/* YYNRULES -- Number of rules.  */
#define YYNRULES  12
/* YYNSTATES -- Number of states.  */
#define YYNSTATES  20

/* YYTRANSLATE[YYX] -- Symbol number corresponding to YYX as returned
   by yylex, with out-of-bounds checking.  */
#define YYUNDEFTOK  2
#define YYMAXUTOK   260

#define YYTRANSLATE(YYX)                                                \
  ((unsigned int) (YYX) <= YYMAXUTOK ? yytranslate[YYX] : YYUNDEFTOK)

/* YYTRANSLATE[TOKEN-NUM] -- Symbol number corresponding to TOKEN-NUM
   as returned by yylex, without out-of-bounds checking.  */
static const yytype_uint8 yytranslate[] =
{
       0,     2,     2,     2,     2,     2,     2,     2,     2,     2,
       2,     2,     2,     2,     2,     2,     2,     2,     2,     2,
       2,     2,     2,     2,     2,     2,     2,     2,     2,     2,
       2,     2,     2,     2,     2,     2,     2,     2,     2,     2,
      10,    11,     5,     3,     2,     4,     2,     6,     2,     2,
       2,     2,     2,     2,     2,     2,     2,     2,     2,     2,
       2,     2,     2,     2,     2,     2,     2,     2,     2,     2,
       2,     2,     2,     2,     2,     2,     2,     2,     2,     2,
       2,     2,     2,     2,     2,     2,     2,     2,     2,     2,
       2,     2,     2,     2,     2,     2,     2,     2,     2,     2,
       2,     2,     2,     2,     2,     2,     2,     2,     2,     2,
       2,     2,     2,     2,     2,     2,     2,     2,     2,     2,
       2,     2,     2,     2,     2,     2,     2,     2,     2,     2,
       2,     2,     2,     2,     2,     2,     2,     2,     2,     2,
       2,     2,     2,     2,     2,     2,     2,     2,     2,     2,
       2,     2,     2,     2,     2,     2,     2,     2,     2,     2,
       2,     2,     2,     2,     2,     2,     2,     2,     2,     2,
       2,     2,     2,     2,     2,     2,     2,     2,     2,     2,
       2,     2,     2,     2,     2,     2,     2,     2,     2,     2,
       2,     2,     2,     2,     2,     2,     2,     2,     2,     2,
       2,     2,     2,     2,     2,     2,     2,     2,     2,     2,
       2,     2,     2,     2,     2,     2,     2,     2,     2,     2,
       2,     2,     2,     2,     2,     2,     2,     2,     2,     2,
       2,     2,     2,     2,     2,     2,     2,     2,     2,     2,
       2,     2,     2,     2,     2,     2,     2,     2,     2,     2,
       2,     2,     2,     2,     2,     2,     1,     2,     7,     8,
       9
};

#if YYDEBUG
  /* YYRLINE[YYN] -- Source line where rule number YYN was defined.  */
static const yytype_uint8 yyrline[] =
{
       0,   100,   100,   101,   104,   105,   106,   107,   108,   109,
     110,   111,   112
};
#endif

#if YYDEBUG || YYERROR_VERBOSE || 0
/* YYTNAME[SYMBOL-NUM] -- String name of the symbol SYMBOL-NUM.
   First, the terminals, then, starting at YYNTOKENS, nonterminals.  */
static const char *const yytname[] =
{
  "$end", "error", "$undefined", "'+'", "'-'", "'*'", "'/'", "INTEGER",
  "STRING", "FLOAT", "'('", "')'", "$accept", "stmt", "expr", YY_NULL
};
#endif

# ifdef YYPRINT
/* YYTOKNUM[NUM] -- (External) token number corresponding to the
   (internal) symbol number NUM (which must be that of a token).  */
static const yytype_uint16 yytoknum[] =
{
       0,   256,   257,    43,    45,    42,    47,   258,   259,   260,
      40,    41
};
# endif

#define YYPACT_NINF -5

#define yypact_value_is_default(Yystate) \
  (!!((Yystate) == (-5)))

#define YYTABLE_NINF -1

#define yytable_value_is_error(Yytable_value) \
  0

  /* YYPACT[STATE-NUM] -- Index in YYTABLE of the portion describing
     STATE-NUM.  */
static const yytype_int8 yypact[] =
{
      11,    11,    -5,    -5,    -5,    11,     5,    19,    -4,     3,
      -5,    11,    11,    11,    11,    -5,    -4,    -4,    -5,    -5
};

  /* YYDEFACT[STATE-NUM] -- Default reduction number in state STATE-NUM.
     Performed when YYTABLE does not specify something else to do.  Zero
     means the default is an error.  */
static const yytype_uint8 yydefact[] =
{
       3,     0,     6,     4,     5,     0,     0,     2,    11,     0,
       1,     0,     0,     0,     0,    12,     7,     8,     9,    10
};

  /* YYPGOTO[NTERM-NUM].  */
static const yytype_int8 yypgoto[] =
{
      -5,    -5,    -1
};

  /* YYDEFGOTO[NTERM-NUM].  */
static const yytype_int8 yydefgoto[] =
{
      -1,     6,     7
};

  /* YYTABLE[YYPACT[STATE-NUM]] -- What to do in state STATE-NUM.  If
     positive, shift that token.  If negative, reduce the rule whose
     number is the opposite.  If YYTABLE_NINF, syntax error.  */
static const yytype_uint8 yytable[] =
{
       8,    13,    14,     0,     9,    10,    11,    12,    13,    14,
      16,    17,    18,    19,    15,     1,     0,     0,     2,     3,
       4,     5,    11,    12,    13,    14
};

static const yytype_int8 yycheck[] =
{
       1,     5,     6,    -1,     5,     0,     3,     4,     5,     6,
      11,    12,    13,    14,    11,     4,    -1,    -1,     7,     8,
       9,    10,     3,     4,     5,     6
};

  /* YYSTOS[STATE-NUM] -- The (internal number of the) accessing
     symbol of state STATE-NUM.  */
static const yytype_uint8 yystos[] =
{
       0,     4,     7,     8,     9,    10,    13,    14,    14,    14,
       0,     3,     4,     5,     6,    11,    14,    14,    14,    14
};

  /* YYR1[YYN] -- Symbol number of symbol that rule YYN derives.  */
static const yytype_uint8 yyr1[] =
{
       0,    12,    13,    13,    14,    14,    14,    14,    14,    14,
      14,    14,    14
};

  /* YYR2[YYN] -- Number of symbols on the right hand side of rule YYN.  */
static const yytype_uint8 yyr2[] =
{
       0,     2,     1,     0,     1,     1,     1,     3,     3,     3,
       3,     2,     3
};


#define yyerrok         (yyerrstatus = 0)
#define yyclearin       (yychar = YYEMPTY)
#define YYEMPTY         (-2)
#define YYEOF           0

#define YYACCEPT        goto yyacceptlab
#define YYABORT         goto yyabortlab
#define YYERROR         goto yyerrorlab


#define YYRECOVERING()  (!!yyerrstatus)

#define YYBACKUP(Token, Value)                                  \
do                                                              \
  if (yychar == YYEMPTY)                                        \
    {                                                           \
      yychar = (Token);                                         \
      yylval = (Value);                                         \
      YYPOPSTACK (yylen);                                       \
      yystate = *yyssp;                                         \
      goto yybackup;                                            \
    }                                                           \
  else                                                          \
    {                                                           \
      yyerror (&yylloc, mc, oxml, result, error_msg, YY_("syntax error: cannot back up")); \
      YYERROR;                                                  \
    }                                                           \
while (0)

/* Error token number */
#define YYTERROR        1
#define YYERRCODE       256


/* YYLLOC_DEFAULT -- Set CURRENT to span from RHS[1] to RHS[N].
   If N is 0, then set CURRENT to the empty location which ends
   the previous symbol: RHS[0] (always defined).  */

#ifndef YYLLOC_DEFAULT
# define YYLLOC_DEFAULT(Current, Rhs, N)                                \
    do                                                                  \
      if (N)                                                            \
        {                                                               \
          (Current).first_line   = YYRHSLOC (Rhs, 1).first_line;        \
          (Current).first_column = YYRHSLOC (Rhs, 1).first_column;      \
          (Current).last_line    = YYRHSLOC (Rhs, N).last_line;         \
          (Current).last_column  = YYRHSLOC (Rhs, N).last_column;       \
        }                                                               \
      else                                                              \
        {                                                               \
          (Current).first_line   = (Current).last_line   =              \
            YYRHSLOC (Rhs, 0).last_line;                                \
          (Current).first_column = (Current).last_column =              \
            YYRHSLOC (Rhs, 0).last_column;                              \
        }                                                               \
    while (0)
#endif

#define YYRHSLOC(Rhs, K) ((Rhs)[K])


/* Enable debugging if requested.  */
#if YYDEBUG

# ifndef YYFPRINTF
#  include <stdio.h> /* INFRINGES ON USER NAME SPACE */
#  define YYFPRINTF fprintf
# endif

# define YYDPRINTF(Args)                        \
do {                                            \
  if (yydebug)                                  \
    YYFPRINTF Args;                             \
} while (0)


/* YY_LOCATION_PRINT -- Print the location on the stream.
   This macro was not mandated originally: define only if we know
   we won't break user code: when these are the locations we know.  */

#ifndef YY_LOCATION_PRINT
# if defined YYLTYPE_IS_TRIVIAL && YYLTYPE_IS_TRIVIAL

/* Print *YYLOCP on YYO.  Private, do not rely on its existence. */

__attribute__((__unused__))
static unsigned
yy_location_print_ (FILE *yyo, YYLTYPE const * const yylocp)
{
  unsigned res = 0;
  int end_col = 0 != yylocp->last_column ? yylocp->last_column - 1 : 0;
  if (0 <= yylocp->first_line)
    {
      res += YYFPRINTF (yyo, "%d", yylocp->first_line);
      if (0 <= yylocp->first_column)
        res += YYFPRINTF (yyo, ".%d", yylocp->first_column);
    }
  if (0 <= yylocp->last_line)
    {
      if (yylocp->first_line < yylocp->last_line)
        {
          res += YYFPRINTF (yyo, "-%d", yylocp->last_line);
          if (0 <= end_col)
            res += YYFPRINTF (yyo, ".%d", end_col);
        }
      else if (0 <= end_col && yylocp->first_column < end_col)
        res += YYFPRINTF (yyo, "-%d", end_col);
    }
  return res;
 }

#  define YY_LOCATION_PRINT(File, Loc)          \
  yy_location_print_ (File, &(Loc))

# else
#  define YY_LOCATION_PRINT(File, Loc) ((void) 0)
# endif
#endif


# define YY_SYMBOL_PRINT(Title, Type, Value, Location)                    \
do {                                                                      \
  if (yydebug)                                                            \
    {                                                                     \
      YYFPRINTF (stderr, "%s ", Title);                                   \
      yy_symbol_print (stderr,                                            \
                  Type, Value, Location, mc, oxml, result, error_msg); \
      YYFPRINTF (stderr, "\n");                                           \
    }                                                                     \
} while (0)


/*----------------------------------------.
| Print this symbol's value on YYOUTPUT.  |
`----------------------------------------*/

static void
yy_symbol_value_print (FILE *yyoutput, int yytype, YYSTYPE const * const yyvaluep, YYLTYPE const * const yylocationp, mem_collector * mc, ObjectXML * oxml, int&        result, char **     error_msg)
{
  FILE *yyo = yyoutput;
  YYUSE (yyo);
  YYUSE (yylocationp);
  YYUSE (mc);
  YYUSE (oxml);
  YYUSE (result);
  YYUSE (error_msg);
  if (!yyvaluep)
    return;
# ifdef YYPRINT
  if (yytype < YYNTOKENS)
    YYPRINT (yyoutput, yytoknum[yytype], *yyvaluep);
# endif
  YYUSE (yytype);
}


/*--------------------------------.
| Print this symbol on YYOUTPUT.  |
`--------------------------------*/

static void
yy_symbol_print (FILE *yyoutput, int yytype, YYSTYPE const * const yyvaluep, YYLTYPE const * const yylocationp, mem_collector * mc, ObjectXML * oxml, int&        result, char **     error_msg)
{
  YYFPRINTF (yyoutput, "%s %s (",
             yytype < YYNTOKENS ? "token" : "nterm", yytname[yytype]);

  YY_LOCATION_PRINT (yyoutput, *yylocationp);
  YYFPRINTF (yyoutput, ": ");
  yy_symbol_value_print (yyoutput, yytype, yyvaluep, yylocationp, mc, oxml, result, error_msg);
  YYFPRINTF (yyoutput, ")");
}

/*------------------------------------------------------------------.
| yy_stack_print -- Print the state stack from its BOTTOM up to its |
| TOP (included).                                                   |
`------------------------------------------------------------------*/

static void
yy_stack_print (yytype_int16 *yybottom, yytype_int16 *yytop)
{
  YYFPRINTF (stderr, "Stack now");
  for (; yybottom <= yytop; yybottom++)
    {
      int yybot = *yybottom;
      YYFPRINTF (stderr, " %d", yybot);
    }
  YYFPRINTF (stderr, "\n");
}

# define YY_STACK_PRINT(Bottom, Top)                            \
do {                                                            \
  if (yydebug)                                                  \
    yy_stack_print ((Bottom), (Top));                           \
} while (0)


/*------------------------------------------------.
| Report that the YYRULE is going to be reduced.  |
`------------------------------------------------*/

static void
yy_reduce_print (yytype_int16 *yyssp, YYSTYPE *yyvsp, YYLTYPE *yylsp, int yyrule, mem_collector * mc, ObjectXML * oxml, int&        result, char **     error_msg)
{
  unsigned long int yylno = yyrline[yyrule];
  int yynrhs = yyr2[yyrule];
  int yyi;
  YYFPRINTF (stderr, "Reducing stack by rule %d (line %lu):\n",
             yyrule - 1, yylno);
  /* The symbols being reduced.  */
  for (yyi = 0; yyi < yynrhs; yyi++)
    {
      YYFPRINTF (stderr, "   $%d = ", yyi + 1);
      yy_symbol_print (stderr,
                       yystos[yyssp[yyi + 1 - yynrhs]],
                       &(yyvsp[(yyi + 1) - (yynrhs)])
                       , &(yylsp[(yyi + 1) - (yynrhs)])                       , mc, oxml, result, error_msg);
      YYFPRINTF (stderr, "\n");
    }
}

# define YY_REDUCE_PRINT(Rule)          \
do {                                    \
  if (yydebug)                          \
    yy_reduce_print (yyssp, yyvsp, yylsp, Rule, mc, oxml, result, error_msg); \
} while (0)

/* Nonzero means print parse trace.  It is left uninitialized so that
   multiple parsers can coexist.  */
int yydebug;
#else /* !YYDEBUG */
# define YYDPRINTF(Args)
# define YY_SYMBOL_PRINT(Title, Type, Value, Location)
# define YY_STACK_PRINT(Bottom, Top)
# define YY_REDUCE_PRINT(Rule)
#endif /* !YYDEBUG */


/* YYINITDEPTH -- initial size of the parser's stacks.  */
#ifndef YYINITDEPTH
# define YYINITDEPTH 200
#endif

/* YYMAXDEPTH -- maximum size the stacks can grow to (effective only
   if the built-in stack extension method is used).

   Do not make this value too large; the results are undefined if
   YYSTACK_ALLOC_MAXIMUM < YYSTACK_BYTES (YYMAXDEPTH)
   evaluated with infinite-precision integer arithmetic.  */

#ifndef YYMAXDEPTH
# define YYMAXDEPTH 10000
#endif


#if YYERROR_VERBOSE

# ifndef yystrlen
#  if defined __GLIBC__ && defined _STRING_H
#   define yystrlen strlen
#  else
/* Return the length of YYSTR.  */
static YYSIZE_T
yystrlen (const char *yystr)
{
  YYSIZE_T yylen;
  for (yylen = 0; yystr[yylen]; yylen++)
    continue;
  return yylen;
}
#  endif
# endif

# ifndef yystpcpy
#  if defined __GLIBC__ && defined _STRING_H && defined _GNU_SOURCE
#   define yystpcpy stpcpy
#  else
/* Copy YYSRC to YYDEST, returning the address of the terminating '\0' in
   YYDEST.  */
static char *
yystpcpy (char *yydest, const char *yysrc)
{
  char *yyd = yydest;
  const char *yys = yysrc;

  while ((*yyd++ = *yys++) != '\0')
    continue;

  return yyd - 1;
}
#  endif
# endif

# ifndef yytnamerr
/* Copy to YYRES the contents of YYSTR after stripping away unnecessary
   quotes and backslashes, so that it's suitable for yyerror.  The
   heuristic is that double-quoting is unnecessary unless the string
   contains an apostrophe, a comma, or backslash (other than
   backslash-backslash).  YYSTR is taken from yytname.  If YYRES is
   null, do not copy; instead, return the length of what the result
   would have been.  */
static YYSIZE_T
yytnamerr (char *yyres, const char *yystr)
{
  if (*yystr == '"')
    {
      YYSIZE_T yyn = 0;
      char const *yyp = yystr;

      for (;;)
        switch (*++yyp)
          {
          case '\'':
          case ',':
            goto do_not_strip_quotes;

          case '\\':
            if (*++yyp != '\\')
              goto do_not_strip_quotes;
            /* Fall through.  */
          default:
            if (yyres)
              yyres[yyn] = *yyp;
            yyn++;
            break;

          case '"':
            if (yyres)
              yyres[yyn] = '\0';
            return yyn;
          }
    do_not_strip_quotes: ;
    }

  if (! yyres)
    return yystrlen (yystr);

  return yystpcpy (yyres, yystr) - yyres;
}
# endif

/* Copy into *YYMSG, which is of size *YYMSG_ALLOC, an error message
   about the unexpected token YYTOKEN for the state stack whose top is
   YYSSP.

   Return 0 if *YYMSG was successfully written.  Return 1 if *YYMSG is
   not large enough to hold the message.  In that case, also set
   *YYMSG_ALLOC to the required number of bytes.  Return 2 if the
   required number of bytes is too large to store.  */
static int
yysyntax_error (YYSIZE_T *yymsg_alloc, char **yymsg,
                yytype_int16 *yyssp, int yytoken)
{
  YYSIZE_T yysize0 = yytnamerr (YY_NULL, yytname[yytoken]);
  YYSIZE_T yysize = yysize0;
  enum { YYERROR_VERBOSE_ARGS_MAXIMUM = 5 };
  /* Internationalized format string. */
  const char *yyformat = YY_NULL;
  /* Arguments of yyformat. */
  char const *yyarg[YYERROR_VERBOSE_ARGS_MAXIMUM];
  /* Number of reported tokens (one for the "unexpected", one per
     "expected"). */
  int yycount = 0;

  /* There are many possibilities here to consider:
     - If this state is a consistent state with a default action, then
       the only way this function was invoked is if the default action
       is an error action.  In that case, don't check for expected
       tokens because there are none.
     - The only way there can be no lookahead present (in yychar) is if
       this state is a consistent state with a default action.  Thus,
       detecting the absence of a lookahead is sufficient to determine
       that there is no unexpected or expected token to report.  In that
       case, just report a simple "syntax error".
     - Don't assume there isn't a lookahead just because this state is a
       consistent state with a default action.  There might have been a
       previous inconsistent state, consistent state with a non-default
       action, or user semantic action that manipulated yychar.
     - Of course, the expected token list depends on states to have
       correct lookahead information, and it depends on the parser not
       to perform extra reductions after fetching a lookahead from the
       scanner and before detecting a syntax error.  Thus, state merging
       (from LALR or IELR) and default reductions corrupt the expected
       token list.  However, the list is correct for canonical LR with
       one exception: it will still contain any token that will not be
       accepted due to an error action in a later state.
  */
  if (yytoken != YYEMPTY)
    {
      int yyn = yypact[*yyssp];
      yyarg[yycount++] = yytname[yytoken];
      if (!yypact_value_is_default (yyn))
        {
          /* Start YYX at -YYN if negative to avoid negative indexes in
             YYCHECK.  In other words, skip the first -YYN actions for
             this state because they are default actions.  */
          int yyxbegin = yyn < 0 ? -yyn : 0;
          /* Stay within bounds of both yycheck and yytname.  */
          int yychecklim = YYLAST - yyn + 1;
          int yyxend = yychecklim < YYNTOKENS ? yychecklim : YYNTOKENS;
          int yyx;

          for (yyx = yyxbegin; yyx < yyxend; ++yyx)
            if (yycheck[yyx + yyn] == yyx && yyx != YYTERROR
                && !yytable_value_is_error (yytable[yyx + yyn]))
              {
                if (yycount == YYERROR_VERBOSE_ARGS_MAXIMUM)
                  {
                    yycount = 1;
                    yysize = yysize0;
                    break;
                  }
                yyarg[yycount++] = yytname[yyx];
                {
                  YYSIZE_T yysize1 = yysize + yytnamerr (YY_NULL, yytname[yyx]);
                  if (! (yysize <= yysize1
                         && yysize1 <= YYSTACK_ALLOC_MAXIMUM))
                    return 2;
                  yysize = yysize1;
                }
              }
        }
    }

  switch (yycount)
    {
# define YYCASE_(N, S)                      \
      case N:                               \
        yyformat = S;                       \
      break
      YYCASE_(0, YY_("syntax error"));
      YYCASE_(1, YY_("syntax error, unexpected %s"));
      YYCASE_(2, YY_("syntax error, unexpected %s, expecting %s"));
      YYCASE_(3, YY_("syntax error, unexpected %s, expecting %s or %s"));
      YYCASE_(4, YY_("syntax error, unexpected %s, expecting %s or %s or %s"));
      YYCASE_(5, YY_("syntax error, unexpected %s, expecting %s or %s or %s or %s"));
# undef YYCASE_
    }

  {
    YYSIZE_T yysize1 = yysize + yystrlen (yyformat);
    if (! (yysize <= yysize1 && yysize1 <= YYSTACK_ALLOC_MAXIMUM))
      return 2;
    yysize = yysize1;
  }

  if (*yymsg_alloc < yysize)
    {
      *yymsg_alloc = 2 * yysize;
      if (! (yysize <= *yymsg_alloc
             && *yymsg_alloc <= YYSTACK_ALLOC_MAXIMUM))
        *yymsg_alloc = YYSTACK_ALLOC_MAXIMUM;
      return 1;
    }

  /* Avoid sprintf, as that infringes on the user's name space.
     Don't have undefined behavior even if the translation
     produced a string with the wrong number of "%s"s.  */
  {
    char *yyp = *yymsg;
    int yyi = 0;
    while ((*yyp = *yyformat) != '\0')
      if (*yyp == '%' && yyformat[1] == 's' && yyi < yycount)
        {
          yyp += yytnamerr (yyp, yyarg[yyi++]);
          yyformat += 2;
        }
      else
        {
          yyp++;
          yyformat++;
        }
  }
  return 0;
}
#endif /* YYERROR_VERBOSE */

/*-----------------------------------------------.
| Release the memory associated to this symbol.  |
`-----------------------------------------------*/

static void
yydestruct (const char *yymsg, int yytype, YYSTYPE *yyvaluep, YYLTYPE *yylocationp, mem_collector * mc, ObjectXML * oxml, int&        result, char **     error_msg)
{
  YYUSE (yyvaluep);
  YYUSE (yylocationp);
  YYUSE (mc);
  YYUSE (oxml);
  YYUSE (result);
  YYUSE (error_msg);
  if (!yymsg)
    yymsg = "Deleting";
  YY_SYMBOL_PRINT (yymsg, yytype, yyvaluep, yylocationp);

  YY_IGNORE_MAYBE_UNINITIALIZED_BEGIN
  YYUSE (yytype);
  YY_IGNORE_MAYBE_UNINITIALIZED_END
}




/*----------.
| yyparse.  |
`----------*/

int
yyparse (mem_collector * mc, ObjectXML * oxml, int&        result, char **     error_msg)
{
/* The lookahead symbol.  */
int yychar;


/* The semantic value of the lookahead symbol.  */
/* Default value used for initialization, for pacifying older GCCs
   or non-GCC compilers.  */
YY_INITIAL_VALUE (static YYSTYPE yyval_default;)
YYSTYPE yylval YY_INITIAL_VALUE (= yyval_default);

/* Location data for the lookahead symbol.  */
static YYLTYPE yyloc_default
# if defined YYLTYPE_IS_TRIVIAL && YYLTYPE_IS_TRIVIAL
  = { 1, 1, 1, 1 }
# endif
;
YYLTYPE yylloc = yyloc_default;

    /* Number of syntax errors so far.  */
    int yynerrs;

    int yystate;
    /* Number of tokens to shift before error messages enabled.  */
    int yyerrstatus;

    /* The stacks and their tools:
       'yyss': related to states.
       'yyvs': related to semantic values.
       'yyls': related to locations.

       Refer to the stacks through separate pointers, to allow yyoverflow
       to reallocate them elsewhere.  */

    /* The state stack.  */
    yytype_int16 yyssa[YYINITDEPTH];
    yytype_int16 *yyss;
    yytype_int16 *yyssp;

    /* The semantic value stack.  */
    YYSTYPE yyvsa[YYINITDEPTH];
    YYSTYPE *yyvs;
    YYSTYPE *yyvsp;

    /* The location stack.  */
    YYLTYPE yylsa[YYINITDEPTH];
    YYLTYPE *yyls;
    YYLTYPE *yylsp;

    /* The locations where the error started and ended.  */
    YYLTYPE yyerror_range[3];

    YYSIZE_T yystacksize;

  int yyn;
  int yyresult;
  /* Lookahead token as an internal (translated) token number.  */
  int yytoken = 0;
  /* The variables used to return semantic value and location from the
     action routines.  */
  YYSTYPE yyval;
  YYLTYPE yyloc;

#if YYERROR_VERBOSE
  /* Buffer for error messages, and its allocated size.  */
  char yymsgbuf[128];
  char *yymsg = yymsgbuf;
  YYSIZE_T yymsg_alloc = sizeof yymsgbuf;
#endif

#define YYPOPSTACK(N)   (yyvsp -= (N), yyssp -= (N), yylsp -= (N))

  /* The number of symbols on the RHS of the reduced rule.
     Keep to zero when no symbol should be popped.  */
  int yylen = 0;

  yyssp = yyss = yyssa;
  yyvsp = yyvs = yyvsa;
  yylsp = yyls = yylsa;
  yystacksize = YYINITDEPTH;

  YYDPRINTF ((stderr, "Starting parse\n"));

  yystate = 0;
  yyerrstatus = 0;
  yynerrs = 0;
  yychar = YYEMPTY; /* Cause a token to be read.  */
  yylsp[0] = yylloc;
  goto yysetstate;

/*------------------------------------------------------------.
| yynewstate -- Push a new state, which is found in yystate.  |
`------------------------------------------------------------*/
 yynewstate:
  /* In all cases, when you get here, the value and location stacks
     have just been pushed.  So pushing a state here evens the stacks.  */
  yyssp++;

 yysetstate:
  *yyssp = yystate;

  if (yyss + yystacksize - 1 <= yyssp)
    {
      /* Get the current used size of the three stacks, in elements.  */
      YYSIZE_T yysize = yyssp - yyss + 1;

#ifdef yyoverflow
      {
        /* Give user a chance to reallocate the stack.  Use copies of
           these so that the &'s don't force the real ones into
           memory.  */
        YYSTYPE *yyvs1 = yyvs;
        yytype_int16 *yyss1 = yyss;
        YYLTYPE *yyls1 = yyls;

        /* Each stack pointer address is followed by the size of the
           data in use in that stack, in bytes.  This used to be a
           conditional around just the two extra args, but that might
           be undefined if yyoverflow is a macro.  */
        yyoverflow (YY_("memory exhausted"),
                    &yyss1, yysize * sizeof (*yyssp),
                    &yyvs1, yysize * sizeof (*yyvsp),
                    &yyls1, yysize * sizeof (*yylsp),
                    &yystacksize);

        yyls = yyls1;
        yyss = yyss1;
        yyvs = yyvs1;
      }
#else /* no yyoverflow */
# ifndef YYSTACK_RELOCATE
      goto yyexhaustedlab;
# else
      /* Extend the stack our own way.  */
      if (YYMAXDEPTH <= yystacksize)
        goto yyexhaustedlab;
      yystacksize *= 2;
      if (YYMAXDEPTH < yystacksize)
        yystacksize = YYMAXDEPTH;

      {
        yytype_int16 *yyss1 = yyss;
        union yyalloc *yyptr =
          (union yyalloc *) YYSTACK_ALLOC (YYSTACK_BYTES (yystacksize));
        if (! yyptr)
          goto yyexhaustedlab;
        YYSTACK_RELOCATE (yyss_alloc, yyss);
        YYSTACK_RELOCATE (yyvs_alloc, yyvs);
        YYSTACK_RELOCATE (yyls_alloc, yyls);
#  undef YYSTACK_RELOCATE
        if (yyss1 != yyssa)
          YYSTACK_FREE (yyss1);
      }
# endif
#endif /* no yyoverflow */

      yyssp = yyss + yysize - 1;
      yyvsp = yyvs + yysize - 1;
      yylsp = yyls + yysize - 1;

      YYDPRINTF ((stderr, "Stack size increased to %lu\n",
                  (unsigned long int) yystacksize));

      if (yyss + yystacksize - 1 <= yyssp)
        YYABORT;
    }

  YYDPRINTF ((stderr, "Entering state %d\n", yystate));

  if (yystate == YYFINAL)
    YYACCEPT;

  goto yybackup;

/*-----------.
| yybackup.  |
`-----------*/
yybackup:

  /* Do appropriate processing given the current state.  Read a
     lookahead token if we need one and don't already have one.  */

  /* First try to decide what to do without reference to lookahead token.  */
  yyn = yypact[yystate];
  if (yypact_value_is_default (yyn))
    goto yydefault;

  /* Not known => get a lookahead token if don't already have one.  */

  /* YYCHAR is either YYEMPTY or YYEOF or a valid lookahead symbol.  */
  if (yychar == YYEMPTY)
    {
      YYDPRINTF ((stderr, "Reading a token: "));
      yychar = yylex (&yylval, &yylloc, mc);
    }

  if (yychar <= YYEOF)
    {
      yychar = yytoken = YYEOF;
      YYDPRINTF ((stderr, "Now at end of input.\n"));
    }
  else
    {
      yytoken = YYTRANSLATE (yychar);
      YY_SYMBOL_PRINT ("Next token is", yytoken, &yylval, &yylloc);
    }

  /* If the proper action on seeing token YYTOKEN is to reduce or to
     detect an error, take that action.  */
  yyn += yytoken;
  if (yyn < 0 || YYLAST < yyn || yycheck[yyn] != yytoken)
    goto yydefault;
  yyn = yytable[yyn];
  if (yyn <= 0)
    {
      if (yytable_value_is_error (yyn))
        goto yyerrlab;
      yyn = -yyn;
      goto yyreduce;
    }

  /* Count tokens shifted since error; after three, turn off error
     status.  */
  if (yyerrstatus)
    yyerrstatus--;

  /* Shift the lookahead token.  */
  YY_SYMBOL_PRINT ("Shifting", yytoken, &yylval, &yylloc);

  /* Discard the shifted token.  */
  yychar = YYEMPTY;

  yystate = yyn;
  YY_IGNORE_MAYBE_UNINITIALIZED_BEGIN
  *++yyvsp = yylval;
  YY_IGNORE_MAYBE_UNINITIALIZED_END
  *++yylsp = yylloc;
  goto yynewstate;


/*-----------------------------------------------------------.
| yydefault -- do the default action for the current state.  |
`-----------------------------------------------------------*/
yydefault:
  yyn = yydefact[yystate];
  if (yyn == 0)
    goto yyerrlab;
  goto yyreduce;


/*-----------------------------.
| yyreduce -- Do a reduction.  |
`-----------------------------*/
yyreduce:
  /* yyn is the number of a rule to reduce with.  */
  yylen = yyr2[yyn];

  /* If YYLEN is nonzero, implement the default value of the action:
     '$$ = $1'.

     Otherwise, the following line sets YYVAL to garbage.
     This behavior is undocumented and Bison
     users should not rely upon it.  Assigning to YYVAL
     unconditionally makes the parser a bit smaller, and it avoids a
     GCC warning that YYVAL may be used uninitialized.  */
  yyval = yyvsp[1-yylen];

  /* Default location.  */
  YYLLOC_DEFAULT (yyloc, (yylsp - yylen), yylen);
  YY_REDUCE_PRINT (yyn);
  switch (yyn)
    {
        case 2:
#line 100 "expr_arith.y" /* yacc.c:1646  */
    { result = static_cast<int>((yyvsp[0].val_float));}
#line 1373 "expr_arith.cc" /* yacc.c:1646  */
    break;

  case 3:
#line 101 "expr_arith.y" /* yacc.c:1646  */
    { result = 0; }
#line 1379 "expr_arith.cc" /* yacc.c:1646  */
    break;

  case 4:
<<<<<<< HEAD
/* Line 1787 of yacc.c  */
#line 104 "expr_arith.y"
    { float val; oxml->search((yyvsp[(1) - (1)].val_str), val); (yyval.val_float) = val; }
    break;

  case 5:
/* Line 1787 of yacc.c  */
#line 105 "expr_arith.y"
    { (yyval.val_float) = (yyvsp[(1) - (1)].val_float); }
    break;

  case 6:
/* Line 1787 of yacc.c  */
#line 106 "expr_arith.y"
    { (yyval.val_float) = static_cast<float>((yyvsp[(1) - (1)].val_int)); }
    break;

  case 7:
/* Line 1787 of yacc.c  */
#line 107 "expr_arith.y"
    { (yyval.val_float) = (yyvsp[(1) - (3)].val_float) + (yyvsp[(3) - (3)].val_float);}
    break;

  case 8:
/* Line 1787 of yacc.c  */
#line 108 "expr_arith.y"
    { (yyval.val_float) = (yyvsp[(1) - (3)].val_float) - (yyvsp[(3) - (3)].val_float);}
    break;

  case 9:
/* Line 1787 of yacc.c  */
#line 109 "expr_arith.y"
    { (yyval.val_float) = (yyvsp[(1) - (3)].val_float) * (yyvsp[(3) - (3)].val_float);}
    break;

  case 10:
/* Line 1787 of yacc.c  */
#line 110 "expr_arith.y"
    { (yyval.val_float) = (yyvsp[(1) - (3)].val_float) / (yyvsp[(3) - (3)].val_float);}
    break;

  case 11:
/* Line 1787 of yacc.c  */
#line 111 "expr_arith.y"
    { (yyval.val_float) = - (yyvsp[(2) - (2)].val_float);}
    break;

  case 12:
/* Line 1787 of yacc.c  */
#line 112 "expr_arith.y"
    { (yyval.val_float) = (yyvsp[(2) - (3)].val_float);}
    break;


/* Line 1787 of yacc.c  */
#line 1632 "expr_arith.cc"
=======
#line 104 "expr_arith.y" /* yacc.c:1646  */
    { float val = 0.0;

                              vector<string> results;

                              if ((yyvsp[0].val_str)[0] == '/')
                              {
                                  results = (*oxml)[(yyvsp[0].val_str)];
                              }
                              else
                              {
                                  ostringstream  xpath_t;

                                  xpath_t << "/HOST/TEMPLATE/" << (yyvsp[0].val_str)
                                          << "|/HOST/HOST_SHARE/" << (yyvsp[0].val_str)
                                          << "|/HOST/" << (yyvsp[0].val_str)
                                          << "|/HOST/CLUSTER_TEMPLATE/" << (yyvsp[0].val_str);

                                  results = (*oxml)[xpath_t.str().c_str()];
                              }

                              if (results.size() != 0)
                              {
                                  istringstream iss(results[0]);
                                  iss >> val;
                              }

                              (yyval.val_float) = val;
                            }
#line 1412 "expr_arith.cc" /* yacc.c:1646  */
    break;

  case 5:
#line 132 "expr_arith.y" /* yacc.c:1646  */
    { (yyval.val_float) = (yyvsp[0].val_float); }
#line 1418 "expr_arith.cc" /* yacc.c:1646  */
    break;

  case 6:
#line 133 "expr_arith.y" /* yacc.c:1646  */
    { (yyval.val_float) = static_cast<float>((yyvsp[0].val_int)); }
#line 1424 "expr_arith.cc" /* yacc.c:1646  */
    break;

  case 7:
#line 134 "expr_arith.y" /* yacc.c:1646  */
    { (yyval.val_float) = (yyvsp[-2].val_float) + (yyvsp[0].val_float);}
#line 1430 "expr_arith.cc" /* yacc.c:1646  */
    break;

  case 8:
#line 135 "expr_arith.y" /* yacc.c:1646  */
    { (yyval.val_float) = (yyvsp[-2].val_float) - (yyvsp[0].val_float);}
#line 1436 "expr_arith.cc" /* yacc.c:1646  */
    break;

  case 9:
#line 136 "expr_arith.y" /* yacc.c:1646  */
    { (yyval.val_float) = (yyvsp[-2].val_float) * (yyvsp[0].val_float);}
#line 1442 "expr_arith.cc" /* yacc.c:1646  */
    break;

  case 10:
#line 137 "expr_arith.y" /* yacc.c:1646  */
    { (yyval.val_float) = (yyvsp[-2].val_float) / (yyvsp[0].val_float);}
#line 1448 "expr_arith.cc" /* yacc.c:1646  */
    break;

  case 11:
#line 138 "expr_arith.y" /* yacc.c:1646  */
    { (yyval.val_float) = - (yyvsp[0].val_float);}
#line 1454 "expr_arith.cc" /* yacc.c:1646  */
    break;

  case 12:
#line 139 "expr_arith.y" /* yacc.c:1646  */
    { (yyval.val_float) = (yyvsp[-1].val_float);}
#line 1460 "expr_arith.cc" /* yacc.c:1646  */
    break;


#line 1464 "expr_arith.cc" /* yacc.c:1646  */
>>>>>>> a82eb968
      default: break;
    }
  /* User semantic actions sometimes alter yychar, and that requires
     that yytoken be updated with the new translation.  We take the
     approach of translating immediately before every use of yytoken.
     One alternative is translating here after every semantic action,
     but that translation would be missed if the semantic action invokes
     YYABORT, YYACCEPT, or YYERROR immediately after altering yychar or
     if it invokes YYBACKUP.  In the case of YYABORT or YYACCEPT, an
     incorrect destructor might then be invoked immediately.  In the
     case of YYERROR or YYBACKUP, subsequent parser actions might lead
     to an incorrect destructor call or verbose syntax error message
     before the lookahead is translated.  */
  YY_SYMBOL_PRINT ("-> $$ =", yyr1[yyn], &yyval, &yyloc);

  YYPOPSTACK (yylen);
  yylen = 0;
  YY_STACK_PRINT (yyss, yyssp);

  *++yyvsp = yyval;
  *++yylsp = yyloc;

  /* Now 'shift' the result of the reduction.  Determine what state
     that goes to, based on the state we popped back to and the rule
     number reduced by.  */

  yyn = yyr1[yyn];

  yystate = yypgoto[yyn - YYNTOKENS] + *yyssp;
  if (0 <= yystate && yystate <= YYLAST && yycheck[yystate] == *yyssp)
    yystate = yytable[yystate];
  else
    yystate = yydefgoto[yyn - YYNTOKENS];

  goto yynewstate;


/*--------------------------------------.
| yyerrlab -- here on detecting error.  |
`--------------------------------------*/
yyerrlab:
  /* Make sure we have latest lookahead translation.  See comments at
     user semantic actions for why this is necessary.  */
  yytoken = yychar == YYEMPTY ? YYEMPTY : YYTRANSLATE (yychar);

  /* If not already recovering from an error, report this error.  */
  if (!yyerrstatus)
    {
      ++yynerrs;
#if ! YYERROR_VERBOSE
      yyerror (&yylloc, mc, oxml, result, error_msg, YY_("syntax error"));
#else
# define YYSYNTAX_ERROR yysyntax_error (&yymsg_alloc, &yymsg, \
                                        yyssp, yytoken)
      {
        char const *yymsgp = YY_("syntax error");
        int yysyntax_error_status;
        yysyntax_error_status = YYSYNTAX_ERROR;
        if (yysyntax_error_status == 0)
          yymsgp = yymsg;
        else if (yysyntax_error_status == 1)
          {
            if (yymsg != yymsgbuf)
              YYSTACK_FREE (yymsg);
            yymsg = (char *) YYSTACK_ALLOC (yymsg_alloc);
            if (!yymsg)
              {
                yymsg = yymsgbuf;
                yymsg_alloc = sizeof yymsgbuf;
                yysyntax_error_status = 2;
              }
            else
              {
                yysyntax_error_status = YYSYNTAX_ERROR;
                yymsgp = yymsg;
              }
          }
        yyerror (&yylloc, mc, oxml, result, error_msg, yymsgp);
        if (yysyntax_error_status == 2)
          goto yyexhaustedlab;
      }
# undef YYSYNTAX_ERROR
#endif
    }

  yyerror_range[1] = yylloc;

  if (yyerrstatus == 3)
    {
      /* If just tried and failed to reuse lookahead token after an
         error, discard it.  */

      if (yychar <= YYEOF)
        {
          /* Return failure if at end of input.  */
          if (yychar == YYEOF)
            YYABORT;
        }
      else
        {
          yydestruct ("Error: discarding",
                      yytoken, &yylval, &yylloc, mc, oxml, result, error_msg);
          yychar = YYEMPTY;
        }
    }

  /* Else will try to reuse lookahead token after shifting the error
     token.  */
  goto yyerrlab1;


/*---------------------------------------------------.
| yyerrorlab -- error raised explicitly by YYERROR.  |
`---------------------------------------------------*/
yyerrorlab:

  /* Pacify compilers like GCC when the user code never invokes
     YYERROR and the label yyerrorlab therefore never appears in user
     code.  */
  if (/*CONSTCOND*/ 0)
     goto yyerrorlab;

  yyerror_range[1] = yylsp[1-yylen];
  /* Do not reclaim the symbols of the rule whose action triggered
     this YYERROR.  */
  YYPOPSTACK (yylen);
  yylen = 0;
  YY_STACK_PRINT (yyss, yyssp);
  yystate = *yyssp;
  goto yyerrlab1;


/*-------------------------------------------------------------.
| yyerrlab1 -- common code for both syntax error and YYERROR.  |
`-------------------------------------------------------------*/
yyerrlab1:
  yyerrstatus = 3;      /* Each real token shifted decrements this.  */

  for (;;)
    {
      yyn = yypact[yystate];
      if (!yypact_value_is_default (yyn))
        {
          yyn += YYTERROR;
          if (0 <= yyn && yyn <= YYLAST && yycheck[yyn] == YYTERROR)
            {
              yyn = yytable[yyn];
              if (0 < yyn)
                break;
            }
        }

      /* Pop the current state because it cannot handle the error token.  */
      if (yyssp == yyss)
        YYABORT;

      yyerror_range[1] = *yylsp;
      yydestruct ("Error: popping",
                  yystos[yystate], yyvsp, yylsp, mc, oxml, result, error_msg);
      YYPOPSTACK (1);
      yystate = *yyssp;
      YY_STACK_PRINT (yyss, yyssp);
    }

  YY_IGNORE_MAYBE_UNINITIALIZED_BEGIN
  *++yyvsp = yylval;
  YY_IGNORE_MAYBE_UNINITIALIZED_END

  yyerror_range[2] = yylloc;
  /* Using YYLLOC is tempting, but would change the location of
     the lookahead.  YYLOC is available though.  */
  YYLLOC_DEFAULT (yyloc, yyerror_range, 2);
  *++yylsp = yyloc;

  /* Shift the error token.  */
  YY_SYMBOL_PRINT ("Shifting", yystos[yyn], yyvsp, yylsp);

  yystate = yyn;
  goto yynewstate;


/*-------------------------------------.
| yyacceptlab -- YYACCEPT comes here.  |
`-------------------------------------*/
yyacceptlab:
  yyresult = 0;
  goto yyreturn;

/*-----------------------------------.
| yyabortlab -- YYABORT comes here.  |
`-----------------------------------*/
yyabortlab:
  yyresult = 1;
  goto yyreturn;

#if !defined yyoverflow || YYERROR_VERBOSE
/*-------------------------------------------------.
| yyexhaustedlab -- memory exhaustion comes here.  |
`-------------------------------------------------*/
yyexhaustedlab:
  yyerror (&yylloc, mc, oxml, result, error_msg, YY_("memory exhausted"));
  yyresult = 2;
  /* Fall through.  */
#endif

yyreturn:
  if (yychar != YYEMPTY)
    {
      /* Make sure we have latest lookahead translation.  See comments at
         user semantic actions for why this is necessary.  */
      yytoken = YYTRANSLATE (yychar);
      yydestruct ("Cleanup: discarding lookahead",
                  yytoken, &yylval, &yylloc, mc, oxml, result, error_msg);
    }
  /* Do not reclaim the symbols of the rule whose action triggered
     this YYABORT or YYACCEPT.  */
  YYPOPSTACK (yylen);
  YY_STACK_PRINT (yyss, yyssp);
  while (yyssp != yyss)
    {
      yydestruct ("Cleanup: popping",
                  yystos[*yyssp], yyvsp, yylsp, mc, oxml, result, error_msg);
      YYPOPSTACK (1);
    }
#ifndef yyoverflow
  if (yyss != yyssa)
    YYSTACK_FREE (yyss);
#endif
#if YYERROR_VERBOSE
  if (yymsg != yymsgbuf)
    YYSTACK_FREE (yymsg);
#endif
  return yyresult;
}
<<<<<<< HEAD


/* Line 2050 of yacc.c  */
#line 115 "expr_arith.y"
=======
#line 142 "expr_arith.y" /* yacc.c:1906  */
>>>>>>> a82eb968


extern "C" void expr_arith__error(
    YYLTYPE *       llocp,
    mem_collector * mc,
    ObjectXML *     oxml,
    int&            result,
    char **         error_msg,
    const char *    str)
{
    int length;

    length = strlen(str)+ 64;

    *error_msg = (char *) malloc(sizeof(char)*length);

    if (*error_msg != 0)
    {
        snprintf(*error_msg,
            length,
            "%s at line %i, columns %i:%i",
            str,
            llocp->first_line,
            llocp->first_column,
            llocp->last_column);
    }
}<|MERGE_RESOLUTION|>--- conflicted
+++ resolved
@@ -1379,147 +1379,61 @@
     break;
 
   case 4:
-<<<<<<< HEAD
-/* Line 1787 of yacc.c  */
-#line 104 "expr_arith.y"
-    { float val; oxml->search((yyvsp[(1) - (1)].val_str), val); (yyval.val_float) = val; }
+#line 104 "expr_arith.y" /* yacc.c:1646  */
+    { float val; oxml->search((yyvsp[0].val_str), val); (yyval.val_float) = val; }
+#line 1385 "expr_arith.cc" /* yacc.c:1646  */
     break;
 
   case 5:
-/* Line 1787 of yacc.c  */
-#line 105 "expr_arith.y"
-    { (yyval.val_float) = (yyvsp[(1) - (1)].val_float); }
+#line 105 "expr_arith.y" /* yacc.c:1646  */
+    { (yyval.val_float) = (yyvsp[0].val_float); }
+#line 1391 "expr_arith.cc" /* yacc.c:1646  */
     break;
 
   case 6:
-/* Line 1787 of yacc.c  */
-#line 106 "expr_arith.y"
-    { (yyval.val_float) = static_cast<float>((yyvsp[(1) - (1)].val_int)); }
+#line 106 "expr_arith.y" /* yacc.c:1646  */
+    { (yyval.val_float) = static_cast<float>((yyvsp[0].val_int)); }
+#line 1397 "expr_arith.cc" /* yacc.c:1646  */
     break;
 
   case 7:
-/* Line 1787 of yacc.c  */
-#line 107 "expr_arith.y"
-    { (yyval.val_float) = (yyvsp[(1) - (3)].val_float) + (yyvsp[(3) - (3)].val_float);}
+#line 107 "expr_arith.y" /* yacc.c:1646  */
+    { (yyval.val_float) = (yyvsp[-2].val_float) + (yyvsp[0].val_float);}
+#line 1403 "expr_arith.cc" /* yacc.c:1646  */
     break;
 
   case 8:
-/* Line 1787 of yacc.c  */
-#line 108 "expr_arith.y"
-    { (yyval.val_float) = (yyvsp[(1) - (3)].val_float) - (yyvsp[(3) - (3)].val_float);}
+#line 108 "expr_arith.y" /* yacc.c:1646  */
+    { (yyval.val_float) = (yyvsp[-2].val_float) - (yyvsp[0].val_float);}
+#line 1409 "expr_arith.cc" /* yacc.c:1646  */
     break;
 
   case 9:
-/* Line 1787 of yacc.c  */
-#line 109 "expr_arith.y"
-    { (yyval.val_float) = (yyvsp[(1) - (3)].val_float) * (yyvsp[(3) - (3)].val_float);}
+#line 109 "expr_arith.y" /* yacc.c:1646  */
+    { (yyval.val_float) = (yyvsp[-2].val_float) * (yyvsp[0].val_float);}
+#line 1415 "expr_arith.cc" /* yacc.c:1646  */
     break;
 
   case 10:
-/* Line 1787 of yacc.c  */
-#line 110 "expr_arith.y"
-    { (yyval.val_float) = (yyvsp[(1) - (3)].val_float) / (yyvsp[(3) - (3)].val_float);}
+#line 110 "expr_arith.y" /* yacc.c:1646  */
+    { (yyval.val_float) = (yyvsp[-2].val_float) / (yyvsp[0].val_float);}
+#line 1421 "expr_arith.cc" /* yacc.c:1646  */
     break;
 
   case 11:
-/* Line 1787 of yacc.c  */
-#line 111 "expr_arith.y"
-    { (yyval.val_float) = - (yyvsp[(2) - (2)].val_float);}
+#line 111 "expr_arith.y" /* yacc.c:1646  */
+    { (yyval.val_float) = - (yyvsp[0].val_float);}
+#line 1427 "expr_arith.cc" /* yacc.c:1646  */
     break;
 
   case 12:
-/* Line 1787 of yacc.c  */
-#line 112 "expr_arith.y"
-    { (yyval.val_float) = (yyvsp[(2) - (3)].val_float);}
+#line 112 "expr_arith.y" /* yacc.c:1646  */
+    { (yyval.val_float) = (yyvsp[-1].val_float);}
+#line 1433 "expr_arith.cc" /* yacc.c:1646  */
     break;
 
 
-/* Line 1787 of yacc.c  */
-#line 1632 "expr_arith.cc"
-=======
-#line 104 "expr_arith.y" /* yacc.c:1646  */
-    { float val = 0.0;
-
-                              vector<string> results;
-
-                              if ((yyvsp[0].val_str)[0] == '/')
-                              {
-                                  results = (*oxml)[(yyvsp[0].val_str)];
-                              }
-                              else
-                              {
-                                  ostringstream  xpath_t;
-
-                                  xpath_t << "/HOST/TEMPLATE/" << (yyvsp[0].val_str)
-                                          << "|/HOST/HOST_SHARE/" << (yyvsp[0].val_str)
-                                          << "|/HOST/" << (yyvsp[0].val_str)
-                                          << "|/HOST/CLUSTER_TEMPLATE/" << (yyvsp[0].val_str);
-
-                                  results = (*oxml)[xpath_t.str().c_str()];
-                              }
-
-                              if (results.size() != 0)
-                              {
-                                  istringstream iss(results[0]);
-                                  iss >> val;
-                              }
-
-                              (yyval.val_float) = val;
-                            }
-#line 1412 "expr_arith.cc" /* yacc.c:1646  */
-    break;
-
-  case 5:
-#line 132 "expr_arith.y" /* yacc.c:1646  */
-    { (yyval.val_float) = (yyvsp[0].val_float); }
-#line 1418 "expr_arith.cc" /* yacc.c:1646  */
-    break;
-
-  case 6:
-#line 133 "expr_arith.y" /* yacc.c:1646  */
-    { (yyval.val_float) = static_cast<float>((yyvsp[0].val_int)); }
-#line 1424 "expr_arith.cc" /* yacc.c:1646  */
-    break;
-
-  case 7:
-#line 134 "expr_arith.y" /* yacc.c:1646  */
-    { (yyval.val_float) = (yyvsp[-2].val_float) + (yyvsp[0].val_float);}
-#line 1430 "expr_arith.cc" /* yacc.c:1646  */
-    break;
-
-  case 8:
-#line 135 "expr_arith.y" /* yacc.c:1646  */
-    { (yyval.val_float) = (yyvsp[-2].val_float) - (yyvsp[0].val_float);}
-#line 1436 "expr_arith.cc" /* yacc.c:1646  */
-    break;
-
-  case 9:
-#line 136 "expr_arith.y" /* yacc.c:1646  */
-    { (yyval.val_float) = (yyvsp[-2].val_float) * (yyvsp[0].val_float);}
-#line 1442 "expr_arith.cc" /* yacc.c:1646  */
-    break;
-
-  case 10:
-#line 137 "expr_arith.y" /* yacc.c:1646  */
-    { (yyval.val_float) = (yyvsp[-2].val_float) / (yyvsp[0].val_float);}
-#line 1448 "expr_arith.cc" /* yacc.c:1646  */
-    break;
-
-  case 11:
-#line 138 "expr_arith.y" /* yacc.c:1646  */
-    { (yyval.val_float) = - (yyvsp[0].val_float);}
-#line 1454 "expr_arith.cc" /* yacc.c:1646  */
-    break;
-
-  case 12:
-#line 139 "expr_arith.y" /* yacc.c:1646  */
-    { (yyval.val_float) = (yyvsp[-1].val_float);}
-#line 1460 "expr_arith.cc" /* yacc.c:1646  */
-    break;
-
-
-#line 1464 "expr_arith.cc" /* yacc.c:1646  */
->>>>>>> a82eb968
+#line 1437 "expr_arith.cc" /* yacc.c:1646  */
       default: break;
     }
   /* User semantic actions sometimes alter yychar, and that requires
@@ -1754,14 +1668,7 @@
 #endif
   return yyresult;
 }
-<<<<<<< HEAD
-
-
-/* Line 2050 of yacc.c  */
-#line 115 "expr_arith.y"
-=======
-#line 142 "expr_arith.y" /* yacc.c:1906  */
->>>>>>> a82eb968
+#line 115 "expr_arith.y" /* yacc.c:1906  */
 
 
 extern "C" void expr_arith__error(
