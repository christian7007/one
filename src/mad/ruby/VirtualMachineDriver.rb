--- conflicted
+++ resolved
@@ -30,7 +30,6 @@
 
     # Virtual Machine Driver Protocol constants
     ACTION = {
-<<<<<<< HEAD
         :deploy      => "DEPLOY",
         :shutdown    => "SHUTDOWN",
         :reboot      => "REBOOT",
@@ -43,26 +42,12 @@
         :log         => "LOG",
         :attach_disk => "ATTACHDISK",
         :detach_disk => "DETACHDISK",
-        :attach_nic  => "ATTACHNIC",
-        :detach_nic  => "DETACHNIC",
-=======
-        :deploy          => "DEPLOY",
-        :shutdown        => "SHUTDOWN",
-        :reboot          => "REBOOT",
-        :reset           => "RESET",
-        :cancel          => "CANCEL",
-        :save            => "SAVE",
-        :restore         => "RESTORE",
-        :migrate         => "MIGRATE",
-        :poll            => "POLL",
-        :log             => "LOG",
-        :attach_disk     => "ATTACHDISK",
-        :detach_disk     => "DETACHDISK",
         :snapshot_create => "SNAPSHOTCREATE",
         :snapshot_revert => "SNAPSHOTREVERT",
         :snapshot_delete => "SNAPSHOTDELETE",
-        :cleanup         => "CLEANUP"
->>>>>>> c560d389
+        :cleanup         => "CLEANUP",
+        :attach_nic  => "ATTACHNIC",
+        :detach_nic  => "DETACHNIC"
     }
 
     POLL_ATTRIBUTE = {
@@ -99,21 +84,6 @@
 
         @hosts   = Array.new
 
-<<<<<<< HEAD
-        register_action(ACTION[:deploy].to_sym,      method("deploy"))
-        register_action(ACTION[:shutdown].to_sym,    method("shutdown"))
-        register_action(ACTION[:reboot].to_sym,      method("reboot"))
-        register_action(ACTION[:reset].to_sym,       method("reset"))
-        register_action(ACTION[:cancel].to_sym,      method("cancel"))
-        register_action(ACTION[:save].to_sym,        method("save"))
-        register_action(ACTION[:restore].to_sym,     method("restore"))
-        register_action(ACTION[:migrate].to_sym,     method("migrate"))
-        register_action(ACTION[:poll].to_sym,        method("poll"))
-        register_action(ACTION[:attach_disk].to_sym, method("attach_disk"))
-        register_action(ACTION[:detach_disk].to_sym, method("detach_disk"))
-        register_action(ACTION[:attach_nic].to_sym,  method("attach_nic"))
-        register_action(ACTION[:detach_nic].to_sym,  method("detach_nic"))
-=======
         register_action(ACTION[:deploy].to_sym,          method("deploy"))
         register_action(ACTION[:shutdown].to_sym,        method("shutdown"))
         register_action(ACTION[:reboot].to_sym,          method("reboot"))
@@ -132,7 +102,8 @@
         register_action(ACTION[:snapshot_delete].to_sym,
                         method("snapshot_delete"))
         register_action(ACTION[:cleanup].to_sym,         method("cleanup"))
->>>>>>> c560d389
+        register_action(ACTION[:attach_nic].to_sym,  method("attach_nic"))
+        register_action(ACTION[:detach_nic].to_sym,  method("detach_nic"))
     end
 
     # Decodes the encoded XML driver message received from the core
@@ -212,7 +183,6 @@
         send_message(ACTION[:detach_disk],RESULT[:failure],id,error)
     end
 
-<<<<<<< HEAD
     def attach_nic(id, drv_message)
         error = "Action not implemented by driver #{self.class}"
         send_message(ACTION[:attach_nic],RESULT[:failure],id,error)
@@ -221,7 +191,7 @@
     def detach_nic(id, drv_message)
         error = "Action not implemented by driver #{self.class}"
         send_message(ACTION[:detach_nic],RESULT[:failure],id,error)
-=======
+
     def snapshot_create(id, drv_message)
         error = "Action not implemented by driver #{self.class}"
         send_message(ACTION[:snapshot_create],RESULT[:failure],id,error)
@@ -240,7 +210,6 @@
     def cleanup(id, drv_message)
         error = "Action not implemented by driver #{self.class}"
         send_message(ACTION[:cleanup],RESULT[:failure],id,error)
->>>>>>> c560d389
     end
 
 private
