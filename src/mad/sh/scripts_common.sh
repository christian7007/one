--- conflicted
+++ resolved
@@ -38,10 +38,6 @@
 SUDO=sudo
 TGTADM=tgtadm
 WGET=wget
-<<<<<<< HEAD
-GREP=grep
-=======
->>>>>>> e9e84d35
 
 if [ "x$(uname -s)" = "xLinux" ]; then
     SED="$SED -r"
@@ -120,11 +116,7 @@
 function exec_and_log
 {
     message=$2
-<<<<<<< HEAD
-    
-=======
-
->>>>>>> e9e84d35
+
     EXEC_LOG_ERR=`$1 2>&1 1>/dev/null`
     EXEC_LOG_RC=$?
 
@@ -201,11 +193,7 @@
             ;;
         "raw")
             echo ""
-<<<<<<< HEAD
-            return 0 
-=======
             return 0
->>>>>>> e9e84d35
             ;;
         "swap")
             echo "$MKSWAP $DST"
