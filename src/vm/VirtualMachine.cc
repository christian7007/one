--- conflicted
+++ resolved
@@ -322,7 +322,7 @@
     }
 
     parse_graphics();
-    
+
     // ------------------------------------------------------------------------
     // Insert the template first, so we get a valid template ID. Then the VM
     // ------------------------------------------------------------------------
@@ -354,22 +354,17 @@
     return -1;
 
 error_leases:
-<<<<<<< HEAD
     NebulaLog::log("ONE",Log::ERROR, "Could not get network lease for VM");
     release_network_leases();
     return -1;
-=======
-	Nebula::log("ONE",Log::ERROR, "Could not get network lease for VM");
-	release_network_leases();
-	return -1;
 
 error_context:
-    Nebula::log("ONE",Log::ERROR, "Could not parse CONTEXT for VM");
+    NebulaLog::log("ONE",Log::ERROR, "Could not parse CONTEXT for VM");
     release_network_leases();
     return -1;
 
 error_requirements:
-    Nebula::log("ONE",Log::ERROR, "Could not parse REQUIREMENTS for VM");
+    NebulaLog::log("ONE",Log::ERROR, "Could not parse REQUIREMENTS for VM");
     release_network_leases();
     return -1;
 }
@@ -398,7 +393,7 @@
 
     if ( context == 0 )
     {
-        Nebula::log("ONE",Log::ERROR, "Wrong format for CONTEXT attribute");
+        NebulaLog::log("ONE",Log::ERROR, "Wrong format for CONTEXT attribute");
         return -1;
     }
 
@@ -406,7 +401,7 @@
 
     if (str == 0)
     {
-        Nebula::log("ONE",Log::ERROR, "Can not marshall CONTEXT");
+        NebulaLog::log("ONE",Log::ERROR, "Can not marshall CONTEXT");
         return -1;
     }
 
@@ -415,7 +410,7 @@
     if ( rc == 0 )
     {
         VectorAttribute * context_parsed;
-      
+
         context_parsed = new VectorAttribute("CONTEXT");
         context_parsed->unmarshall(parsed," @^_^@ ");
 
@@ -423,7 +418,7 @@
     }
 
     /* --- Delete old context attributes --- */
-    
+
     for (int i = 0; i < num ; i++)
     {
         if (array_context[i] != 0)
@@ -444,7 +439,7 @@
 
     vector<Attribute *> array_graphics;
     VectorAttribute *   graphics;
-    
+
     num = vm_template.get("GRAPHICS", array_graphics);
 
     if ( num == 0 )
@@ -467,7 +462,7 @@
 
         ostringstream oss;
         istringstream iss;
-        
+
         int           base_port;
         string        base_port_s;
 
@@ -503,7 +498,7 @@
 
     if ( reqs == 0 )
     {
-        Nebula::log("ONE",Log::ERROR,"Wrong format for REQUIREMENTS attribute");
+        NebulaLog::log("ONE",Log::ERROR,"Wrong format for REQUIREMENTS");
         return -1;
     }
 
@@ -528,7 +523,6 @@
     }
 
     return rc;
->>>>>>> 9311f27b
 }
 
 /* ------------------------------------------------------------------------ */
@@ -724,7 +718,6 @@
 void VirtualMachine::cp_previous_history()
 {
     History * htmp;
-<<<<<<< HEAD
 
     if ( previous_history == 0 || history == 0)
     {
@@ -746,27 +739,6 @@
     history = htmp;
 
     last_seq = history->seq;
-=======
-
-    if ( previous_history == 0 || history == 0)
-    {
-        return;
-    }
-
-    htmp = new History(oid,
-            history->seq + 1,
-            previous_history->hid,
-            previous_history->hostname,
-            previous_history->vm_dir,
-            previous_history->vmm_mad_name,
-            previous_history->tm_mad_name);
-
-    delete previous_history;
-
-    previous_history = history;
-
-    history = htmp;
->>>>>>> 9311f27b
 }
 
 /* -------------------------------------------------------------------------- */
@@ -1016,31 +988,6 @@
 /* -------------------------------------------------------------------------- */
 /* -------------------------------------------------------------------------- */
 
-<<<<<<< HEAD
-int VirtualMachine::parse_template_attribute(const string& attribute,
-                                             string&       parsed)
-{
-    int rc;
-    char * err = 0;
-
-    rc = parse_attribute(this,-1,attribute,parsed,&err);
-
-    if ( rc != 0 && err != 0 )
-    {
-        ostringstream oss;
-
-        oss << "Error parsing: " << attribute << ". " << err;
-        log("VM",Log::ERROR,oss);
-    }
-
-    return rc;
-}
-
-/* -------------------------------------------------------------------------- */
-/* -------------------------------------------------------------------------- */
-
-=======
->>>>>>> 9311f27b
 pthread_mutex_t VirtualMachine::lex_mutex = PTHREAD_MUTEX_INITIALIZER;
 
 extern "C"
@@ -1048,10 +995,6 @@
     typedef struct yy_buffer_state * YY_BUFFER_STATE;
 
     int vm_var_parse (VirtualMachine * vm,
-<<<<<<< HEAD
-                      int              vm_id,
-=======
->>>>>>> 9311f27b
                       ostringstream *  parsed,
                       char **          errmsg);
 
@@ -1090,7 +1033,7 @@
     vm_var_lex_destroy();
 
     pthread_mutex_unlock(&lex_mutex);
-    
+
     if ( rc != 0 && error_msg != 0 )
     {
         ostringstream oss;
@@ -1100,7 +1043,7 @@
 
         free(error_msg);
     }
-    
+
     parsed = oss_parsed.str();
 
     return rc;
@@ -1116,15 +1059,9 @@
 
 ostream& operator<<(ostream& os, const VirtualMachine& vm)
 {
-<<<<<<< HEAD
-	string vm_str;
-
-		os << vm.to_xml(vm_str);
-=======
     string vm_str;
 
     os << vm.to_xml(vm_str);
->>>>>>> 9311f27b
 
     return os;
 };
@@ -1136,29 +1073,7 @@
 
     string template_xml;
     string history_xml;
-<<<<<<< HEAD
-
-	ostringstream	oss;
-
-	oss << "<VM>"
-	      << "<ID>"       << oid       << "</ID>"
-	      << "<UID>"       << uid       << "</UID>"
-          << "<NAME>"      << name      << "</NAME>"
-	      << "<LAST_POLL>" << last_poll << "</LAST_POLL>"
-	      << "<STATE>"     << state     << "</STATE>"
-	      << "<LCM_STATE>" << lcm_state << "</LCM_STATE>"
-	      << "<STIME>"     << stime     << "</STIME>"
-	      << "<ETIME>"     << etime     << "</ETIME>"
-          << "<DEPLOY_ID>" << deploy_id << "</DEPLOY_ID>"
-	      << "<MEMORY>"    << memory    << "</MEMORY>"
-	      << "<CPU>"       << cpu       << "</CPU>"
-	      << "<NET_TX>"    << net_tx    << "</NET_TX>"
-	      << "<NET_RX>"    << net_rx    << "</NET_RX>"
-          << "<LAST_SEQ>"  << last_seq  << "</LAST_SEQ>"
-          << vm_template.to_xml(template_xml);
-
-=======
-    
+
     ostringstream	oss;
 
     oss << "<VM>"
@@ -1176,26 +1091,17 @@
         << "<NET_TX>"    << net_tx    << "</NET_TX>"
         << "<NET_RX>"    << net_rx    << "</NET_RX>"
         << vm_template.to_xml(template_xml);
-        
->>>>>>> 9311f27b
+
     if ( hasHistory() )
     {
         oss << history->to_xml(history_xml);
     }
-<<<<<<< HEAD
-	oss << "</VM>";
-
-	xml = oss.str();
-
-	return xml;
-=======
 
     oss << "</VM>";
 
     xml = oss.str();
 
     return xml;
->>>>>>> 9311f27b
 }
 
 /* -------------------------------------------------------------------------- */
@@ -1204,17 +1110,10 @@
 {
     string template_str;
     string history_str;
-<<<<<<< HEAD
-
-	ostringstream	oss;
-
-	oss<< "ID                : " << oid << endl
-=======
-    
+
     ostringstream	oss;
 
     oss<< "ID                : " << oid << endl
->>>>>>> 9311f27b
        << "UID               : " << uid << endl
        << "NAME              : " << name << endl
        << "STATE             : " << state << endl
@@ -1233,19 +1132,11 @@
     if ( hasHistory() )
     {
         oss << "Last History Record" << endl << history->to_str(history_str);
-<<<<<<< HEAD
-    }
-
-	str = oss.str();
-
-	return str;
-=======
-    }       
-    	
+    }
+
     str = oss.str();
-	
+
     return str;
->>>>>>> 9311f27b
 }
 
 /* -------------------------------------------------------------------------- */
