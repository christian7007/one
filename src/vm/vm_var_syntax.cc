--- conflicted
+++ resolved
@@ -1,10 +1,9 @@
-
-/* A Bison parser, made by GNU Bison 2.4.1.  */
+/* A Bison parser, made by GNU Bison 2.4.2.  */
 
 /* Skeleton implementation for Bison's Yacc-like parsers in C
    
-      Copyright (C) 1984, 1989, 1990, 2000, 2001, 2002, 2003, 2004, 2005, 2006
-   Free Software Foundation, Inc.
+      Copyright (C) 1984, 1989-1990, 2000-2006, 2009-2010 Free Software
+   Foundation, Inc.
    
    This program is free software: you can redistribute it and/or modify
    it under the terms of the GNU General Public License as published by
@@ -46,7 +45,7 @@
 #define YYBISON 1
 
 /* Bison version.  */
-#define YYBISON_VERSION "2.4.1"
+#define YYBISON_VERSION "2.4.2"
 
 /* Skeleton name.  */
 #define YYSKELETON_NAME "yacc.c"
@@ -76,11 +75,7 @@
 /* Copy the first part of user declarations.  */
 
 /* Line 189 of yacc.c  */
-<<<<<<< HEAD
 #line 17 "vm_var_syntax.y"
-=======
-#line 18 "vm_var_syntax.y"
->>>>>>> 9311f27b
 
 #include <iostream>
 #include <sstream>
@@ -256,11 +251,7 @@
 
 
 /* Line 189 of yacc.c  */
-<<<<<<< HEAD
-#line 226 "vm_var_syntax.cc"
-=======
-#line 256 "vm_var_syntax.cc"
->>>>>>> 9311f27b
+#line 255 "vm_var_syntax.cc"
 
 /* Enabling traces.  */
 #ifndef YYDEBUG
@@ -306,11 +297,7 @@
 {
 
 /* Line 214 of yacc.c  */
-<<<<<<< HEAD
-#line 166 "vm_var_syntax.y"
-=======
-#line 196 "vm_var_syntax.y"
->>>>>>> 9311f27b
+#line 195 "vm_var_syntax.y"
 
     char * val_str;
     int    val_int;
@@ -319,11 +306,7 @@
 
 
 /* Line 214 of yacc.c  */
-<<<<<<< HEAD
-#line 281 "vm_var_syntax.cc"
-=======
-#line 311 "vm_var_syntax.cc"
->>>>>>> 9311f27b
+#line 310 "vm_var_syntax.cc"
 } YYSTYPE;
 # define YYSTYPE_IS_TRIVIAL 1
 # define yystype YYSTYPE /* obsolescent; will be withdrawn */
@@ -348,11 +331,7 @@
 
 
 /* Line 264 of yacc.c  */
-<<<<<<< HEAD
-#line 306 "vm_var_syntax.cc"
-=======
-#line 336 "vm_var_syntax.cc"
->>>>>>> 9311f27b
+#line 335 "vm_var_syntax.cc"
 
 #ifdef short
 # undef short
@@ -402,7 +381,7 @@
 #define YYSIZE_MAXIMUM ((YYSIZE_T) -1)
 
 #ifndef YY_
-# if YYENABLE_NLS
+# if defined YYENABLE_NLS && YYENABLE_NLS
 #  if ENABLE_NLS
 #   include <libintl.h> /* INFRINGES ON USER NAME SPACE */
 #   define YY_(msgid) dgettext ("bison-runtime", msgid)
@@ -636,13 +615,9 @@
 };
 
 /* YYRLINE[YYN] -- source line where rule number YYN was defined.  */
-static const yytype_uint8 yyrline[] =
-{
-<<<<<<< HEAD
-       0,   190,   190,   191,   194,   199,   214,   232,   255
-=======
-       0,   220,   220,   221,   224,   229,   244,   262
->>>>>>> 9311f27b
+static const yytype_uint16 yyrline[] =
+{
+       0,   219,   219,   220,   223,   228,   243,   261
 };
 #endif
 
@@ -746,9 +721,18 @@
 
 /* Like YYERROR except do call yyerror.  This remains here temporarily
    to ease the transition to the new meaning of YYERROR, for GCC.
-   Once GCC version 2 has supplanted version 1, this can go.  */
+   Once GCC version 2 has supplanted version 1, this can go.  However,
+   YYFAIL appears to be in use.  Nevertheless, it is formally deprecated
+   in Bison 2.4.2's NEWS entry, where a plan to phase it out is
+   discussed.  */
 
 #define YYFAIL		goto yyerrlab
+#if defined YYFAIL
+  /* This is here to suppress warnings from the GCC cpp's
+     -Wunused-macros.  Normally we don't worry about that warning, but
+     some users do, and we want to make it easy for users to remove
+     YYFAIL uses, which will produce warnings from Bison 2.5.  */
+#endif
 
 #define YYRECOVERING()  (!!yyerrstatus)
 
@@ -805,7 +789,7 @@
    we won't break user code: when these are the locations we know.  */
 
 #ifndef YY_LOCATION_PRINT
-# if YYLTYPE_IS_TRIVIAL
+# if defined YYLTYPE_IS_TRIVIAL && YYLTYPE_IS_TRIVIAL
 #  define YY_LOCATION_PRINT(File, Loc)			\
      fprintf (File, "%d.%d-%d.%d",			\
 	      (Loc).first_line, (Loc).first_column,	\
@@ -984,11 +968,7 @@
       YYFPRINTF (stderr, "   $%d = ", yyi + 1);
       yy_symbol_print (stderr, yyrhs[yyprhs[yyrule] + yyi],
 		       &(yyvsp[(yyi + 1) - (yynrhs)])
-<<<<<<< HEAD
-		       , &(yylsp[(yyi + 1) - (yynrhs)])		       , vm, vm_id, parsed, errmsg);
-=======
 		       , &(yylsp[(yyi + 1) - (yynrhs)])		       , vm, parsed, errmsg);
->>>>>>> 9311f27b
       YYFPRINTF (stderr, "\n");
     }
 }
@@ -1414,7 +1394,7 @@
   yyvsp = yyvs;
   yylsp = yyls;
 
-#if YYLTYPE_IS_TRIVIAL
+#if defined YYLTYPE_IS_TRIVIAL && YYLTYPE_IS_TRIVIAL
   /* Initialize the default location before parsing starts.  */
   yylloc.first_line   = yylloc.last_line   = 1;
   yylloc.first_column = yylloc.last_column = 1;
@@ -1604,12 +1584,8 @@
     {
         case 4:
 
-/* Line 1455 of yacc.c  */
-<<<<<<< HEAD
-#line 195 "vm_var_syntax.y"
-=======
-#line 225 "vm_var_syntax.y"
->>>>>>> 9311f27b
+/* Line 1464 of yacc.c  */
+#line 224 "vm_var_syntax.y"
     {
         (*parsed) << (yyvsp[(1) - (1)].val_str);
         free((yyvsp[(1) - (1)].val_str));
@@ -1618,12 +1594,8 @@
 
   case 5:
 
-/* Line 1455 of yacc.c  */
-<<<<<<< HEAD
-#line 200 "vm_var_syntax.y"
-=======
-#line 230 "vm_var_syntax.y"
->>>>>>> 9311f27b
+/* Line 1464 of yacc.c  */
+#line 229 "vm_var_syntax.y"
     {
         string name((yyvsp[(1) - (2)].val_str));
         
@@ -1642,12 +1614,8 @@
 
   case 6:
 
-/* Line 1455 of yacc.c  */
-<<<<<<< HEAD
-#line 215 "vm_var_syntax.y"
-=======
-#line 245 "vm_var_syntax.y"
->>>>>>> 9311f27b
+/* Line 1464 of yacc.c  */
+#line 244 "vm_var_syntax.y"
     {
         string name((yyvsp[(1) - (5)].val_str));
         string vname((yyvsp[(3) - (5)].val_str));
@@ -1669,12 +1637,8 @@
 
   case 7:
 
-/* Line 1455 of yacc.c  */
-<<<<<<< HEAD
-#line 233 "vm_var_syntax.y"
-=======
-#line 263 "vm_var_syntax.y"
->>>>>>> 9311f27b
+/* Line 1464 of yacc.c  */
+#line 262 "vm_var_syntax.y"
     {
         string name((yyvsp[(1) - (9)].val_str));
         string vname((yyvsp[(3) - (9)].val_str));
@@ -1699,27 +1663,10 @@
     ;}
     break;
 
-<<<<<<< HEAD
-  case 8:
-
-/* Line 1455 of yacc.c  */
-#line 256 "vm_var_syntax.y"
-    {
-        string name("CONTEXT");
-        string vname((yyvsp[(2) - (3)].val_str));
-=======
->>>>>>> 9311f27b
-
-
-<<<<<<< HEAD
-
-
-/* Line 1455 of yacc.c  */
-#line 1664 "vm_var_syntax.cc"
-=======
-/* Line 1455 of yacc.c  */
-#line 1660 "vm_var_syntax.cc"
->>>>>>> 9311f27b
+
+
+/* Line 1464 of yacc.c  */
+#line 1668 "vm_var_syntax.cc"
       default: break;
     }
   YY_SYMBOL_PRINT ("-> $$ =", yyr1[yyn], &yyval, &yyloc);
@@ -1937,12 +1884,8 @@
 
 
 
-/* Line 1675 of yacc.c  */
-<<<<<<< HEAD
-#line 272 "vm_var_syntax.y"
-=======
-#line 286 "vm_var_syntax.y"
->>>>>>> 9311f27b
+/* Line 1684 of yacc.c  */
+#line 285 "vm_var_syntax.y"
 
 
 extern "C" void vm_var_error(
