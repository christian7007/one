# -------------------------------------------------------------------------- #
# Copyright 2002-2011, OpenNebula Project Leads (OpenNebula.org)             #
#                                                                            #
# Licensed under the Apache License, Version 2.0 (the "License"); you may    #
# not use this file except in compliance with the License. You may obtain    #
# a copy of the License at                                                   #
#                                                                            #
# http://www.apache.org/licenses/LICENSE-2.0                                 #
#                                                                            #
# Unless required by applicable law or agreed to in writing, software        #
# distributed under the License is distributed on an "AS IS" BASIS,          #
# WITHOUT WARRANTIES OR CONDITIONS OF ANY KIND, either express or implied.   #
# See the License for the specific language governing permissions and        #
# limitations under the License.                                             #
#--------------------------------------------------------------------------- #

require 'JSONUtils'


class OzonesServer
    include OpenNebulaJSON::JSONUtils

    ############################################################################
    # Get methods for the Zones and VDC interface
    ############################################################################
    # Gets all VDCs
    def get_vdcs
        return 200, OZones::Vdc.to_json
    end

    # Gets a VDC
    def get_vdc(id)
        vdc = OZones::Vdc.get(id)

        if vdc
            return [200, vdc.to_json]
        else
            return [404, 
                OZones::Error.new("Error:VDC with id #{id} not found").to_json]
        end
    end
 
    #Gets all Zones
    def get_zones
        return 200, OZones::Zones.to_json
    end

    #Gets a zone
    def get_zone(id)
        zone = OZones::Zones.get(id)

        if zone
            return [200, zone.to_json]
        else
            return [404, 
                OZones::Error.new("Error:Zone with id #{id} not found").to_json]
        end
    end

    # Gets an aggreageted view of a pool for all zones
    def get_zones_pool(pool)
        OZones::OpenNebulaZone::all_pools_to_json(pool)
    end

    # Gets a pool view of a given zone
    def get_zone_pool(id, pool)
        begin
            zone = OZones::OpenNebulaZone.new(id)
            return zone.pool_to_json(pool)
        rescue => e
            return [404, OZones::Error.new(e.message).to_json]
        end
    end

    ############################################################################
    # Create resources
    ############################################################################
    def create_vdc (data, body,pr)
        #Setup POST data
        if body.size > 0
            result = parse_json(body,"vdc")
            data   = result if !OpenNebula.is_error?(result)
        end

        vdc_data = Hash.new
        data.each{|key,value|
            vdc_data[key.downcase.to_sym] = value if key!="pool"
        }
       
        #Get the Zone that will host the VDC. And check resouces
        zoneid = vdc_data.delete(:zoneid)
        force  = vdc_data.delete(:force)

        if !zoneid
            return [400, OZones::Error.new("Error: Couldn't create vdc. " \
                "Mandatory attribute zoneid missing.").to_json]
        end

        zone = OZones::Zones.get(zoneid)
        if !zone
            return [404, OZones::Error.new("Error: Couldn't create vdc. " \
                "Zone #{zoneid} not found.").to_json]
        end

        if (!force or force.upcase!="YES") and 
            !host_uniqueness?(zone, vdc_data[:hosts])

            return [403, OZones::Error.new("Error: Couldn't create vdc. " \
                "Hosts are not unique, use force to override").to_json]
        end

        # Create de VDC
        vdc = OZones::OpenNebulaVdc.new(-1,zone)
        rc  = vdc.create(vdc_data)

        if OpenNebula.is_error?(rc)
            return [400, OZones::Error.new("Error: Couldn't create vdc. " \
                "Reason: #{rc.message}").to_json]
        end

        #Update the zone and save the vdc
        zone.raise_on_save_failure = true
        zone.vdcs << vdc.vdc

        begin 
            zone.save
        rescue => e
            #TODO Rollback VDC creation
            return [400, OZones::Error.new("Error: Couldn't create " \
                "vdc. Zone could not be saved: #{e.message}").to_json]
        end

        pr.update # Rewrite proxy conf file
        return [200, vdc.to_json]
    end

    def create_zone(data, body, pr)
        #Setup POST data
        if body.size > 0
            result = parse_json(body,"zone")
            data   = result if !OpenNebula.is_error?(result)
        end

<<<<<<< HEAD
        zone = OZones::Zones.create(data)

        if OZones.is_error?(zone)
            return [400, zone.to_json]
        end

        pr.update
        return [200, zone.to_json]
=======
        resource = case kind
            when "vdc"  then
                vdc_data = Hash.new
                data.each{|key,value|
                    vdc_data[key.downcase.to_sym]=value if key!="pool"
                }

                mandatory_params = [:vdcadminname, :vdcadminpass,
                                    :zoneid, :name, :hosts]

                mandatory_params.each { |param|
                    if !vdc_data[param]
                        return [400, OZones::Error.new(
                            "Error: Couldn't create resource #{kind}. " +
                            "Mandatory attribute '#{param}' is missing.").to_json]
                    end
                }

                # Check if the referenced zone exists
                zone=OZones::Zones.get(vdc_data[:zoneid])
                if !zone
                    error = OZones::Error.new("Error: Zone " +
                          "#{vdc_data[:zoneid]} not found, cannot create Vdc.")
                    return [404, error.to_json]
                end

                if (!defined? vdc_data[:force] or
                    (defined? vdc_data[:force] and vdc_data[:force]!="yes")) and
                    !host_uniqueness?(zone, vdc_data[:hosts])
                    return [403, OZones::Error.new(
                                "Error: Couldn't create resource #{kind}. " +
                              "One or several hosts belong to a different VDC "+
                              "and no force option was provided.").to_json]
                end

                vdcadminname = vdc_data[:vdcadminname]
                vdcadminpass = vdc_data[:vdcadminpass]
                vdc_data.delete(:zoneid)
                vdc_data.delete(:vdcadminpass)
                vdc_data.delete(:force)

                begin
                    vdc = OZones::Vdc.create(vdc_data)
                rescue Exception => e
                    msg = e.message
                    msg["accessible in OZones::Vdc"] = "supported."
                    return [400, OZones::Error.new(
                            "Error: Couldn't create resource #{kind}." +
                            " #{msg}").to_json]
                end

                zone.vdcs << vdc
                zone.save

                if zone.saved? and vdc.saved?
                    vdcadminpass = Digest::SHA1.hexdigest(vdcadminpass)
                    rc = @ocaInt.create_vdc_in_zone(zone,
                                                    vdc,
                                                    vdcadminname,
                                                    vdcadminpass)
                    if OpenNebula.is_error?(rc)
                        vdc.destroy
                        return [400, OZones::Error.new(
                             "Error: Couldn't create #{kind}. Reason: " +
                             rc.message).to_json]
                    else
                        vdc.acls     = rc[0]
                        vdc.group_id = rc[1]
                        vdc.save

                        pr.update # Rewrite proxy conf file
                        return [200, vdc.to_json]
                    end
                else
                    return [400, OZones::Error.new(
                            "Error: Couldn't create resource #{kind}." +
                            " Maybe duplicated name?").to_json]
                end

            when "zone" then
                zone_data=Hash.new
                data.each{|key,value|
                    zone_data[key.downcase.to_sym]=value if key!="pool"
                }

                mandatory_params = [:onename, :onepass, :endpoint, :name]

                mandatory_params.each { |param|
                    if !zone_data[param]
                        return [400, OZones::Error.new(
                            "Error: Couldn't create resource #{kind}. " +
                            "Mandatory attribute '#{param}' is missing.").to_json]
                    end
                }

                # Digest and check credentials
                zone_data[:onepass] =
                                  Digest::SHA1.hexdigest(zone_data[:onepass])

                rc = @ocaInt.check_oneadmin(zone_data[:onename],
                                            zone_data[:onepass],
                                            zone_data[:endpoint])

                if OpenNebula.is_error?(rc)
                    return [400, OZones::Error.new(
                            "Error: Couldn't create resource #{kind}. Reason: "+
                            rc.message).to_json]
                end

                # Create the zone
                zone = OZones::Zones.create(zone_data)
                rc = zone.save

                if rc
                    pr.update # Rewrite proxy conf file
                    return [200, zone.to_json]
                else
                    return [400, OZones::Error.new(
                    "Error: Couldn't create resource #{kind.upcase}." +
                    " Maybe duplicated name?").to_json]
                end
            else
                error = OZones::Error.new(
                                 "Error: #{kind.upcase} resource not supported")
                return [404, error.to_json]
            end
>>>>>>> d40d29a4
    end

    ############################################################################
    # Update resources
    ############################################################################
    def update_vdc(data, body, pr)
        #Setup PUT data
        if body.size > 0
            result = parse_json(body,"vdc")
            data   = result if !OpenNebula.is_error?(result)
        end

<<<<<<< HEAD
        vdc_data = Hash.new
        vdc_id   = nil
        data.each{|key,value|
            vdc_data[key.downcase.to_sym]=value
        }

        vdc_id = vdc_data.delete(:id)
        hosts  = vdc_data.delete(:hosts)
        force  = vdc_data.delete(:force)

        # Check parameters
        if !hosts || !vdc_id 
            return [400, OZones::Error.new("Error: Couldn't update vdc. " \
                "Missing ID or HOSTS.").to_json]
        end

        # Check if the referenced Vdc exists
        begin
            vdc=OZones::OpenNebulaVdc.new(vdc_id, zone)
        rescue
            return [404, OZones::Error.new("Error: Couldn't update vdc. " \ 
                "VDC #{vdc_id} not found.").to_json]
        end
        
        if (!force or force.upcase!="YES") and
            !host_uniqueness?(zone, hosts, vdc_id.to_i) 

            return [403, OZones::Error.new("Error: Couldn't update vdc. " \
                "Hosts are not unique, use force to override").to_json]
        end
        
        rc = vdc.update(hosts)
                                      
        if !OpenNebula.is_error?(rc)
            return [200, rc]
        else
            return [500, OZones::Error.new("Error: Couldn't update vdc. " \
            " Reason: #{rc.message}").to_json]
        end
=======
        puts data

        resource = case kind
            when "vdc"  then
                vdc_data=Hash.new
                vdc_id  = nil
                data.each{|key,value|
                    vdc_data[key.downcase.to_sym]=value if key!="id"
                    vdc_id = value if key=="id"
                }

                # Check parameters
                if !vdc_data[:hosts] || !vdc_id
                    return [400, OZones::Error.new(
                                "Error: Couldn't update resource #{kind}. " +
                              "Need ID and HOSTS to update.").to_json]
                end

                # Check if the referenced Vdc exists
                vdc=OZones::Vdc.get(vdc_id)
                if !vdc
                    error = OZones::Error.new("Error: Vdc " +
                          "#{vdc_id} not found, cannot update Vdc.")
                    return [404, error.to_json]
                end

                # Get the zone where the Vdc belongs
                zone=OZones::Zones.get(vdc.zones.id)
                if !zone
                    error = OZones::Error.new("Error: Zone " +
                          "#{vdc.zones.id} not found, cannot update Vdc.")
                    return [404, error.to_json]
                end
                
                if (!vdc_data[:force] or vdc_data[:force].upcase!="YES") and
                    !host_uniqueness?(zone, vdc_data[:hosts], vdc_id.to_i)
                    return [403, OZones::Error.new(
                                "Error: Couldn't update resource #{kind}. " +
                              "One or several hosts belong to a different VDC "+
                              "and no force option was provided.").to_json]
                end

                rc = @ocaInt.update_vdc_hosts(zone, vdc, vdc_data[:hosts])

                if !OpenNebula.is_error?(rc)
                    vdc.hosts = vdc_data[:hosts]
                    vdc.get_host_acls!(rc)

                    vdc.save

                    if vdc.saved?
                        return [200, vdc.to_json]
                    else
                        return [500, OZones::Error.new(
                            "Error: Couldn't update resource #{kind}.").to_json]
                    end

                else
                    return [500, OZones::Error.new(
                    "Error: Couldn't update resource #{kind.upcase}." +
                    " Failed to update ACLs").to_json]
                end
            else
                error = OZones::Error.new(
                         "Error: #{kind.upcase} resource update not supported")
                return [404, error.to_json]
            end
>>>>>>> d40d29a4
    end

    ############################################################################
    # Delete resources
    ############################################################################
    def delete_vdc(id, pr)
        begin
            vdc = OZones::OpenNebulaVdc.new(id)
            rc  = vdc.destroy
        rescue => e
            return [404, OZones::Error.new("Error: Can not delete vdc. " \
                "Reason: #{e.message}").to_json]
        end

        if !rc
            return [500, OZones::Error.new("Error: Couldn't delete " \
                "vdc #{id}").to_json]
        else
            pr.update # Rewrite proxy conf file
            return [200, OZones.str_to_json("Vdc #{id} successfully deleted")]
        end
    end

    def delete_zone(id, pr)

        zone = OZones::Zones.get(id)

        if zone
            rc = zone.destroy
        else
            return [404, OZones::Error.new("Error: Can not delete " \
                "zone. Reason: zone #{id} not found").to_json]
        end

        if !rc
            return [500, OZones::Error.new("Error: Couldn't delete " \
                "zone #{id}").to_json]
        else
            pr.update # Rewrite proxy conf file
            return [200, OZones.str_to_json("Zone #{id} successfully deleted")]
        end
    end

    ############################################################################
    # Misc Helper Functions
    ############################################################################
<<<<<<< HEAD
    private
    
=======

>>>>>>> d40d29a4
    # Check if hosts are already include in any Vdc of the zone
    def host_uniqueness?(zone, host_list, vdc_id = -1)
        all_hosts = ""
        zone.vdcs.all.each{|vdc|
            if vdc.hosts != nil and !vdc.hosts.empty? and vdc.id != vdc_id
                all_hosts << ',' << vdc.hosts
            end
        }

        all_hosts = all_hosts.split(',')

        host_list.split(",").each{|host|
            return false if all_hosts.include?(host)
        }

        return true
    end
end<|MERGE_RESOLUTION|>--- conflicted
+++ resolved
@@ -141,7 +141,6 @@
             data   = result if !OpenNebula.is_error?(result)
         end
 
-<<<<<<< HEAD
         zone = OZones::Zones.create(data)
 
         if OZones.is_error?(zone)
@@ -150,134 +149,6 @@
 
         pr.update
         return [200, zone.to_json]
-=======
-        resource = case kind
-            when "vdc"  then
-                vdc_data = Hash.new
-                data.each{|key,value|
-                    vdc_data[key.downcase.to_sym]=value if key!="pool"
-                }
-
-                mandatory_params = [:vdcadminname, :vdcadminpass,
-                                    :zoneid, :name, :hosts]
-
-                mandatory_params.each { |param|
-                    if !vdc_data[param]
-                        return [400, OZones::Error.new(
-                            "Error: Couldn't create resource #{kind}. " +
-                            "Mandatory attribute '#{param}' is missing.").to_json]
-                    end
-                }
-
-                # Check if the referenced zone exists
-                zone=OZones::Zones.get(vdc_data[:zoneid])
-                if !zone
-                    error = OZones::Error.new("Error: Zone " +
-                          "#{vdc_data[:zoneid]} not found, cannot create Vdc.")
-                    return [404, error.to_json]
-                end
-
-                if (!defined? vdc_data[:force] or
-                    (defined? vdc_data[:force] and vdc_data[:force]!="yes")) and
-                    !host_uniqueness?(zone, vdc_data[:hosts])
-                    return [403, OZones::Error.new(
-                                "Error: Couldn't create resource #{kind}. " +
-                              "One or several hosts belong to a different VDC "+
-                              "and no force option was provided.").to_json]
-                end
-
-                vdcadminname = vdc_data[:vdcadminname]
-                vdcadminpass = vdc_data[:vdcadminpass]
-                vdc_data.delete(:zoneid)
-                vdc_data.delete(:vdcadminpass)
-                vdc_data.delete(:force)
-
-                begin
-                    vdc = OZones::Vdc.create(vdc_data)
-                rescue Exception => e
-                    msg = e.message
-                    msg["accessible in OZones::Vdc"] = "supported."
-                    return [400, OZones::Error.new(
-                            "Error: Couldn't create resource #{kind}." +
-                            " #{msg}").to_json]
-                end
-
-                zone.vdcs << vdc
-                zone.save
-
-                if zone.saved? and vdc.saved?
-                    vdcadminpass = Digest::SHA1.hexdigest(vdcadminpass)
-                    rc = @ocaInt.create_vdc_in_zone(zone,
-                                                    vdc,
-                                                    vdcadminname,
-                                                    vdcadminpass)
-                    if OpenNebula.is_error?(rc)
-                        vdc.destroy
-                        return [400, OZones::Error.new(
-                             "Error: Couldn't create #{kind}. Reason: " +
-                             rc.message).to_json]
-                    else
-                        vdc.acls     = rc[0]
-                        vdc.group_id = rc[1]
-                        vdc.save
-
-                        pr.update # Rewrite proxy conf file
-                        return [200, vdc.to_json]
-                    end
-                else
-                    return [400, OZones::Error.new(
-                            "Error: Couldn't create resource #{kind}." +
-                            " Maybe duplicated name?").to_json]
-                end
-
-            when "zone" then
-                zone_data=Hash.new
-                data.each{|key,value|
-                    zone_data[key.downcase.to_sym]=value if key!="pool"
-                }
-
-                mandatory_params = [:onename, :onepass, :endpoint, :name]
-
-                mandatory_params.each { |param|
-                    if !zone_data[param]
-                        return [400, OZones::Error.new(
-                            "Error: Couldn't create resource #{kind}. " +
-                            "Mandatory attribute '#{param}' is missing.").to_json]
-                    end
-                }
-
-                # Digest and check credentials
-                zone_data[:onepass] =
-                                  Digest::SHA1.hexdigest(zone_data[:onepass])
-
-                rc = @ocaInt.check_oneadmin(zone_data[:onename],
-                                            zone_data[:onepass],
-                                            zone_data[:endpoint])
-
-                if OpenNebula.is_error?(rc)
-                    return [400, OZones::Error.new(
-                            "Error: Couldn't create resource #{kind}. Reason: "+
-                            rc.message).to_json]
-                end
-
-                # Create the zone
-                zone = OZones::Zones.create(zone_data)
-                rc = zone.save
-
-                if rc
-                    pr.update # Rewrite proxy conf file
-                    return [200, zone.to_json]
-                else
-                    return [400, OZones::Error.new(
-                    "Error: Couldn't create resource #{kind.upcase}." +
-                    " Maybe duplicated name?").to_json]
-                end
-            else
-                error = OZones::Error.new(
-                                 "Error: #{kind.upcase} resource not supported")
-                return [404, error.to_json]
-            end
->>>>>>> d40d29a4
     end
 
     ############################################################################
@@ -290,7 +161,6 @@
             data   = result if !OpenNebula.is_error?(result)
         end
 
-<<<<<<< HEAD
         vdc_data = Hash.new
         vdc_id   = nil
         data.each{|key,value|
@@ -330,75 +200,6 @@
             return [500, OZones::Error.new("Error: Couldn't update vdc. " \
             " Reason: #{rc.message}").to_json]
         end
-=======
-        puts data
-
-        resource = case kind
-            when "vdc"  then
-                vdc_data=Hash.new
-                vdc_id  = nil
-                data.each{|key,value|
-                    vdc_data[key.downcase.to_sym]=value if key!="id"
-                    vdc_id = value if key=="id"
-                }
-
-                # Check parameters
-                if !vdc_data[:hosts] || !vdc_id
-                    return [400, OZones::Error.new(
-                                "Error: Couldn't update resource #{kind}. " +
-                              "Need ID and HOSTS to update.").to_json]
-                end
-
-                # Check if the referenced Vdc exists
-                vdc=OZones::Vdc.get(vdc_id)
-                if !vdc
-                    error = OZones::Error.new("Error: Vdc " +
-                          "#{vdc_id} not found, cannot update Vdc.")
-                    return [404, error.to_json]
-                end
-
-                # Get the zone where the Vdc belongs
-                zone=OZones::Zones.get(vdc.zones.id)
-                if !zone
-                    error = OZones::Error.new("Error: Zone " +
-                          "#{vdc.zones.id} not found, cannot update Vdc.")
-                    return [404, error.to_json]
-                end
-                
-                if (!vdc_data[:force] or vdc_data[:force].upcase!="YES") and
-                    !host_uniqueness?(zone, vdc_data[:hosts], vdc_id.to_i)
-                    return [403, OZones::Error.new(
-                                "Error: Couldn't update resource #{kind}. " +
-                              "One or several hosts belong to a different VDC "+
-                              "and no force option was provided.").to_json]
-                end
-
-                rc = @ocaInt.update_vdc_hosts(zone, vdc, vdc_data[:hosts])
-
-                if !OpenNebula.is_error?(rc)
-                    vdc.hosts = vdc_data[:hosts]
-                    vdc.get_host_acls!(rc)
-
-                    vdc.save
-
-                    if vdc.saved?
-                        return [200, vdc.to_json]
-                    else
-                        return [500, OZones::Error.new(
-                            "Error: Couldn't update resource #{kind}.").to_json]
-                    end
-
-                else
-                    return [500, OZones::Error.new(
-                    "Error: Couldn't update resource #{kind.upcase}." +
-                    " Failed to update ACLs").to_json]
-                end
-            else
-                error = OZones::Error.new(
-                         "Error: #{kind.upcase} resource update not supported")
-                return [404, error.to_json]
-            end
->>>>>>> d40d29a4
     end
 
     ############################################################################
@@ -423,7 +224,6 @@
     end
 
     def delete_zone(id, pr)
-
         zone = OZones::Zones.get(id)
 
         if zone
@@ -445,12 +245,8 @@
     ############################################################################
     # Misc Helper Functions
     ############################################################################
-<<<<<<< HEAD
     private
     
-=======
-
->>>>>>> d40d29a4
     # Check if hosts are already include in any Vdc of the zone
     def host_uniqueness?(zone, host_list, vdc_id = -1)
         all_hosts = ""
