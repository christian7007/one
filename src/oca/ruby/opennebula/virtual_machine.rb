# -------------------------------------------------------------------------- #
# Copyright 2002-2013, OpenNebula Project (OpenNebula.org), C12G Labs        #
#                                                                            #
# Licensed under the Apache License, Version 2.0 (the "License"); you may    #
# not use this file except in compliance with the License. You may obtain    #
# a copy of the License at                                                   #
#                                                                            #
# http://www.apache.org/licenses/LICENSE-2.0                                 #
#                                                                            #
# Unless required by applicable law or agreed to in writing, software        #
# distributed under the License is distributed on an "AS IS" BASIS,          #
# WITHOUT WARRANTIES OR CONDITIONS OF ANY KIND, either express or implied.   #
# See the License for the specific language governing permissions and        #
# limitations under the License.                                             #
#--------------------------------------------------------------------------- #


require 'opennebula/pool_element'

module OpenNebula
    class VirtualMachine < PoolElement
        #######################################################################
        # Constants and Class Methods
        #######################################################################


        VM_METHODS = {
<<<<<<< HEAD
            :info       => "vm.info",
            :allocate   => "vm.allocate",
            :action     => "vm.action",
            :migrate    => "vm.migrate",
            :deploy     => "vm.deploy",
            :savedisk   => "vm.savedisk",
            :chown      => "vm.chown",
            :chmod      => "vm.chmod",
            :monitoring => "vm.monitoring",
            :attach     => "vm.attach",
            :detach     => "vm.detach",
            :rename     => "vm.rename",
            :update     => "vm.update",
            :resize     => "vm.resize"
=======
            :info           => "vm.info",
            :allocate       => "vm.allocate",
            :action         => "vm.action",
            :migrate        => "vm.migrate",
            :deploy         => "vm.deploy",
            :savedisk       => "vm.savedisk",
            :chown          => "vm.chown",
            :chmod          => "vm.chmod",
            :monitoring     => "vm.monitoring",
            :attach         => "vm.attach",
            :detach         => "vm.detach",
            :rename         => "vm.rename",
            :update         => "vm.update",
            :snapshotcreate => "vm.snapshotcreate",
            :snapshotrevert => "vm.snapshotrevert",
            :snapshotdelete => "vm.snapshotdelete"
>>>>>>> 78e71d42
        }

        VM_STATE=%w{INIT PENDING HOLD ACTIVE STOPPED SUSPENDED DONE FAILED
            POWEROFF}

        LCM_STATE=%w{LCM_INIT PROLOG BOOT RUNNING MIGRATE SAVE_STOP SAVE_SUSPEND
            SAVE_MIGRATE PROLOG_MIGRATE PROLOG_RESUME EPILOG_STOP EPILOG
            SHUTDOWN CANCEL FAILURE CLEANUP_RESUBMIT UNKNOWN HOTPLUG SHUTDOWN_POWEROFF
            BOOT_UNKNOWN BOOT_POWEROFF BOOT_SUSPENDED BOOT_STOPPED CLEANUP_DELETE
            HOTPLUG_SNAPSHOT}

        SHORT_VM_STATES={
            "INIT"      => "init",
            "PENDING"   => "pend",
            "HOLD"      => "hold",
            "ACTIVE"    => "actv",
            "STOPPED"   => "stop",
            "SUSPENDED" => "susp",
            "DONE"      => "done",
            "FAILED"    => "fail",
            "POWEROFF"  => "poff"
        }

        SHORT_LCM_STATES={
            "PROLOG"            => "prol",
            "BOOT"              => "boot",
            "RUNNING"           => "runn",
            "MIGRATE"           => "migr",
            "SAVE_STOP"         => "save",
            "SAVE_SUSPEND"      => "save",
            "SAVE_MIGRATE"      => "save",
            "PROLOG_MIGRATE"    => "migr",
            "PROLOG_RESUME"     => "prol",
            "EPILOG_STOP"       => "epil",
            "EPILOG"            => "epil",
            "SHUTDOWN"          => "shut",
            "CANCEL"            => "shut",
            "FAILURE"           => "fail",
            "CLEANUP_RESUBMIT"  => "clea",
            "UNKNOWN"           => "unkn",
            "HOTPLUG"           => "hotp",
            "SHUTDOWN_POWEROFF" => "shut",
            "BOOT_UNKNOWN"      => "boot",
            "BOOT_POWEROFF"     => "boot",
            "BOOT_SUSPENDED"    => "boot",
            "BOOT_STOPPED"      => "boot",
            "CLEANUP_DELETE"    => "clea",
            "HOTPLUG_SNAPSHOT"  => "snap"
        }

        MIGRATE_REASON=%w{NONE ERROR STOP_RESUME USER CANCEL}

        SHORT_MIGRATE_REASON={
            "NONE"          => "none",
            "ERROR"         => "erro",
            "STOP_RESUME"   => "stop",
            "USER"          => "user",
            "CANCEL"        => "canc"
        }

        # Creates a VirtualMachine description with just its identifier
        # this method should be used to create plain VirtualMachine objects.
        # +id+ the id of the vm
        #
        # Example:
        #   vnet = VirtualMachine.new(VirtualMachine.build_xml(3),rpc_client)
        #
        def VirtualMachine.build_xml(pe_id=nil)
            if pe_id
                vm_xml = "<VM><ID>#{pe_id}</ID></VM>"
            else
                vm_xml = "<VM></VM>"
            end

            XMLElement.build_xml(vm_xml, 'VM')
        end

        def VirtualMachine.get_reason(reason)
            reason=MIGRATE_REASON[reason.to_i]
            reason_str=SHORT_MIGRATE_REASON[reason]

            reason_str
        end

        # Class constructor
        def initialize(xml, client)
            super(xml,client)
        end

        #######################################################################
        # XML-RPC Methods for the Virtual Machine Object
        #######################################################################

        # Retrieves the information of the given VirtualMachine.
        def info()
            super(VM_METHODS[:info], 'VM')
        end

        alias_method :info!, :info

        # Allocates a new VirtualMachine in OpenNebula
        #
        # @param description [String] A string containing the template of
        #   the VirtualMachine.
        # @param hold [true,false] false to create the VM in pending state,
        #   true to create it on hold
        #
        # @return [nil, OpenNebula::Error] nil in case of success, Error
        #   otherwise
        def allocate(description, hold=false)
            super(VM_METHODS[:allocate], description, hold)
        end

        # Replaces the template contents
        #
        # @param new_template New template contents. If no argument is provided
        #   the object will be updated using the @xml variable
        def update(new_template=nil)
            super(VM_METHODS[:update], new_template)
        end

        # Returns the <USER_TEMPLATE> element in text form
        #
        # @param indent [true,false] indents the resulting string, defaults to true
        #
        # @return [String] The USER_TEMPLATE
        def user_template_str(indent=true)
            template_like_str('USER_TEMPLATE', indent)
        end

        # Returns the <USER_TEMPLATE> element in XML form
        #
        # @return [String] The USER_TEMPLATE
        def user_template_xml
            if NOKOGIRI
                @xml.xpath('TEMPLATE').to_s
            else
                @xml.elements['TEMPLATE'].to_s
            end
        end


        # Initiates the instance of the VM on the target host.
        #
        # @param host_id [Interger] The host id (hid) of the target host where
        #   the VM will be instantiated.
        # @param enforce [true|false] If it is set to true, the host capacity
        #   will be checked, and the deployment will fail if the host is
        #   overcommited. Defaults to false
        #
        # @return [nil, OpenNebula::Error] nil in case of success, Error
        #   otherwise
        def deploy(host_id, enforce=false)
            return call(VM_METHODS[:deploy], @pe_id, host_id.to_i, enforce)
        end

        # Shutdowns an already deployed VM
        def shutdown
            action('shutdown')
        end

        # Powers off a running VM
        def poweroff
            action('poweroff')
        end

        # Reboots an already deployed VM
        def reboot
            action('reboot')
        end

        # Resets an already deployed VM
        def reset
            action('reset')
        end

        # Cancels a running VM
        def cancel
            action('cancel')
        end

        # Sets a VM to hold state, scheduler will not deploy it
        def hold
            action('hold')
        end

        # Releases a VM from hold state
        def release
            action('release')
        end

        # Stops a running VM
        def stop
            action('stop')
        end

        # Saves a running VM
        def suspend
            action('suspend')
        end

        # Resumes the execution of a saved VM
        def resume
            action('resume')
        end

        # Attaches a disk to a running VM
        def attachdisk(disk)
            return Error.new('ID not defined') if !@pe_id

            rc = @client.call(VM_METHODS[:attach], @pe_id, disk)
            rc = nil if !OpenNebula.is_error?(rc)

            return rc
        end

        # Detaches a disk from a running VM
        def detachdisk(disk)
            return Error.new('ID not defined') if !@pe_id

            rc = @client.call(VM_METHODS[:detach], @pe_id, disk)
            rc = nil if !OpenNebula.is_error?(rc)

            return rc
        end

        # Deletes a VM from the pool
        def finalize
            action('finalize')
        end

        # Forces a re-deployment of a VM in UNKNOWN or BOOT state
        def restart
            action('restart')
        end

        # Resubmits a VM to PENDING state
        def resubmit
            action('resubmit')
        end

        # Sets the re-scheduling flag for the VM
        def resched
            action('resched')
        end

        # Unsets the re-scheduling flag for the VM
        def unresched
            action('unresched')
        end

        # Saves a running VM and starts it again in the specified host
        #
        # @param host_id [Interger] The host id (hid) of the target host where
        #   the VM will be migrated.
        # @param enforce [true|false] If it is set to true, the host capacity
        #   will be checked, and the deployment will fail if the host is
        #   overcommited. Defaults to false
        #
        # @return [nil, OpenNebula::Error] nil in case of success, Error
        #   otherwise
        def migrate(host_id, enforce=false)
            return call(VM_METHODS[:migrate], @pe_id, host_id.to_i, false, enforce)
        end

        # Migrates a running VM to another host without downtime
        #
        # @param host_id [Interger] The host id (hid) of the target host where
        #   the VM will be migrated.
        # @param enforce [true|false] If it is set to true, the host capacity
        #   will be checked, and the deployment will fail if the host is
        #   overcommited. Defaults to false
        #
        # @return [nil, OpenNebula::Error] nil in case of success, Error
        #   otherwise
        def live_migrate(host_id, enforce=false)
            return call(VM_METHODS[:migrate], @pe_id, host_id.to_i, true, enforce)
        end

        # Set the specified vm's disk to be saved in a new image
        # when the VirtualMachine shutdowns
        #
        # @param disk_id [Integer] ID of the disk to be saved
        # @param image_name [String] Name for the new image where the
        #   disk will be saved
        # @param image_type [String] Type of the new image. Set to empty string
        #   to use the default type
        #
        # @return [Integer, OpenNebula::Error] the new Image ID in case of
        #   success, error otherwise
        def save_as(disk_id, image_name, image_type="")
            return Error.new('ID not defined') if !@pe_id

            rc = @client.call(VM_METHODS[:savedisk],
                              @pe_id,
                              disk_id,
                              image_name,
                              image_type)

            return rc
        end

        # Resize the VM
        #
        # @param cpu [Float] the new CPU value
        # @param memory [Integer] the new MEMORY value
        # @param vcpu [Integer] the new VCPU value
        # @param enforce [true|false] If it is set to true, the host capacity
        #   will be checked. This will only affect oneadmin requests, regular users
        #   resize requests will always be enforced
        #
        # @return [nil, OpenNebula::Error] nil in case of success, Error
        #   otherwise
        def resize(cpu, memory, vcpu, enforce)
            return call(VM_METHODS[:resize], @pe_id, cpu, memory, vcpu, enforce)
        end

        # Changes the owner/group
        # uid:: _Integer_ the new owner id. Set to -1 to leave the current one
        # gid:: _Integer_ the new group id. Set to -1 to leave the current one
        # [return] nil in case of success or an Error object
        def chown(uid, gid)
            super(VM_METHODS[:chown], uid, gid)
        end

        # Changes the permissions.
        #
        # @param octet [String] Permissions octed , e.g. 640
        # @return [nil, OpenNebula::Error] nil in case of success, Error
        #   otherwise
        def chmod_octet(octet)
            super(VM_METHODS[:chmod], octet)
        end

        # Changes the permissions.
        # Each [Integer] argument must be 1 to allow, 0 deny, -1 do not change
        #
        # @return [nil, OpenNebula::Error] nil in case of success, Error
        #   otherwise
        def chmod(owner_u, owner_m, owner_a, group_u, group_m, group_a, other_u,
                other_m, other_a)
            super(VM_METHODS[:chmod], owner_u, owner_m, owner_a, group_u,
                group_m, group_a, other_u, other_m, other_a)
        end

        # Retrieves this VM's monitoring data from OpenNebula
        #
        # @param [Array<String>] xpath_expressions Elements to retrieve.
        #
        # @return [Hash<String, Array<Array<int>>>, OpenNebula::Error] Hash with
        #   the requested xpath expressions, and an Array of 'timestamp, value'.
        #
        # @example
        #   vm.monitoring( ['CPU', 'NET_TX', 'TEMPLATE/CUSTOM_PROBE'] )
        #
        #   { "NET_TX" =>
        #       [["1337264510", "210"],
        #        ["1337264553", "220"],
        #        ["1337264584", "230"]],
        #     "TEMPLATE/CUSTOM_PROBE" =>
        #       [],
        #     "CPU" =>
        #       [["1337264510", "0"],
        #        ["1337264553", "0"],
        #        ["1337264584", "0"]]
        #   }
        def monitoring(xpath_expressions)
            return super(VM_METHODS[:monitoring], 'VM',
                'LAST_POLL', xpath_expressions)
        end

        # Retrieves this VM's monitoring data from OpenNebula, in XML
        #
        # @return [String] VM monitoring data, in XML
        def monitoring_xml()
            return Error.new('ID not defined') if !@pe_id

            return @client.call(VM_METHODS[:monitoring], @pe_id)
        end

        # Renames this VM
        #
        # @param name [String] New name for the VM.
        #
        # @return [nil, OpenNebula::Error] nil in case of success, Error
        #   otherwise
        def rename(name)
            return call(VM_METHODS[:rename], @pe_id, name)
        end

        # Creates a new VM snapshot
        #
        # @param name [String] Name for the snapshot.
        #
        # @return [Integer, OpenNebula::Error] The new snaphost ID in case
        #   of success, Error otherwise
        def snapshot_create(name="")
            return Error.new('ID not defined') if !@pe_id

            name ||= ""
            return @client.call(VM_METHODS[:snapshotcreate], @pe_id, name)
        end

        # Reverts to a snapshot
        #
        # @param snap_id [Integer] Id of the snapshot
        #
        # @return [nil, OpenNebula::Error] nil in case of success, Error
        #   otherwise
        def snapshot_revert(snap_id)
            return call(VM_METHODS[:snapshotrevert], @pe_id, snap_id)
        end

        # Deletes a  VM snapshot
        #
        # @param snap_id [Integer] Id of the snapshot
        #
        # @return [nil, OpenNebula::Error] nil in case of success, Error
        #   otherwise
        def snapshot_delete(snap_id)
            return call(VM_METHODS[:snapshotdelete], @pe_id, snap_id)
        end

        #######################################################################
        # Helpers to get VirtualMachine information
        #######################################################################

        # Returns the VM state of the VirtualMachine (numeric value)
        def state
            self['STATE'].to_i
        end

        # Returns the VM state of the VirtualMachine (string value)
        def state_str
            VM_STATE[state]
        end

        # Returns the LCM state of the VirtualMachine (numeric value)
        def lcm_state
            self['LCM_STATE'].to_i
        end

        # Returns the LCM state of the VirtualMachine (string value)
        def lcm_state_str
            LCM_STATE[lcm_state]
        end

        # Returns the short status string for the VirtualMachine
        def status
            short_state_str=SHORT_VM_STATES[state_str]

            if short_state_str=="actv"
                short_state_str=SHORT_LCM_STATES[lcm_state_str]
            end

            short_state_str
        end

        # Returns the group identifier
        # [return] _Integer_ the element's group ID
        def gid
            self['GID'].to_i
        end

    private
        def action(name)
            return Error.new('ID not defined') if !@pe_id

            rc = @client.call(VM_METHODS[:action], name, @pe_id)
            rc = nil if !OpenNebula.is_error?(rc)

            return rc
        end
    end
end<|MERGE_RESOLUTION|>--- conflicted
+++ resolved
@@ -25,7 +25,6 @@
 
 
         VM_METHODS = {
-<<<<<<< HEAD
             :info       => "vm.info",
             :allocate   => "vm.allocate",
             :action     => "vm.action",
@@ -39,25 +38,10 @@
             :detach     => "vm.detach",
             :rename     => "vm.rename",
             :update     => "vm.update",
-            :resize     => "vm.resize"
-=======
-            :info           => "vm.info",
-            :allocate       => "vm.allocate",
-            :action         => "vm.action",
-            :migrate        => "vm.migrate",
-            :deploy         => "vm.deploy",
-            :savedisk       => "vm.savedisk",
-            :chown          => "vm.chown",
-            :chmod          => "vm.chmod",
-            :monitoring     => "vm.monitoring",
-            :attach         => "vm.attach",
-            :detach         => "vm.detach",
-            :rename         => "vm.rename",
-            :update         => "vm.update",
+            :resize     => "vm.resize",
             :snapshotcreate => "vm.snapshotcreate",
             :snapshotrevert => "vm.snapshotrevert",
             :snapshotdelete => "vm.snapshotdelete"
->>>>>>> 78e71d42
         }
 
         VM_STATE=%w{INIT PENDING HOLD ACTIVE STOPPED SUSPENDED DONE FAILED
