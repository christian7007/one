# -------------------------------------------------------------------------- #
# Copyright 2002-2011, OpenNebula Project Leads (OpenNebula.org)             #
#                                                                            #
# Licensed under the Apache License, Version 2.0 (the "License"); you may    #
# not use this file except in compliance with the License. You may obtain    #
# a copy of the License at                                                   #
#                                                                            #
# http://www.apache.org/licenses/LICENSE-2.0                                 #
#                                                                            #
# Unless required by applicable law or agreed to in writing, software        #
# distributed under the License is distributed on an "AS IS" BASIS,          #
# WITHOUT WARRANTIES OR CONDITIONS OF ANY KIND, either express or implied.   #
# See the License for the specific language governing permissions and        #
# limitations under the License.                                             #
#--------------------------------------------------------------------------- #


require 'OpenNebula/Pool'

module OpenNebula
    class Group < PoolElement
        #######################################################################
        # Constants and Class Methods
        #######################################################################


        GROUP_METHODS = {
            :info       => "group.info",
            :allocate   => "group.allocate",
            :delete     => "group.delete"
        }

        # Flag for requesting connected user's group info
        SELF = -1

        #Default location for group ACL's
        if ENV['ONE_LOCATION']
            GROUP_DEFAULT = ENV['ONE_LOCATION'] + "/etc/group.default"
        else
            GROUP_DEFAULT = "/etc/one/group.default"
        end

        # Creates a Group description with just its identifier
        # this method should be used to create plain Group objects.
        # +id+ the id of the user
        #
        # Example:
        #   group = Group.new(Group.build_xml(3),rpc_client)
        #
        def Group.build_xml(pe_id=nil)
            if pe_id
                group_xml = "<GROUP><ID>#{pe_id}</ID></GROUP>"
            else
                group_xml = "<GROUP></GROUP>"
            end

            XMLElement.build_xml(group_xml,'GROUP')
        end

        # Class constructor
        def initialize(xml, client)
            super(xml,client)

            @client = client
        end

        #######################################################################
        # Group utils
        #######################################################################

        # Creates ACLs for the group. The ACL rules are described in a file
        def create_acls(filename = GROUP_DEFAULT)
            if !File.readable?(filename)
                return -1, "Can not read deafult ACL file for group"
            end

            msg = String.new
            
            File.open(filename).each_line{ |l|
                next if l.match(/^#/)

                rule  = "@#{@pe_id} #{l}"
                parse = OpenNebula::Acl.parse_rule(rule)

                if OpenNebula.is_error?(parse)
                    return -1, "Error parsing rule #{rule}: #{parse.message}"
                end

                xml = OpenNebula::Acl.build_xml
                acl = OpenNebula::Acl.new(xml, @client)

                rc = acl.allocate(*parse)

                if OpenNebula.is_error?(rc)
                    return -1, "Error creating rule #{rule}: #{rc.message}"
                else
                    msg << "ACL_ID: #{acl.id}\n"
                end
            }

            return 0, msg
        end

        #######################################################################
        # XML-RPC Methods for the Group Object
        #######################################################################

        # Retrieves the information of the given Group.
        def info()
            super(GROUP_METHODS[:info], 'GROUP')
        end

        # Allocates a new Group in OpenNebula
        #
        # +groupname+ A string containing the name of the Group.
        def allocate(groupname)
            super(GROUP_METHODS[:allocate], groupname)
        end

        # Deletes the Group
        def delete()
            super(GROUP_METHODS[:delete])
        end

        # ---------------------------------------------------------------------
        # Helpers to get information
        # ---------------------------------------------------------------------

        # Returns whether or not the user with id 'uid' is part of this group
        def contains(uid)
<<<<<<< HEAD
            # This doesn't work in ruby 1.8.5
            #   return self["USERS/ID[.=#{uid}]"] != nil
=======
            #This doesn't work in ruby 1.8.5
            #return self["USERS/ID[.=#{uid}]"] != nil
>>>>>>> d6f1f5b1

            id_array = retrieve_elements('USERS/ID')
            return id_array != nil && id_array.include?(uid.to_s)
        end

        # Returns an array with the numeric user ids
        def user_ids
            array = Array.new

            self.each("USERS/ID") do |id|
                array << id.text.to_i
            end

            return array
        end
    end
end<|MERGE_RESOLUTION|>--- conflicted
+++ resolved
@@ -128,13 +128,8 @@
 
         # Returns whether or not the user with id 'uid' is part of this group
         def contains(uid)
-<<<<<<< HEAD
-            # This doesn't work in ruby 1.8.5
-            #   return self["USERS/ID[.=#{uid}]"] != nil
-=======
             #This doesn't work in ruby 1.8.5
             #return self["USERS/ID[.=#{uid}]"] != nil
->>>>>>> d6f1f5b1
 
             id_array = retrieve_elements('USERS/ID')
             return id_array != nil && id_array.include?(uid.to_s)
