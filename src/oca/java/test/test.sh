--- conflicted
+++ resolved
@@ -30,11 +30,6 @@
 pkill -P $PID oned
 sleep 4s;
 pkill -9 -P $PID oned
-<<<<<<< HEAD
-rm -rf $VAR_LOCATION
-mkdir $VAR_LOCATION
-=======
 rm -f $VAR_LOCATION/one.db
->>>>>>> 92a74bd8
 
 exit $CODE