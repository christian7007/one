--- conflicted
+++ resolved
@@ -35,12 +35,9 @@
     'RequestManagerVMTemplate.cc',
     'RequestManagerUpdateTemplate.cc',
     'RequestManagerUser.cc',
-<<<<<<< HEAD
     'RequestManagerHost.cc',
     'RequestManagerImage.cc',
-=======
     'RequestManagerChown.cc',
->>>>>>> 8c8ead4f
 
 #    'RequestManagerAction.cc',
 #    'RequestManagerAllocate.cc',
