--- conflicted
+++ resolved
@@ -310,104 +310,15 @@
     xmlrpc_c::methodPtr cluster_remove(new 
         RequestManager::ClusterRemove(hpool,upool,cpool));
 
-<<<<<<< HEAD
-=======
-    xmlrpc_c::methodPtr clusterpool_info(new 
-        RequestManager::ClusterPoolInfo(upool,cpool));
-
-    xmlrpc_c::methodPtr group_allocate(new 
-        RequestManager::GroupAllocate(upool,gpool));
-
-    xmlrpc_c::methodPtr group_info(new 
-        RequestManager::GroupInfo(upool,gpool));
-
-    xmlrpc_c::methodPtr group_delete(new 
-        RequestManager::GroupDelete(upool,gpool));
-
-    xmlrpc_c::methodPtr group_chown(new
-        RequestManager::GenericChown(this,AuthRequest::GROUP));
-
-    xmlrpc_c::methodPtr grouppool_info(new 
-        RequestManager::GroupPoolInfo(upool,gpool));
-
-    xmlrpc_c::methodPtr vn_allocate(new 
-        RequestManager::VirtualNetworkAllocate(vnpool,upool));
-        
-    xmlrpc_c::methodPtr vn_info(new 
-        RequestManager::VirtualNetworkInfo(vnpool,upool));
-        
-    xmlrpc_c::methodPtr vnpool_info(new 
-        RequestManager::VirtualNetworkPoolInfo(vnpool,upool));
-        
-    xmlrpc_c::methodPtr vn_publish(new    
-        RequestManager::VirtualNetworkPublish(vnpool, upool));
-
-    xmlrpc_c::methodPtr vn_delete(new 
-        RequestManager::VirtualNetworkDelete(vnpool, upool));
-
-    xmlrpc_c::methodPtr vn_addleases(new
-        RequestManager::VirtualNetworkAddLeases(vnpool, upool));
-
-    xmlrpc_c::methodPtr vn_rmleases(new
-        RequestManager::VirtualNetworkRemoveLeases(vnpool, upool));
->>>>>>> 91b37ed7
-
     xmlrpc_c::methodPtr vn_chown(new
         RequestManager::GenericChown(this,AuthRequest::NET));
 
-<<<<<<< HEAD
-=======
-    xmlrpc_c::methodPtr user_allocate(new    
-        RequestManager::UserAllocate(upool,this));
-
-    xmlrpc_c::methodPtr user_delete(new    
-        RequestManager::UserDelete(upool));
-
-    xmlrpc_c::methodPtr user_info(new    
-        RequestManager::UserInfo(upool));
->>>>>>> 91b37ed7
 
     xmlrpc_c::methodPtr user_change_password(new
         RequestManager::UserChangePassword(upool));
 
     xmlrpc_c::methodPtr user_chown(new
-<<<<<<< HEAD
         RequestManager::GenericChown(this,USER));
-=======
-        RequestManager::GenericChown(this,AuthRequest::USER));
-
-    xmlrpc_c::methodPtr user_addgroup(new
-        RequestManager::GenericAddDelGroup(this,
-                AuthRequest::USER,
-                AuthRequest::GROUP));
-
-    xmlrpc_c::methodPtr user_delgroup(new
-        RequestManager::GenericAddDelGroup(this,
-                AuthRequest::USER,
-                AuthRequest::GROUP,
-                false));
-
-    xmlrpc_c::methodPtr userpool_info(new    
-        RequestManager::UserPoolInfo(upool));
-        
-    xmlrpc_c::methodPtr image_allocate(new    
-        RequestManager::ImageAllocate(ipool, upool));
-        
-    xmlrpc_c::methodPtr image_delete(new    
-        RequestManager::ImageDelete(ipool, upool));
-        
-    xmlrpc_c::methodPtr image_info(new    
-        RequestManager::ImageInfo(ipool, upool));
-        
-    xmlrpc_c::methodPtr image_update(new    
-        RequestManager::ImageUpdate(ipool, upool));
-    
-    xmlrpc_c::methodPtr image_rm_attribute(new    
-        RequestManager::ImageRemoveAttribute(ipool, upool));
-        
-    xmlrpc_c::methodPtr image_publish(new    
-        RequestManager::ImagePublish(ipool, upool));
->>>>>>> 91b37ed7
         
     xmlrpc_c::methodPtr image_persistent(new    
         RequestManager::ImagePersistent(ipool, upool));
@@ -416,16 +327,8 @@
         RequestManager::ImageEnable(ipool, upool));
 
     xmlrpc_c::methodPtr image_chown(new
-<<<<<<< HEAD
         RequestManager::GenericChown(this,IMAGE));
 */
-=======
-        RequestManager::GenericChown(this,AuthRequest::IMAGE));
-
-    xmlrpc_c::methodPtr imagepool_info(new    
-        RequestManager::ImagePoolInfo(ipool, upool));
-
->>>>>>> 91b37ed7
     /* VM related methods  */    
 /*        
 
@@ -477,13 +380,10 @@
     RequestManagerRegistry.addMethod("one.clusterpool.info", clusterpool_info);
 
     /* Group related methods */
+//    RequestManagerRegistry.addMethod("one.group.chown",     group_chown);
     RequestManagerRegistry.addMethod("one.group.allocate",  group_allocate);
     RequestManagerRegistry.addMethod("one.group.delete",    group_delete);
-<<<<<<< HEAD
     RequestManagerRegistry.addMethod("one.group.info",      group_info);
-=======
-    RequestManagerRegistry.addMethod("one.group.chown",     group_chown);
->>>>>>> 91b37ed7
 
     RequestManagerRegistry.addMethod("one.grouppool.info",  grouppool_info);
 
@@ -505,17 +405,12 @@
 /*        
     RequestManagerRegistry.addMethod("one.user.passwd", user_change_password);
     RequestManagerRegistry.addMethod("one.user.chown", user_chown);
+    RequestManagerRegistry.addMethod("one.user.addgroup", user_addgroup);
+    RequestManagerRegistry.addMethod("one.user.delgroup", user_delgroup);
 */
     RequestManagerRegistry.addMethod("one.user.allocate", user_allocate);
     RequestManagerRegistry.addMethod("one.user.delete", user_delete);
     RequestManagerRegistry.addMethod("one.user.info", user_info);
-<<<<<<< HEAD
-=======
-    RequestManagerRegistry.addMethod("one.user.passwd", user_change_password);
-    RequestManagerRegistry.addMethod("one.user.chown", user_chown);
-    RequestManagerRegistry.addMethod("one.user.addgroup", user_addgroup);
-    RequestManagerRegistry.addMethod("one.user.delgroup", user_delgroup);
->>>>>>> 91b37ed7
 
     RequestManagerRegistry.addMethod("one.userpool.info", userpool_info);
     
