--- conflicted
+++ resolved
@@ -2355,9 +2355,8 @@
     int    did  = xmlrpc_c::value_int(paramList.getInt(2));
     string name = xmlrpc_c::value_string(paramList.getString(3));
 
-
     // ------------------------------------------------------------------------
-    // Check quotas for the new snapshot
+    // Check request consistency (VM & disk exists, no volatile)
     // ------------------------------------------------------------------------
     if ((vm = get_vm(id, att)) == 0)
     {
@@ -2397,6 +2396,7 @@
     RequestAttributes ds_att_quota;
     RequestAttributes vm_att_quota;
 
+    //--------------------------- Persistent Images ----------------------------
     if (persistent)
     {
         PoolObjectAuth img_perms;
@@ -2433,20 +2433,17 @@
         }
     }
 
+    //--------------------- Account for System DS storage ----------------------
     do_vm_quota = (VirtualMachine::disk_target(disk) != "NONE"); // self or system
 
     if (do_vm_quota)
     {
-<<<<<<< HEAD
         if ( vm_authorization(id, 0, 0, att, 0, 0, 0, auth_op) == false )
         {
             return;
         }
 
-        att_quota = RequestAttributes(vm_perms.uid, vm_perms.gid, att);
-=======
         vm_att_quota = RequestAttributes(vm_perms.uid, vm_perms.gid, att);
->>>>>>> be70906b
 
         delta_disk = new VectorAttribute("DISK");
         delta_disk->replace("TYPE", "FS");
