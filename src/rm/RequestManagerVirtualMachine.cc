/* -------------------------------------------------------------------------- */
/* Copyright 2002-2011, OpenNebula Project Leads (OpenNebula.org)             */
/*                                                                            */
/* Licensed under the Apache License, Version 2.0 (the "License"); you may    */
/* not use this file except in compliance with the License. You may obtain    */
/* a copy of the License at                                                   */
/*                                                                            */
/* http://www.apache.org/licenses/LICENSE-2.0                                 */
/*                                                                            */
/* Unless required by applicable law or agreed to in writing, software        */
/* distributed under the License is distributed on an "AS IS" BASIS,          */
/* WITHOUT WARRANTIES OR CONDITIONS OF ANY KIND, either express or implied.   */
/* See the License for the specific language governing permissions and        */
/* limitations under the License.                                             */
/* -------------------------------------------------------------------------- */

#include "RequestManagerVirtualMachine.h"
#include "Nebula.h"

/* -------------------------------------------------------------------------- */
/* -------------------------------------------------------------------------- */

bool RequestManagerVirtualMachine::vm_authorization(int oid,
                                                    int hid,
                                                    ImageTemplate *tmpl,
                                                    RequestAttributes& att)
{
    PoolObjectSQL * object;

    int  ouid;
    int  ogid;

    if ( att.uid == 0 )
    {
        return true;
    }

    object = pool->get(oid,true);

    if ( object == 0 )
    {
        failure_response(NO_EXISTS,
                get_error(object_name(auth_object),oid),
                att);

        return false;
    }

    ouid = object->get_uid();
    ogid = object->get_gid();

    object->unlock();

    AuthRequest ar(att.uid, att.gid);

    ar.add_auth(auth_object, oid, ogid, auth_op, ouid, false);

    if (hid != -1)
    {
        ar.add_auth(AuthRequest::HOST,hid,-1,AuthRequest::USE,0,false);
    }
    else if (tmpl != 0)
    {
        string t64;

        ar.add_auth(AuthRequest::IMAGE,
                    tmpl->to_xml(t64),
                    -1,
                    AuthRequest::CREATE,
                    att.uid,
                    false);
    }

    if (UserPool::authorize(ar) == -1)
    {
        failure_response(AUTHORIZATION,
                authorization_error(ar.message, att),
                att);

        return false;
    }

    return true;
}

/* -------------------------------------------------------------------------- */
/* -------------------------------------------------------------------------- */

<<<<<<< HEAD
int RequestManagerVirtualMachine::get_host_information(int hid,
                                                string& name,
                                                string& vmm,
=======
int RequestManagerVirtualMachine::get_host_information(int hid, 
                                                string& name, 
                                                string& vmm,
                                                string& vnm,
>>>>>>> 7a91010a
                                                string& tm,
                                                RequestAttributes& att)
{
    Nebula&    nd    = Nebula::instance();
    HostPool * hpool = nd.get_hpool();

    Host * host;

    host = hpool->get(hid,true);

    if ( host == 0 )
    {
        failure_response(NO_EXISTS,
                get_error(object_name(AuthRequest::HOST),hid),
                att);

        return -1;
    }

    name = host->get_name();
    vmm  = host->get_vmm_mad();
    vnm  = host->get_vnm_mad();
    tm   = host->get_tm_mad();

    host->unlock();

    return 0;
}

/* -------------------------------------------------------------------------- */
/* -------------------------------------------------------------------------- */

VirtualMachine * RequestManagerVirtualMachine::get_vm(int id,
                                                      RequestAttributes& att)
{
    VirtualMachine * vm;

    vm = static_cast<VirtualMachine *>(pool->get(id,true));

    if ( vm == 0 )
    {
        failure_response(NO_EXISTS,get_error(object_name(auth_object),id), att);
        return 0;
    }

    return vm;
}
/* -------------------------------------------------------------------------- */
/* -------------------------------------------------------------------------- */

int RequestManagerVirtualMachine::add_history(VirtualMachine * vm,
                                       int              hid,
                                       const string&    hostname,
                                       const string&    vmm_mad,
                                       const string&    vnm_mad,
                                       const string&    tm_mad,
                                       RequestAttributes& att)
{
    Nebula& nd = Nebula::instance();
    string  vmdir;

    int     rc;

    VirtualMachinePool * vmpool = static_cast<VirtualMachinePool *>(pool);

    nd.get_configuration_attribute("VM_DIR",vmdir);

    vm->add_history(hid,hostname,vmdir,vmm_mad,vnm_mad,tm_mad);

    rc = vmpool->update_history(vm);

    if ( rc != 0 )
    {
        failure_response(INTERNAL,
                request_error("Can not update virtual machine history",""),
                att);

        return -1;
    }

    vmpool->update(vm);

    return 0;
}

/* -------------------------------------------------------------------------- */
/* -------------------------------------------------------------------------- */
void VirtualMachineAction::request_execute(xmlrpc_c::paramList const& paramList,
                                           RequestAttributes& att)
{
    string action = xmlrpc_c::value_string(paramList.getString(1));
    int    id     = xmlrpc_c::value_int(paramList.getInt(2));

    int    rc;

    Nebula& nd = Nebula::instance();
    DispatchManager * dm = nd.get_dm();

    if ( vm_authorization(id,-1,0,att) == false )
    {
        return;
    }

    if (action == "shutdown")
    {
        rc = dm->shutdown(id);
    }
    else if (action == "hold")
    {
        rc = dm->hold(id);
    }
    else if (action == "release")
    {
        rc = dm->release(id);
    }
    else if (action == "stop")
    {
        rc = dm->stop(id);
    }
    else if (action == "cancel")
    {
        rc = dm->cancel(id);
    }
    else if (action == "suspend")
    {
        rc = dm->suspend(id);
    }
    else if (action == "resume")
    {
        rc = dm->resume(id);
    }
    else if (action == "restart")
    {
        rc = dm->restart(id);
    }
    else if (action == "finalize")
    {
        rc = dm->finalize(id);
    }
    else if (action == "resubmit")
    {
        rc = dm->resubmit(id);
    }

    switch (rc)
    {
        case 0:
            success_response(id, att);
            break;
        case -1:
            failure_response(NO_EXISTS,
                    get_error(object_name(auth_object),id),
                    att);
            break;
        case -2:
             failure_response(ACTION,
                     request_error("Wrong state to perform action",""),
                     att);
             break;
        case -3:
            failure_response(ACTION,
                    request_error("Virtual machine action not supported",""),
                    att);
            break;
        default:
            failure_response(INTERNAL,
                    request_error("Internal error","Action result not defined"),
                    att);
    }

    return;
}

/* -------------------------------------------------------------------------- */
/* -------------------------------------------------------------------------- */

void VirtualMachineDeploy::request_execute(xmlrpc_c::paramList const& paramList,
                                           RequestAttributes& att)
{
    Nebula&             nd = Nebula::instance();
    DispatchManager *   dm = nd.get_dm();

    VirtualMachine * vm;

    string hostname;
    string vmm_mad;
    string vnm_mad;
    string tm_mad;

    int id  = xmlrpc_c::value_int(paramList.getInt(1));
    int hid = xmlrpc_c::value_int(paramList.getInt(2));

    if ( vm_authorization(id,hid,0,att) == false )
    {
        return;
    }

    if (get_host_information(hid,hostname,vmm_mad,vnm_mad,tm_mad, att) != 0)
    {
        return;
    }

    if ( (vm = get_vm(id, att)) == 0 )
    {
        return;
    }

    if ( vm->get_state() != VirtualMachine::PENDING )
    {
        failure_response(ACTION,
                request_error("Wrong state to perform action",""),
                att);

        vm->unlock();
        return;
    }

    if ( add_history(vm,hid,hostname,vmm_mad,vnm_mad,tm_mad,att) != 0)
    {
        vm->unlock();
        return;
    }

    dm->deploy(vm);

    vm->unlock();

    success_response(id, att);
}

/* -------------------------------------------------------------------------- */
/* -------------------------------------------------------------------------- */

void VirtualMachineMigrate::request_execute(xmlrpc_c::paramList const& paramList,
                                            RequestAttributes& att)
{
    Nebula&             nd = Nebula::instance();
    DispatchManager *   dm = nd.get_dm();

    VirtualMachine * vm;

    string hostname;
    string vmm_mad;
    string vnm_mad;
    string tm_mad;

    int  id   = xmlrpc_c::value_int(paramList.getInt(1));
    int  hid  = xmlrpc_c::value_int(paramList.getInt(2));
    bool live = xmlrpc_c::value_boolean(paramList.getBoolean(3));

    if ( vm_authorization(id,hid,0,att) == false )
    {
        return;
    }

    if (get_host_information(hid,hostname,vmm_mad,vnm_mad,tm_mad,att) != 0)
    {
        return;
    }

    if ( (vm = get_vm(id, att)) == 0 )
    {
        return;
    }

    if((vm->get_state()     != VirtualMachine::ACTIVE)  ||
       (vm->get_lcm_state() != VirtualMachine::RUNNING) ||
       (vm->hasPreviousHistory() && vm->get_previous_reason() == History::NONE))
    {
        failure_response(ACTION,
                request_error("Wrong state to perform action",""),
                att);

        vm->unlock();
        return;
    }

    if ( add_history(vm,hid,hostname,vmm_mad,vnm_mad,tm_mad,att) != 0)
    {
        vm->unlock();
        return;
    }

    if ( live == true )
    {
        dm->live_migrate(vm);
    }
    else
    {
        dm->migrate(vm);
    }

    vm->unlock();

    success_response(id, att);
}

/* -------------------------------------------------------------------------- */
/* -------------------------------------------------------------------------- */

void VirtualMachineSaveDisk::request_execute(xmlrpc_c::paramList const& paramList,
                                             RequestAttributes& att)
{
    Nebula&     nd    = Nebula::instance();
    ImagePool * ipool = nd.get_ipool();

    int    id       = xmlrpc_c::value_int(paramList.getInt(1));
    int    disk_id  = xmlrpc_c::value_int(paramList.getInt(2));
    string img_name = xmlrpc_c::value_string(paramList.getString(3));
    string img_type = xmlrpc_c::value_string(paramList.getString(4));

    VirtualMachine * vm;
    string           vm_owner;

    int              iid;
    ImageTemplate *  itemplate;

    int           rc;
    ostringstream oss;
    string        error_str;
    char *        error_char;

    // ------------------ Template for the new image ------------------

    oss << "NAME= \"" << img_name << "\"" << endl;
    oss << "PUBLIC = NO " << endl;
    oss << "SOURCE = - " << endl;
    oss << "SAVED_DISK_ID = " << disk_id << endl;
    oss << "SAVED_VM_ID = " <<  id << endl;

    if ( img_type != "" )
    {
        oss << "TYPE = " << img_type << endl;
    }

    itemplate = new ImageTemplate;

    itemplate->parse(oss.str(), &error_char);

    // ------------------ Authorize the operation ------------------

    if ( vm_authorization(id,-1,itemplate,att) == false )
    {
        return;
    }

    // ------------------ Create the image ------------------

    rc = ipool->allocate(att.uid, att.gid, att.uname, att.gname, itemplate,
            &iid, error_str);

    if (rc < 0)
    {
        failure_response(INTERNAL,
                allocate_error(AuthRequest::IMAGE, error_str), att);
        return;
    }

    // ------------------ Store image id to save the disk ------------------

    if ( (vm = get_vm(id, att)) == 0 )
    {
        Image * img;

        if ( (img = ipool->get(iid,true)) != 0 )
        {
            string tmp_error;

            ipool->drop(img, tmp_error);
            img->unlock();
        }

        return;
    }

    rc = vm->save_disk(disk_id, iid, error_str);

    if ( rc == 0 )
    {
        pool->update(vm);
    }

    vm->unlock();

    if ( rc == -1 )
    {
        Image * img;

        if ( (img = ipool->get(iid,true)) != 0 )
        {
            string tmp_error;

            ipool->drop(img, tmp_error);
            img->unlock();
        }

        failure_response(INTERNAL,
                request_error("Can not save_as disk",error_str),
                att);
        return;
    }

    // Return the new allocated Image ID
    success_response(iid, att);
}

/* -------------------------------------------------------------------------- */
/* -------------------------------------------------------------------------- */<|MERGE_RESOLUTION|>--- conflicted
+++ resolved
@@ -86,16 +86,10 @@
 /* -------------------------------------------------------------------------- */
 /* -------------------------------------------------------------------------- */
 
-<<<<<<< HEAD
-int RequestManagerVirtualMachine::get_host_information(int hid,
-                                                string& name,
-                                                string& vmm,
-=======
 int RequestManagerVirtualMachine::get_host_information(int hid, 
                                                 string& name, 
                                                 string& vmm,
                                                 string& vnm,
->>>>>>> 7a91010a
                                                 string& tm,
                                                 RequestAttributes& att)
 {
