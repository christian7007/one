--- conflicted
+++ resolved
@@ -1058,7 +1058,6 @@
 /* -------------------------------------------------------------------------- */
 /* -------------------------------------------------------------------------- */
 
-<<<<<<< HEAD
 void VirtualMachineResize::request_execute(xmlrpc_c::paramList const& paramList,
                                            RequestAttributes& att)
 {
@@ -1101,32 +1100,12 @@
     /* ---------------------------------------------------------------------- */
     /*  Authorize the operation                                               */
     /* ---------------------------------------------------------------------- */
-=======
-void VirtualMachineSnapshotCreate::request_execute(
-        xmlrpc_c::paramList const&  paramList,
-        RequestAttributes&          att)
-{
-    Nebula&           nd = Nebula::instance();
-    DispatchManager * dm = nd.get_dm();
-
-    int     rc;
-    int     snap_id;
-    string  error_str;
-
-    int     id   = xmlrpc_c::value_int(paramList.getInt(1));
-    string  name = xmlrpc_c::value_string(paramList.getString(2));
-
-    // -------------------------------------------------------------------------
-    // Authorize the operation
-    // -------------------------------------------------------------------------
->>>>>>> 78e71d42
 
     if ( vm_authorization(id, 0, 0, att, 0, 0, auth_op) == false )
     {
         return;
     }
 
-<<<<<<< HEAD
     /* ---------------------------------------------------------------------- */
     /*  Get the resize values                                                 */
     /* ---------------------------------------------------------------------- */
@@ -1404,7 +1383,33 @@
 
     success_response(id, att);
 }
-=======
+
+/* -------------------------------------------------------------------------- */
+/* -------------------------------------------------------------------------- */
+
+void VirtualMachineSnapshotCreate::request_execute(
+        xmlrpc_c::paramList const&  paramList,
+        RequestAttributes&          att)
+{
+    Nebula&           nd = Nebula::instance();
+    DispatchManager * dm = nd.get_dm();
+
+    int     rc;
+    int     snap_id;
+    string  error_str;
+
+    int     id   = xmlrpc_c::value_int(paramList.getInt(1));
+    string  name = xmlrpc_c::value_string(paramList.getString(2));
+
+    // -------------------------------------------------------------------------
+    // Authorize the operation
+    // -------------------------------------------------------------------------
+
+    if ( vm_authorization(id, 0, 0, att, 0, 0, auth_op) == false )
+    {
+        return;
+    }
+
     rc = dm->snapshot_create(id, name, snap_id, error_str);
 
     if ( rc != 0 )
@@ -1504,5 +1509,4 @@
 }
 
 /* -------------------------------------------------------------------------- */
-/* -------------------------------------------------------------------------- */
->>>>>>> 78e71d42
+/* -------------------------------------------------------------------------- */