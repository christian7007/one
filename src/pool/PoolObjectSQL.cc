--- conflicted
+++ resolved
@@ -141,24 +141,7 @@
     SingleAttribute * attr;
     ostringstream     error_value;
 
-<<<<<<< HEAD
-    char   str[26];
-    time_t the_time;
-
-    the_time = time(NULL);
-
-#ifdef SOLARIS
-    ctime_r(&(the_time),str,sizeof(char)*26);
-#else
-    ctime_r(&(the_time),str);
-#endif
-
-    str[24] = '\0'; // Get rid of final enter character
-
-    error_value << str << " : " << message;
-=======
     error_value << one_util::log_time() << " : " << message;
->>>>>>> 00b664dc
 
     //Replace previous error message and insert the new one
 
