#!/usr/bin/env ruby

# -------------------------------------------------------------------------- #
# Copyright 2002-2018, OpenNebula Project, OpenNebula Systems                #
#                                                                            #
# Licensed under the Apache License, Version 2.0 (the "License"); you may    #
# not use this file except in compliance with the License. You may obtain    #
# a copy of the License at                                                   #
#                                                                            #
# http://www.apache.org/licenses/LICENSE-2.0                                 #
#                                                                            #
# Unless required by applicable law or agreed to in writing, software        #
# distributed under the License is distributed on an "AS IS" BASIS,          #
# WITHOUT WARRANTIES OR CONDITIONS OF ANY KIND, either express or implied.   #
# See the License for the specific language governing permissions and        #
# limitations under the License.                                             #
#--------------------------------------------------------------------------- #

ONE_LOCATION=ENV["ONE_LOCATION"] if !defined?(ONE_LOCATION)

if !ONE_LOCATION
    RUBY_LIB_LOCATION="/usr/lib/one/ruby" if !defined?(RUBY_LIB_LOCATION)
else
    RUBY_LIB_LOCATION=ONE_LOCATION+"/lib/ruby" if !defined?(RUBY_LIB_LOCATION)
end

$: << RUBY_LIB_LOCATION
$: << File.dirname(__FILE__)

require 'vcenter_driver'

src  = ARGV[0]
dst  = ARGV[1]
vmid = ARGV[2]
dsid = ARGV[3]

begin
    dst_path  = OpenNebula.arg_path(dst)
    host_orig = OpenNebula.arg_host(src)
    host_dest = OpenNebula.arg_host(dst)

    exit 0 if OpenNebula.is_disk?(dst_path)
    exit 0 if src == dst

<<<<<<< HEAD
    VCenterDriver::VirtualMachine.migrate_routine(vmid, host_orig,  host_dest, dsid)
=======
    # TODO: considerations about dsid argument, should be different to origin dsid
    VCenterDriver::VirtualMachine.migrate_routine(vmid, host_orig,  host_dest)
>>>>>>> ac248fa3

rescue StandardError => e
    message = "Cannot migrate for VM #{vmid}"\
              'failed due to '\
              "\"#{e.message}\"\n"
    OpenNebula.log_error(message)
    exit(-1)
end<|MERGE_RESOLUTION|>--- conflicted
+++ resolved
@@ -42,12 +42,16 @@
     exit 0 if OpenNebula.is_disk?(dst_path)
     exit 0 if src == dst
 
-<<<<<<< HEAD
-    VCenterDriver::VirtualMachine.migrate_routine(vmid, host_orig,  host_dest, dsid)
-=======
-    # TODO: considerations about dsid argument, should be different to origin dsid
-    VCenterDriver::VirtualMachine.migrate_routine(vmid, host_orig,  host_dest)
->>>>>>> ac248fa3
+    one_client = OpenNebula::Client.new
+    vm = OpenNebula::VirtualMachine.new_with_id(vmid, one_client)
+    vm.info
+    src_ds = vm["/VM/HISTORY_RECORDS/HISTORY[SEQ=0]/DS_ID"]
+
+    if src_ds == dsid
+        VCenterDriver::VirtualMachine.migrate_routine(vmid, host_orig,  host_dest)
+    else
+        VCenterDriver::VirtualMachine.migrate_routine(vmid, host_orig,  host_dest, dsid)
+    end
 
 rescue StandardError => e
     message = "Cannot migrate for VM #{vmid}"\
