--- conflicted
+++ resolved
@@ -49,50 +49,6 @@
 #  SRC_HOST  : esx1
 #-------------------------------------------------------------------------------
 
-<<<<<<< HEAD
-function mvds_ssh {
-
-MVSCRIPT=$(cat <<EOF
-SRC_READLN=\$($READLINK -f $SRC_PATH)
-DST_READLN=\$($READLINK -f $DST_PATH)
-
-if [ \( -L $SRC_PATH \) -a \( "$SRC_READLN" = "$DST_READLN" \) ] ; then
-    echo "Not moving files to image repo, they are the same"
-else
-    $VMKFSTOOLS -U $DST_DISK
-    $VMKFSTOOLS -i $SRC_DISK -d thin $DST_DISK
-fi
-
-if [ -d $DST_PATH ]; then
-    chmod 0770 $DST_PATH
-else
-    chmod 0660 $DST_PATH
-fi
-EOF
-)
-
-ssh_exec_and_log $SRC_HOST "$MVSCRIPT" \
-        "Could not move image $SRC_DISK_VMW to $DST_DISK_VMW"
-}
-
-#-------------------------------------------------------------------------------
-
-function mvds_local {
-
-$VMKFSTOOLS $VI_PARAMS -U $DST_DISK_VMW &> /dev/null
-
-exec_and_log "$VMKFSTOOLS $VI_PARAMS -i $SRC_DISK_VMW -d thin $DST_DISK_VMW" \
-                 "Could not move image $SRC_DISK_VMW to $DST_DISK_VMW"
-}
-
-#-------------------------------------------------------------------------------
-#-------------------------------------------------------------------------------
-
-#-------------------------------------------------------------------------------
-# Retrieve needed information, set dst path and dir
-#-------------------------------------------------------------------------------
-=======
->>>>>>> 72bd526f
 SRC_PATH=`arg_path $SRC`
 DST_PATH=`arg_path $DST`
 
