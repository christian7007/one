--- conflicted
+++ resolved
@@ -57,12 +57,9 @@
                     /DS_DRIVER_ACTION_DATA/DATASTORE/TEMPLATE/BASE_IQN \
                     /DS_DRIVER_ACTION_DATA/DATASTORE/TEMPLATE/BASE_TID \
                     /DS_DRIVER_ACTION_DATA/IMAGE/PATH \
-<<<<<<< HEAD
-                    /DS_DRIVER_ACTION_DATA/IMAGE/SIZE)
-=======
+                    /DS_DRIVER_ACTION_DATA/IMAGE/SIZE \
                     /DS_DRIVER_ACTION_DATA/IMAGE/TEMPLATE/MD5 \
                     /DS_DRIVER_ACTION_DATA/IMAGE/TEMPLATE/SHA1)
->>>>>>> 8dbb1dc2
 
 BASE_PATH="${XPATH_ELEMENTS[0]}"
 RESTRICTED_DIRS="${XPATH_ELEMENTS[1]}"
@@ -73,12 +70,9 @@
 BASE_IQN="${XPATH_ELEMENTS[6]:-$BASE_IQN}"
 BASE_TID="${XPATH_ELEMENTS[7]:-$BASE_TID}"
 SRC="${XPATH_ELEMENTS[8]}"
-<<<<<<< HEAD
 SIZE="${XPATH_ELEMENTS[9]}"
-=======
-MD5="${XPATH_ELEMENTS[9]}"
-SHA1="${XPATH_ELEMENTS[10]}"
->>>>>>> 8dbb1dc2
+MD5="${XPATH_ELEMENTS[10]}"
+SHA1="${XPATH_ELEMENTS[11]}"
 
 set_up_datastore "$BASE_PATH" "$RESTRICTED_DIRS" "$SAFE_DIRS" "$UMASK"
 
