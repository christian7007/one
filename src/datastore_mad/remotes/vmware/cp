#!/bin/bash

# -------------------------------------------------------------------------- #
# Copyright 2002-2012, OpenNebula Project Leads (OpenNebula.org)             #
#                                                                            #
# Licensed under the Apache License, Version 2.0 (the "License"); you may    #
# not use this file except in compliance with the License. You may obtain    #
# a copy of the License at                                                   #
#                                                                            #
# http://www.apache.org/licenses/LICENSE-2.0                                 #
#                                                                            #
# Unless required by applicable law or agreed to in writing, software        #
# distributed under the License is distributed on an "AS IS" BASIS,          #
# WITHOUT WARRANTIES OR CONDITIONS OF ANY KIND, either express or implied.   #
# See the License for the specific language governing permissions and        #
# limitations under the License.                                             #
#--------------------------------------------------------------------------- #

###############################################################################
# This script is used to copy a VM image (SRC) to the image repository as DST
# Several SRC types are supported
###############################################################################

# -------- Set up the environment to source common tools & conf ------------

if [ -z "${ONE_LOCATION}" ]; then
    LIB_LOCATION=/usr/lib/one
else
    LIB_LOCATION=$ONE_LOCATION/lib
fi

. $LIB_LOCATION/sh/scripts_common.sh

DRIVER_PATH=$(dirname $0)
source ${DRIVER_PATH}/../libfs.sh

# -------- Get cp and datastore arguments from OpenNebula core ------------

DRV_ACTION=$1
ID=$2

UTILS_PATH="${DRIVER_PATH}/.."

XPATH="$UTILS_PATH/xpath.rb -b $DRV_ACTION"

unset i XPATH_ELEMENTS

while IFS= read -r -d '' element; do
    XPATH_ELEMENTS[i++]="$element"
done < <($XPATH     /DS_DRIVER_ACTION_DATA/DATASTORE/BASE_PATH \
                    /DS_DRIVER_ACTION_DATA/DATASTORE/TEMPLATE/RESTRICTED_DIRS \
                    /DS_DRIVER_ACTION_DATA/DATASTORE/TEMPLATE/SAFE_DIRS \
                    /DS_DRIVER_ACTION_DATA/DATASTORE/TEMPLATE/UMASK \
                    /DS_DRIVER_ACTION_DATA/IMAGE/PATH \
                    /DS_DRIVER_ACTION_DATA/IMAGE/TEMPLATE/MD5 \
                    /DS_DRIVER_ACTION_DATA/IMAGE/TEMPLATE/SHA1)

BASE_PATH="${XPATH_ELEMENTS[0]}"
RESTRICTED_DIRS="${XPATH_ELEMENTS[1]}"
SAFE_DIRS="${XPATH_ELEMENTS[2]}"
UMASK="${XPATH_ELEMENTS[3]}"
SRC="${XPATH_ELEMENTS[4]}"
MD5="${XPATH_ELEMENTS[5]}"
SHA1="${XPATH_ELEMENTS[6]}"

mkdir -p "$BASE_PATH"
set_up_datastore "$BASE_PATH" "$RESTRICTED_DIRS" "$SAFE_DIRS" "$UMASK"

DST=`generate_image_path`

HASHES=""

if [ -n "$MD5" ]; then
    HASHES="$HASHES --md5 $MD5"
fi

if [ -n "$SHA1" ]; then
    HASHES="$HASHES --sha1 $SHA1"
fi

COPY_COMMAND="$UTILS_PATH/downloader.rb $HASHES $SRC $DST"

# ------------ Copy the image to the repository -------------

case $SRC in
http://*)
    log "Downloading $SRC to the image repository"

    exec_and_log "$COPY_COMMAND" "Error downloading $SRC"
    ;;

*)
    if [ `check_restricted $SRC` -eq 1 ]; then
        log_error "Not allowed to copy images from $RESTRICTED_DIRS"
        error_message "Not allowed to copy image file $SRC"
        exit -1
    fi

    log "Copying local disk folder $SRC to the image repository"

    if [ -d $SRC ]; then
        exec_and_log "cp -rf $SRC $DST" "Error copying $SRC to $DST"
    else
        exec_and_log "$COPY_COMMAND" "Error copying $SRC to $DST"
    fi
    ;;
esac

<<<<<<< HEAD
echo "$DST"
=======
if [ ! -f $DST/disk.vmdk ]; then
    BASE_DISK_FILE=`ls $DST | grep -v '\-\(flat\|delta\|s[0-9]*\)\.vmdk$'`


    exec_and_log "mv -f $DST/$BASE_DISK_FILE $DST/disk.vmdk" \
        "Error renaming disk file $BASE_DISK_FILE to disk.vmdk"
fi

# ---------------- Get the size of the image ------------

SIZE=`fs_du $DST`

echo "$DST $SIZE"
>>>>>>> 8dbb1dc2
<|MERGE_RESOLUTION|>--- conflicted
+++ resolved
@@ -106,9 +106,6 @@
     ;;
 esac
 
-<<<<<<< HEAD
-echo "$DST"
-=======
 if [ ! -f $DST/disk.vmdk ]; then
     BASE_DISK_FILE=`ls $DST | grep -v '\-\(flat\|delta\|s[0-9]*\)\.vmdk$'`
 
@@ -121,5 +118,4 @@
 
 SIZE=`fs_du $DST`
 
-echo "$DST $SIZE"
->>>>>>> 8dbb1dc2
+echo "$DST"