#!/bin/bash

# -------------------------------------------------------------------------- #
# Copyright 2002-2013, OpenNebula Project (OpenNebula.org), C12G Labs        #
#                                                                            #
# Licensed under the Apache License, Version 2.0 (the "License"); you may    #
# not use this file except in compliance with the License. You may obtain    #
# a copy of the License at                                                   #
#                                                                            #
# http://www.apache.org/licenses/LICENSE-2.0                                 #
#                                                                            #
# Unless required by applicable law or agreed to in writing, software        #
# distributed under the License is distributed on an "AS IS" BASIS,          #
# WITHOUT WARRANTIES OR CONDITIONS OF ANY KIND, either express or implied.   #
# See the License for the specific language governing permissions and        #
# limitations under the License.                                             #
#--------------------------------------------------------------------------- #

###############################################################################
# This script is used to monitor the free and used space of a datastore
###############################################################################

# -------- Set up the environment to source common tools & conf ------------

if [ -z "${ONE_LOCATION}" ]; then
    LIB_LOCATION=/usr/lib/one
else
    LIB_LOCATION=$ONE_LOCATION/lib
fi

. $LIB_LOCATION/sh/scripts_common.sh

DRIVER_PATH=$(dirname $0)
source ${DRIVER_PATH}/../libfs.sh
source ${DRIVER_PATH}/ceph.conf

# -------- Get datastore arguments from OpenNebula core ------------

DRV_ACTION=$1
ID=$2

XPATH="${DRIVER_PATH}/../xpath.rb -b $DRV_ACTION"

unset i j XPATH_ELEMENTS

while IFS= read -r -d '' element; do
    XPATH_ELEMENTS[i++]="$element"
done < <($XPATH     /DS_DRIVER_ACTION_DATA/DATASTORE/TEMPLATE/HOST \
                    /DS_DRIVER_ACTION_DATA/DATASTORE/TEMPLATE/POOL_NAME)

HOST="${XPATH_ELEMENTS[j++]}"
POOL_NAME="${XPATH_ELEMENTS[j++]:-$POOL_NAME}"

if [ -z "$HOST" ]; then
    error_message "Datastore template missing 'HOST' attribute."
    exit -1
fi

# ------------ Compute datastore usage -------------

MONITOR_SCRIPT=$(cat <<EOF
<<<<<<< HEAD
$SUDO $RADOS $DF | $AWK '{
=======
$RADOS df | $AWK '{
>>>>>>> 72dc5e70
    if (\$1 == "total") {

        space = int(\$3/1024)

        if      (\$2 == "used")  {var = "USED_MB"}
        else if (\$2 == "avail") {var = "FREE_MB"}
        else if (\$2 == "space") {var = "TOTAL_MB"}

        print var "=" space
    }
}'
EOF
)

MONITOR_DATA=$(ssh_monitor_and_log $HOST "$MONITOR_SCRIPT" 2>&1)
MONITOR_STATUS=$?

if [ "$MONITOR_STATUS" = "0" ]; then
    echo "$MONITOR_DATA" | tr ' ' '\n'
else
    echo "$MONITOR_DATA"
    exit $MONITOR_STATUS
fi
<|MERGE_RESOLUTION|>--- conflicted
+++ resolved
@@ -59,11 +59,7 @@
 # ------------ Compute datastore usage -------------
 
 MONITOR_SCRIPT=$(cat <<EOF
-<<<<<<< HEAD
-$SUDO $RADOS $DF | $AWK '{
-=======
 $RADOS df | $AWK '{
->>>>>>> 72dc5e70
     if (\$1 == "total") {
 
         space = int(\$3/1024)
