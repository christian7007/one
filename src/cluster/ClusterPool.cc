/* -------------------------------------------------------------------------- */
/* Copyright 2002-2010, OpenNebula Project Leads (OpenNebula.org)             */
/*                                                                            */
/* Licensed under the Apache License, Version 2.0 (the "License"); you may    */
/* not use this file except in compliance with the License. You may obtain    */
/* a copy of the License at                                                   */
/*                                                                            */
/* http://www.apache.org/licenses/LICENSE-2.0                                 */
/*                                                                            */
/* Unless required by applicable law or agreed to in writing, software        */
/* distributed under the License is distributed on an "AS IS" BASIS,          */
/* WITHOUT WARRANTIES OR CONDITIONS OF ANY KIND, either express or implied.   */
/* See the License for the specific language governing permissions and        */
/* limitations under the License.                                             */
/* -------------------------------------------------------------------------- */

#include "ClusterPool.h"
#include "Nebula.h"
#include "NebulaLog.h"

#include <stdexcept>

const string ClusterPool::DEFAULT_CLUSTER_NAME = "default";
const int    ClusterPool::DEFAULT_CLUSTER_ID   = 0;

/* -------------------------------------------------------------------------- */
/* -------------------------------------------------------------------------- */

ClusterPool::ClusterPool(SqlDB * db):PoolSQL(db, Cluster::table)
{
    // lastOID is set in PoolSQL::init_cb
    if (get_lastOID() == -1)
    {
        int         rc;
        Cluster *   cluster;
        string      error_str;

        // Build a new Cluster object
        cluster = new Cluster(DEFAULT_CLUSTER_ID, DEFAULT_CLUSTER_NAME);

        // Insert the Object in the pool
        rc = PoolSQL::allocate(cluster, error_str);

        if(rc != 0)
        {
            ostringstream oss;

            oss << "Error trying to create default cluster: " << error_str;
            NebulaLog::log("CLUSTER",Log::ERROR,oss);

            throw runtime_error(oss.str());
        }
    }
}

/* -------------------------------------------------------------------------- */
/* -------------------------------------------------------------------------- */

int ClusterPool::allocate(int * oid, string name, string& error_str)
{
    Cluster *       cluster;
    ostringstream   oss;

    if ( name.empty() )
    {
        goto error_name;
    }

    // Check for duplicates
    cluster = get(name, false);

    if( cluster != 0 )
    {
        goto error_duplicated;
    }

    // Build a new Cluster object
    cluster = new Cluster(-1, name);

    // Insert the Object in the pool
    *oid = PoolSQL::allocate(cluster, error_str);

    return *oid;


error_name:
    oss << "NAME cannot be empty.";
    goto error_common;

error_duplicated:
    oss << "NAME is already taken by CLUSTER " << cluster->get_oid() << ".";

error_common:
    *oid = -1;
    error_str = oss.str();

    return *oid;
}

/* -------------------------------------------------------------------------- */
/* -------------------------------------------------------------------------- */

int ClusterPool::drop(Cluster * cluster)
{
    int         rc;

    vector<int>             hids;
    vector<int>::iterator   hid_it;

    int         cluster_id = cluster->get_oid();

    ostringstream where;

    // Return error if cluster is 'default'
    if( cluster_id == DEFAULT_CLUSTER_ID )
    {
        NebulaLog::log("CLUSTER",Log::WARNING,
                       "Default cluster cannot be deleted.");

        return -1;
    }

    // Move the hosts assigned to the deleted cluster to the default one
<<<<<<< HEAD
    cluster->set_default_cluster();
=======
    if( rc == 0 )
    {
        where << "cid = " << cluster_id;

        hpool->search(hids, where.str());

        for ( hid_it=hids.begin() ; hid_it < hids.end(); hid_it++ )
        {
            host = hpool->get(*hid_it, true);
>>>>>>> 96a7dc0d

    rc = cluster->drop(db);

    return rc;
}<|MERGE_RESOLUTION|>--- conflicted
+++ resolved
@@ -121,19 +121,7 @@
     }
 
     // Move the hosts assigned to the deleted cluster to the default one
-<<<<<<< HEAD
     cluster->set_default_cluster();
-=======
-    if( rc == 0 )
-    {
-        where << "cid = " << cluster_id;
-
-        hpool->search(hids, where.str());
-
-        for ( hid_it=hids.begin() ; hid_it < hids.end(); hid_it++ )
-        {
-            host = hpool->get(*hid_it, true);
->>>>>>> 96a7dc0d
 
     rc = cluster->drop(db);
 
