# -------------------------------------------------------------------------- #
# Copyright 2002-2011, OpenNebula Project Leads (OpenNebula.org)             #
#                                                                            #
# Licensed under the Apache License, Version 2.0 (the "License"); you may    #
# not use this file except in compliance with the License. You may obtain    #
# a copy of the License at                                                   #
#                                                                            #
# http://www.apache.org/licenses/LICENSE-2.0                                 #
#                                                                            #
# Unless required by applicable law or agreed to in writing, software        #
# distributed under the License is distributed on an "AS IS" BASIS,          #
# WITHOUT WARRANTIES OR CONDITIONS OF ANY KIND, either express or implied.   #
# See the License for the specific language governing permissions and        #
# limitations under the License.                                             #
#--------------------------------------------------------------------------- #

require 'openssl'
require 'base64'
require 'fileutils'

# X509 authentication class. It can be used as a driver for auth_mad
# as auth method is defined. It also holds some helper methods to be used
# by oneauth command
class X509Auth
    PROXY_PATH = ENV['HOME']+'/.one/one_x509'

    attr_reader :dn

    # Initialize x509Auth object
    #
    # @param [Hash] default options for path
    # @option options [String] :certs_pem
    #         cert chain array in colon-separated pem format
    # @option options [String] :key_pem
    #         key in pem format
    # @option options [String] :ca_dir
    #         directory of trusted CA's. Needed for auth method, not for login.
    def initialize(options={})
        @options={
            :certs_pem   => nil,
            :key_pem    => nil,
            :ca_dir => nil
        }.merge!(options)

        @cert_chain = certs_pem.collect do |cert_pem|
            OpenSSL::X509::Certificate.new(cert_pem)
        end

<<<<<<< HEAD
        if key_pem
            @key  = OpenSSL::PKey::RSA.new(key_pem)
        end            
=======
        if @options[:key]
            @key  = OpenSSL::PKey::RSA.new(@options[:key])
        end
>>>>>>> 37696520
    end

    ###########################################################################
    # Client side
    ###########################################################################

    # Creates the login file for x509 authentication at ~/.one/one_x509.
    # By default it is valid for 1 hour but it can be changed to any number
    # of seconds with expire parameter (in seconds)
<<<<<<< HEAD
    def login(user, expire=0)
        # Inits login file path and creates ~/.one directory if needed
        # Set instance variables
        login_dir=ENV['HOME']+'/.one'
        
=======
    def login(user, expire=3600)
        expire ||= 3600

        # Init proxy file path and creates ~/.one directory if needed
        # Set instance variables
        proxy_dir = File.dirname(PROXY_PATH)

>>>>>>> 37696520
        begin
            FileUtils.mkdir_p(login_dir)
        rescue Errno::EEXIST
        end
<<<<<<< HEAD
       
        one_login_path = login_dir + '/one_x509'

        if expire!=0
            expires = Time.now.to_i+expire
	else
	    expires = @cert_chain[0].not_after.to_i
	end
        
        text_to_sign = "#{user}:#{expires}"
        signed_text  = encrypt(text_to_sign)

        certs_pem = @cert_chain.collect{|cert| cert.to_pem}.join(":")
	token   = "#{signed_text}:#{certs_pem}"	
	token64 = Base64::encode64(token).strip.delete!("\n")
=======

        #Create the x509 proxy
        time = Time.now.to_i+expire

        text_to_sign = "#{user}:#{@dn}:#{time}"
        signed_text  = encrypt(text_to_sign)

	    token   = "#{signed_text}:#{@cert.to_pem}"
	    token64 = Base64::encode64(token).strip.delete!("\n")
>>>>>>> 37696520

        login_out="#{user}:x509:#{token64}"

<<<<<<< HEAD
        file = File.open(one_proxy_path, "w")
        file.write(login_out)        
=======
        file = File.open(PROXY_PATH, "w")
        file.write(proxy)
>>>>>>> 37696520
        file.close

        token64
    end

    ###########################################################################
    # Server side
    ###########################################################################
    # auth method for auth_mad
    def authenticate(user, pass, token)
        begin
            validate

            plain = decrypt(token)

            _user, subject, time_expire = plain.split(':')

            if (user != _user)
                return "User name missmatch"
            elsif ((subject != @dn) || (subject != pass))
                return "Certificate subject missmatch"
            elsif Time.now.to_i >= time_expire.to_i
                return "x509 proxy expired, login again to renew it"
            end

            return true
        rescue => e
            return e.message
        end
    end

private
    ###########################################################################
    #                       Methods to encrpyt/decrypt keys
    ###########################################################################
    # Encrypts data with the private key of the user and returns
    # base 64 encoded output in a single line
    def encrypt(data)
        return nil if !@key
        Base64::encode64(@key.private_encrypt(data)).delete!("\n").strip
    end

    # Decrypts base 64 encoded data with pub_key (public key)
<<<<<<< HEAD
    def decrypt(data)       
        @cert_chain[0].public_key.public_decrypt(Base64::decode64(data))
    end      
=======
    def decrypt(data)
        @cert.public_key.public_decrypt(Base64::decode64(data))
    end
>>>>>>> 37696520

    ###########################################################################
    # Validate the user certificate
    ###########################################################################
    def validate
 	    now    = Time.now
        failed = "Could not validate user credentials: "

        # Check start time and end time of certificate
        if @cert.not_before > now || @cert.not_after < now
            raise failed +  "Certificate not valid. Current time is " +
                  now.localtime.to_s + "."
        end

 	    # Check the rest of the certificate chain if specified
        if !@options[:ca_dir]
            return
        end

        begin
            signee = @cert

            begin
                ca_hash = signee.issuer.hash.to_s(16)
                ca_path = @options[:ca_dir] + '/' + ca_hash + '.0'

                ca_cert = OpenSSL::X509::Certificate.new(File.read(ca_path))

                if !((signee.issuer.to_s == ca_cert.subject.to_s) &&
                     (signee.verify(ca_cert.public_key)))
                    raise  failed + signee.subject.to_s + " with issuer " +
                           signee.issuer.to_s + " was not verified by " +
                           ca.subject.to_s + "."
                end

                signee = ca_cert
            end while ca_cert.subject.to_s != ca_cert.issuer.to_s
        rescue
            raise
        end
    end
end<|MERGE_RESOLUTION|>--- conflicted
+++ resolved
@@ -46,15 +46,9 @@
             OpenSSL::X509::Certificate.new(cert_pem)
         end
 
-<<<<<<< HEAD
         if key_pem
             @key  = OpenSSL::PKey::RSA.new(key_pem)
         end            
-=======
-        if @options[:key]
-            @key  = OpenSSL::PKey::RSA.new(@options[:key])
-        end
->>>>>>> 37696520
     end
 
     ###########################################################################
@@ -64,26 +58,15 @@
     # Creates the login file for x509 authentication at ~/.one/one_x509.
     # By default it is valid for 1 hour but it can be changed to any number
     # of seconds with expire parameter (in seconds)
-<<<<<<< HEAD
     def login(user, expire=0)
         # Inits login file path and creates ~/.one directory if needed
         # Set instance variables
         login_dir=ENV['HOME']+'/.one'
         
-=======
-    def login(user, expire=3600)
-        expire ||= 3600
-
-        # Init proxy file path and creates ~/.one directory if needed
-        # Set instance variables
-        proxy_dir = File.dirname(PROXY_PATH)
-
->>>>>>> 37696520
         begin
             FileUtils.mkdir_p(login_dir)
         rescue Errno::EEXIST
         end
-<<<<<<< HEAD
        
         one_login_path = login_dir + '/one_x509'
 
@@ -99,31 +82,19 @@
         certs_pem = @cert_chain.collect{|cert| cert.to_pem}.join(":")
 	token   = "#{signed_text}:#{certs_pem}"	
 	token64 = Base64::encode64(token).strip.delete!("\n")
-=======
-
-        #Create the x509 proxy
-        time = Time.now.to_i+expire
-
-        text_to_sign = "#{user}:#{@dn}:#{time}"
-        signed_text  = encrypt(text_to_sign)
-
-	    token   = "#{signed_text}:#{@cert.to_pem}"
-	    token64 = Base64::encode64(token).strip.delete!("\n")
->>>>>>> 37696520
 
         login_out="#{user}:x509:#{token64}"
 
-<<<<<<< HEAD
         file = File.open(one_proxy_path, "w")
         file.write(login_out)        
-=======
-        file = File.open(PROXY_PATH, "w")
-        file.write(proxy)
->>>>>>> 37696520
         file.close
-
+ 
+        # Help string
+        puts "export ONE_AUTH=#{ENV['HOME']}/.one/one_x509"
+        
         token64
     end
+    
 
     ###########################################################################
     # Server side
@@ -163,15 +134,9 @@
     end
 
     # Decrypts base 64 encoded data with pub_key (public key)
-<<<<<<< HEAD
     def decrypt(data)       
         @cert_chain[0].public_key.public_decrypt(Base64::decode64(data))
     end      
-=======
-    def decrypt(data)
-        @cert.public_key.public_decrypt(Base64::decode64(data))
-    end
->>>>>>> 37696520
 
     ###########################################################################
     # Validate the user certificate
