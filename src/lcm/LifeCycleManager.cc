--- conflicted
+++ resolved
@@ -145,7 +145,6 @@
         aname = "DETACH_FAILURE";
         break;
 
-<<<<<<< HEAD
     case ATTACH_NIC_SUCCESS:
         aname = "ATTACH_NIC_SUCCESS";
         break;
@@ -160,7 +159,7 @@
 
     case DETACH_NIC_FAILURE:
         aname = "DETACH_NIC_FAILURE";
-=======
+
     case CLEANUP_SUCCESS:
         aname = "CLEANUP_SUCCESS";
         break;
@@ -191,7 +190,6 @@
 
     case SNAPSHOT_DELETE_FAILURE:
         aname = "SNAPSHOT_DELETE_FAILURE";
->>>>>>> c560d389
         break;
 
     case DEPLOY:
@@ -347,7 +345,6 @@
     {
         detach_failure_action(vid);
     }
-<<<<<<< HEAD
     else if (action == "ATTACH_NIC_SUCCESS")
     {
         attach_nic_success_action(vid);
@@ -363,7 +360,7 @@
     else if (action == "DETACH_NIC_FAILURE")
     {
         detach_nic_failure_action(vid);
-=======
+    }
     else if (action == "CLEANUP_SUCCESS")
     {
         cleanup_callback_action(vid);
@@ -395,7 +392,6 @@
     else if (action == "SNAPSHOT_DELETE_FAILURE")
     {
         snapshot_delete_failure(vid);
->>>>>>> c560d389
     }
     else if (action == "DEPLOY")
     {
