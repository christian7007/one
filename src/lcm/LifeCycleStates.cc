/* -------------------------------------------------------------------------- */
/* Copyright 2002-2013, OpenNebula Project (OpenNebula.org), C12G Labs        */
/*                                                                            */
/* Licensed under the Apache License, Version 2.0 (the "License"); you may    */
/* not use this file except in compliance with the License. You may obtain    */
/* a copy of the License at                                                   */
/*                                                                            */
/* http://www.apache.org/licenses/LICENSE-2.0                                 */
/*                                                                            */
/* Unless required by applicable law or agreed to in writing, software        */
/* distributed under the License is distributed on an "AS IS" BASIS,          */
/* WITHOUT WARRANTIES OR CONDITIONS OF ANY KIND, either express or implied.   */
/* See the License for the specific language governing permissions and        */
/* limitations under the License.                                             */
/* -------------------------------------------------------------------------- */

#include "LifeCycleManager.h"
#include "Nebula.h"

/* -------------------------------------------------------------------------- */
/* -------------------------------------------------------------------------- */

void  LifeCycleManager::save_success_action(int vid)
{
    VirtualMachine *    vm;
    ostringstream       os;

    vm = vmpool->get(vid,true);

    if ( vm == 0 )
    {
        return;
    }

    if ( vm->get_lcm_state() == VirtualMachine::SAVE_MIGRATE )
    {
        Nebula&             nd = Nebula::instance();
        TransferManager *   tm = nd.get_tm();
        int                 cpu,mem,disk;
        time_t              the_time = time(0);

        //----------------------------------------------------
        //                PROLOG_MIGRATE STATE
        //----------------------------------------------------

        vm->set_state(VirtualMachine::PROLOG_MIGRATE);

        vm->delete_snapshots();

        vmpool->update(vm);

        vm->set_previous_etime(the_time);

        vm->set_previous_vm_info();

        vm->set_previous_running_etime(the_time);

        vm->set_previous_reason(History::USER);

        vmpool->update_previous_history(vm);

        vm->set_prolog_stime(the_time);

        vmpool->update_history(vm);

        vm->get_requirements(cpu,mem,disk);

        hpool->del_capacity(vm->get_previous_hid(), vm->get_oid(), cpu, mem, disk);

        vm->log("LCM", Log::INFO, "New VM state is PROLOG_MIGRATE");

        //----------------------------------------------------

        tm->trigger(TransferManager::PROLOG_MIGR,vid);
    }
    else if (vm->get_lcm_state() == VirtualMachine::SAVE_SUSPEND)
    {
        Nebula&             nd = Nebula::instance();
        DispatchManager *   dm = nd.get_dm();
        time_t              the_time = time(0);

        //----------------------------------------------------
        //                SUSPENDED STATE
        //----------------------------------------------------

        vm->delete_snapshots();

        vmpool->update(vm);

        vm->set_running_etime(the_time);

        vm->set_etime(the_time);

        vm->set_vm_info();

        vm->set_reason(History::STOP_RESUME);

        vmpool->update_history(vm);

        //----------------------------------------------------

        dm->trigger(DispatchManager::SUSPEND_SUCCESS,vid);
    }
    else if ( vm->get_lcm_state() == VirtualMachine::SAVE_STOP)
    {
        Nebula&             nd = Nebula::instance();
        TransferManager *   tm = nd.get_tm();
        time_t              the_time = time(0);

        //----------------------------------------------------
        //                 EPILOG_STOP STATE
        //----------------------------------------------------

        vm->set_state(VirtualMachine::EPILOG_STOP);

        vm->delete_snapshots();

        vmpool->update(vm);

        vm->set_epilog_stime(the_time);

        vm->set_running_etime(the_time);

        vm->set_reason(History::STOP_RESUME);

        vmpool->update_history(vm);

        vm->log("LCM", Log::INFO, "New VM state is EPILOG_STOP");

        //----------------------------------------------------

        tm->trigger(TransferManager::EPILOG_STOP,vid);
    }
    else
    {
        vm->log("LCM",Log::ERROR,"save_success_action, VM in a wrong state");
    }

    vm->unlock();
}

/* -------------------------------------------------------------------------- */
/* -------------------------------------------------------------------------- */

void  LifeCycleManager::save_failure_action(int vid)
{
    VirtualMachine *    vm;

    vm = vmpool->get(vid,true);

    if ( vm == 0 )
    {
        return;
    }

    if ( vm->get_lcm_state() == VirtualMachine::SAVE_MIGRATE )
    {
        int                     cpu,mem,disk;
        time_t                  the_time = time(0);

        Nebula&                 nd = Nebula::instance();
        VirtualMachineManager * vmm = nd.get_vmm();

        //----------------------------------------------------
        //           RUNNING STATE FROM SAVE_MIGRATE
        //----------------------------------------------------

        vm->set_state(VirtualMachine::RUNNING);

        vm->set_etime(the_time);

        vm->set_vm_info();

        vm->set_reason(History::ERROR);

        vmpool->update_history(vm);

        vm->get_requirements(cpu,mem,disk);

        hpool->del_capacity(vm->get_hid(), vm->get_oid(), cpu, mem, disk);

        vm->set_previous_etime(the_time);

        vm->set_previous_vm_info();

        vm->set_previous_running_etime(the_time);

        vm->set_previous_reason(History::USER);

        vmpool->update_previous_history(vm);

        // --- Add new record by copying the previous one

        vm->cp_previous_history();

        vmpool->update(vm); //update last_seq & state

        vm->set_stime(the_time);

        vm->set_running_stime(the_time);

        vmpool->update_history(vm);

        vm->log("LCM", Log::INFO, "Fail to save VM state while migrating."
                " Assuming that the VM is still RUNNING (will poll VM).");

        //----------------------------------------------------

        vmm->trigger(VirtualMachineManager::POLL,vid);
    }
    else if ( vm->get_lcm_state() == VirtualMachine::SAVE_SUSPEND ||
              vm->get_lcm_state() == VirtualMachine::SAVE_STOP )
    {
        Nebula&                 nd = Nebula::instance();
        VirtualMachineManager * vmm = nd.get_vmm();

        //----------------------------------------------------
        //    RUNNING STATE FROM SAVE_SUSPEND OR SAVE_STOP
        //----------------------------------------------------

        vm->set_state(VirtualMachine::RUNNING);

        vmpool->update(vm);

        vm->log("LCM", Log::INFO, "Fail to save VM state."
                " Assuming that the VM is still RUNNING (will poll VM).");

        //----------------------------------------------------

        vmm->trigger(VirtualMachineManager::POLL,vid);
    }
    else
    {
        vm->log("LCM",Log::ERROR,"save_failure_action, VM in a wrong state");
    }

    vm->unlock();
}

/* -------------------------------------------------------------------------- */
/* -------------------------------------------------------------------------- */

void  LifeCycleManager::deploy_success_action(int vid)
{
    VirtualMachine *    vm;

    vm = vmpool->get(vid,true);

    if ( vm == 0 )
    {
        return;
    }

    //----------------------------------------------------
    //                 RUNNING STATE
    //----------------------------------------------------

    if ( vm->get_lcm_state() == VirtualMachine::MIGRATE )
    {
        int     cpu,mem,disk;
        time_t  the_time = time(0);

        vm->set_running_stime(the_time);

        vmpool->update_history(vm);

        vm->set_previous_etime(the_time);

        vm->set_previous_vm_info();

        vm->set_previous_running_etime(the_time);

        vm->set_previous_reason(History::USER);

        vmpool->update_previous_history(vm);

        vm->get_requirements(cpu,mem,disk);

        hpool->del_capacity(vm->get_previous_hid(), vm->get_oid(), cpu, mem, disk);

        vm->set_state(VirtualMachine::RUNNING);

        vm->delete_snapshots();

        vmpool->update(vm);

        vm->log("LCM", Log::INFO, "New VM state is RUNNING");
    }
    else if ( vm->get_lcm_state() == VirtualMachine::BOOT ||
              vm->get_lcm_state() == VirtualMachine::BOOT_POWEROFF ||
              vm->get_lcm_state() == VirtualMachine::BOOT_UNKNOWN  ||
              vm->get_lcm_state() == VirtualMachine::BOOT_SUSPENDED||
              vm->get_lcm_state() == VirtualMachine::BOOT_STOPPED  )
    {
        vm->set_state(VirtualMachine::RUNNING);

        vmpool->update(vm);

        vm->log("LCM", Log::INFO, "New VM state is RUNNING");
    }
    else
    {
        vm->log("LCM",Log::ERROR,"deploy_success_action, VM in a wrong state");
    }

    vm->unlock();
}

/* -------------------------------------------------------------------------- */
/* -------------------------------------------------------------------------- */

void  LifeCycleManager::deploy_failure_action(int vid)
{

    VirtualMachine *    vm;

    vm = vmpool->get(vid,true);

    if ( vm == 0 )
    {
        return;
    }

    if ( vm->get_lcm_state() == VirtualMachine::MIGRATE )
    {
        int     cpu,mem,disk;
        time_t  the_time = time(0);

        Nebula&                 nd = Nebula::instance();
        VirtualMachineManager * vmm = nd.get_vmm();

        //----------------------------------------------------
        //           RUNNING STATE FROM MIGRATE
        //----------------------------------------------------

        vm->set_state(VirtualMachine::RUNNING);

        vmpool->update(vm);

        vm->set_etime(the_time);

        vm->set_vm_info();

        vm->set_reason(History::ERROR);

        vmpool->update_history(vm);

        vm->set_previous_etime(the_time);

        vm->set_previous_vm_info();

        vm->set_previous_running_etime(the_time);

        vm->set_previous_reason(History::USER);

        vmpool->update_previous_history(vm);

        vm->get_requirements(cpu,mem,disk);

        hpool->del_capacity(vm->get_hid(), vm->get_oid(), cpu, mem, disk);

        // --- Add new record by copying the previous one

        vm->cp_previous_history();

        vmpool->update(vm); //update last_seq & state

        vm->set_stime(the_time);

        vm->set_running_stime(the_time);

        vmpool->update_history(vm);

        vm->log("LCM", Log::INFO, "Fail to live migrate VM."
                " Assuming that the VM is still RUNNING (will poll VM).");

        //----------------------------------------------------

        vmm->trigger(VirtualMachineManager::POLL,vid);
    }
    else if (vm->get_lcm_state() == VirtualMachine::BOOT)
    {
        time_t  the_time = time(0);

        vm->set_running_etime(the_time);

        failure_action(vm);
    }
    else if (vm->get_lcm_state() == VirtualMachine::BOOT_UNKNOWN)
    {
        vm->set_state(VirtualMachine::UNKNOWN);

        vmpool->update(vm);

        vm->log("LCM", Log::INFO, "Fail to boot VM. New VM state is UNKNOWN");
    }
    else if (vm->get_lcm_state() == VirtualMachine::BOOT_POWEROFF)
    {
        vm->set_state(VirtualMachine::POWEROFF);
        vm->set_state(VirtualMachine::LCM_INIT);

        vmpool->update(vm);

        vm->log("LCM", Log::INFO, "Fail to boot VM. New VM state is POWEROFF");
    }
    else if (vm->get_lcm_state() == VirtualMachine::BOOT_SUSPENDED)
    {
        vm->set_state(VirtualMachine::SUSPENDED);
        vm->set_state(VirtualMachine::LCM_INIT);

        vmpool->update(vm);

        vm->log("LCM", Log::INFO, "Fail to boot VM. New VM state is SUSPENDED");
    }
    else if (vm->get_lcm_state() == VirtualMachine::BOOT_STOPPED)
    {
        Nebula&             nd = Nebula::instance();
        TransferManager *   tm = nd.get_tm();
        time_t              the_time = time(0);

        //----------------------------------------------------
        //             EPILOG_STOP STATE FROM BOOT
        //----------------------------------------------------

        vm->set_state(VirtualMachine::EPILOG_STOP);

        vmpool->update(vm);

        vm->set_epilog_stime(the_time);

        vm->set_running_etime(the_time);

        vm->set_reason(History::STOP_RESUME);

        vmpool->update_history(vm);

        vm->log("LCM", Log::INFO, "Fail to boot VM. New VM state is EPILOG_STOP");

        //----------------------------------------------------

        tm->trigger(TransferManager::EPILOG_STOP,vid);
    }
    else
    {
        vm->log("LCM",Log::ERROR,"deploy_failure_action, VM in a wrong state");
    }

    vm->unlock();
}

/* -------------------------------------------------------------------------- */
/* -------------------------------------------------------------------------- */

void  LifeCycleManager::shutdown_success_action(int vid)
{
    Nebula&             nd = Nebula::instance();
    TransferManager *   tm = nd.get_tm();
    DispatchManager *   dm = nd.get_dm();
    VirtualMachine *    vm;
    time_t              the_time = time(0);

    vm = vmpool->get(vid,true);

    if ( vm == 0 )
    {
        return;
    }

    if ( vm->get_lcm_state() == VirtualMachine::SHUTDOWN )
    {
        //----------------------------------------------------
        //                   EPILOG STATE
        //----------------------------------------------------

        vm->set_state(VirtualMachine::EPILOG);

        vm->delete_snapshots();

        vmpool->update(vm);

        vm->set_epilog_stime(the_time);

        vm->set_running_etime(the_time);

        vmpool->update_history(vm);

        vm->log("LCM", Log::INFO, "New VM state is EPILOG");

        //----------------------------------------------------

        tm->trigger(TransferManager::EPILOG,vid);
    }
    else if (vm->get_lcm_state() == VirtualMachine::SHUTDOWN_POWEROFF)
    {
        //----------------------------------------------------
        //                POWEROFF STATE
        //----------------------------------------------------

        vm->delete_snapshots();

        vmpool->update(vm);

        vm->set_running_etime(the_time);

        vm->set_etime(the_time);

        vm->set_vm_info();

        vm->set_reason(History::STOP_RESUME);

        vmpool->update_history(vm);

        //----------------------------------------------------

        dm->trigger(DispatchManager::POWEROFF_SUCCESS,vid);
    }
    else
    {
        vm->log("LCM",Log::ERROR,"shutdown_success_action, VM in a wrong state");
    }

    vm->unlock();
}

/* -------------------------------------------------------------------------- */
/* -------------------------------------------------------------------------- */

void  LifeCycleManager::shutdown_failure_action(int vid)
{
    VirtualMachine *        vm;

    Nebula&                 nd = Nebula::instance();
    VirtualMachineManager * vmm = nd.get_vmm();

    vm = vmpool->get(vid,true);

    if ( vm == 0 )
    {
        return;
    }

    if ( vm->get_lcm_state() == VirtualMachine::SHUTDOWN ||
         vm->get_lcm_state() == VirtualMachine::SHUTDOWN_POWEROFF )
    {
        //----------------------------------------------------
        //    RUNNING STATE FROM SHUTDOWN
        //----------------------------------------------------

        vm->set_state(VirtualMachine::RUNNING);

        vmpool->update(vm);

        vm->log("LCM", Log::INFO, "Fail to shutdown VM."
                " Assuming that the VM is still RUNNING (will poll VM).");

        //----------------------------------------------------

        vmm->trigger(VirtualMachineManager::POLL,vid);
    }
    else
    {
        vm->log("LCM",Log::ERROR,"shutdown_failure_action, VM in a wrong state");
    }

    vm->unlock();
}

/* -------------------------------------------------------------------------- */
/* -------------------------------------------------------------------------- */

void  LifeCycleManager::prolog_success_action(int vid)
{
    Nebula&                 nd = Nebula::instance();
    VirtualMachineManager * vmm = nd.get_vmm();
    VirtualMachine *        vm;
    time_t                  the_time = time(0);
    ostringstream           os;

    VirtualMachineManager::Actions action;
    VirtualMachine::LcmState       lcm_state;

    vm = vmpool->get(vid, true);

    if ( vm == 0 )
    {
        return;
    }

    lcm_state = vm->get_lcm_state();

    if (lcm_state == VirtualMachine::PROLOG)
    {
        action = VirtualMachineManager::DEPLOY;
    }
    else if ( lcm_state == VirtualMachine::PROLOG_MIGRATE ||
              lcm_state == VirtualMachine::PROLOG_RESUME )
    {
        action = VirtualMachineManager::RESTORE;
    }
    else
    {
        vm->log("LCM",Log::ERROR,"prolog_success_action, VM in a wrong state");
        vm->unlock();

        return;
    }

    //----------------------------------------------------
    //                     BOOT STATE
    //----------------------------------------------------

    if ( lcm_state == VirtualMachine::PROLOG_RESUME )
    {
        vm->set_state(VirtualMachine::BOOT_STOPPED);
    }
    else // PROLOG || PROLOG_MIGRATE
    {
        vm->set_state(VirtualMachine::BOOT);
    }

    vmpool->update(vm);

    vm->set_prolog_etime(the_time);

    vm->set_running_stime(the_time);

    vmpool->update_history(vm);

    vm->log("LCM", Log::INFO, "New VM state is BOOT");

    //----------------------------------------------------

    vmm->trigger(action,vid);

    vm->unlock();

    return;
}

/* -------------------------------------------------------------------------- */
/* -------------------------------------------------------------------------- */

void  LifeCycleManager::prolog_failure_action(int vid)
{
    VirtualMachine::LcmState    state;
    VirtualMachine *            vm;

    time_t  the_time = time(0);

    vm = vmpool->get(vid,true);

    if ( vm == 0 )
    {
        return;
    }

    state = vm->get_lcm_state();

    if ( state == VirtualMachine::PROLOG ||
         state == VirtualMachine::PROLOG_MIGRATE )
    {
        vm->set_prolog_etime(the_time);

        failure_action(vm);
    }
    else if ( state == VirtualMachine::PROLOG_RESUME )
    {
        //----------------------------------------------------
        //    STOPPED STATE FROM PROLOG_RESUME
        //----------------------------------------------------

        Nebula&             nd = Nebula::instance();
        DispatchManager *   dm = nd.get_dm();

        int                 cpu,mem,disk;

        vm->set_prolog_etime(the_time);

        vm->set_resched(false);

        vmpool->update(vm);

        vm->set_etime(the_time);

        vm->set_vm_info();

        vm->set_reason(History::STOP_RESUME);

        vmpool->update_history(vm);

        vm->get_requirements(cpu,mem,disk);

        hpool->del_capacity(vm->get_hid(), vm->get_oid(), cpu, mem, disk);

        //----------------------------------------------------

        dm->trigger(DispatchManager::STOP_SUCCESS,vid);
    }
    else
    {
        vm->log("LCM",Log::ERROR,"prolog_failure_action, VM in a wrong state");
    }

    vm->unlock();

    return;
}

/* -------------------------------------------------------------------------- */
/* -------------------------------------------------------------------------- */

void  LifeCycleManager::epilog_success_action(int vid)
{
    Nebula&             nd = Nebula::instance();
    DispatchManager *   dm = nd.get_dm();

    VirtualMachine *    vm;
    time_t              the_time = time(0);
    int                 cpu,mem,disk;

    VirtualMachine::LcmState state;
    DispatchManager::Actions action;

    vm = vmpool->get(vid,true);

    if ( vm == 0 )
    {
        return;
    }

    state = vm->get_lcm_state();

    if ( state == VirtualMachine::EPILOG_STOP )
    {
        action = DispatchManager::STOP_SUCCESS;
    }
    else if ( state == VirtualMachine::EPILOG )
    {
        action = DispatchManager::DONE;
    }
    else if ( state == VirtualMachine::CLEANUP_RESUBMIT )
    {
        dm->trigger(DispatchManager::RESUBMIT, vid);

        vm->unlock();

        return;
    }
    else
    {
        vm->log("LCM",Log::ERROR,"epilog_success_action, VM in a wrong state");
        vm->unlock();

        return;
    }

    vm->set_epilog_etime(the_time);

    vm->set_etime(the_time);

    vm->set_vm_info();

    vmpool->update_history(vm);

    vm->get_requirements(cpu,mem,disk);

    hpool->del_capacity(vm->get_hid(), vm->get_oid(), cpu, mem, disk);

    //----------------------------------------------------

    dm->trigger(action,vid);

    vm->unlock();

    return;
}

/* -------------------------------------------------------------------------- */
/* -------------------------------------------------------------------------- */

void  LifeCycleManager::cleanup_callback_action(int vid)
{
    Nebula&             nd = Nebula::instance();
    DispatchManager *   dm = nd.get_dm();

    VirtualMachine *    vm;

    VirtualMachine::LcmState state;

    vm = vmpool->get(vid,true);

    if ( vm == 0 )
    {
        return;
    }

    state = vm->get_lcm_state();

    if ( state == VirtualMachine::CLEANUP_RESUBMIT )
    {
        dm->trigger(DispatchManager::RESUBMIT, vid);

    }
    else
    {
        vm->log("LCM",Log::ERROR,"cleanup_callback_action, VM in a wrong state");
    }

    vm->unlock();

    return;
}

/* -------------------------------------------------------------------------- */
/* -------------------------------------------------------------------------- */

void  LifeCycleManager::epilog_failure_action(int vid)
{
    VirtualMachine * vm;
    time_t           the_time = time(0);

    vm = vmpool->get(vid,true);

    if ( vm == 0 )
    {
        return;
    }

    if ( vm->get_lcm_state() == VirtualMachine::CLEANUP_RESUBMIT )
    {
        Nebula&           nd = Nebula::instance();
        DispatchManager * dm = nd.get_dm();

        dm->trigger(DispatchManager::RESUBMIT, vid);
    }
    else if ( vm->get_lcm_state() == VirtualMachine::EPILOG_STOP ||
              vm->get_lcm_state() == VirtualMachine::EPILOG )
    {
        vm->set_epilog_etime(the_time);

        failure_action(vm);
    }
    else
    {
        vm->log("LCM",Log::ERROR,"epilog_failure_action, VM in a wrong state");
    }

    vm->unlock();

    return;
}

/* -------------------------------------------------------------------------- */
/* -------------------------------------------------------------------------- */

void  LifeCycleManager::cancel_success_action(int vid)
{
    Nebula&             nd = Nebula::instance();
    TransferManager *   tm = nd.get_tm();
    VirtualMachine *    vm;
    time_t              the_time = time(0);

    vm = vmpool->get(vid,true);

    if ( vm == 0 )
    {
        return;
    }

    if ( vm->get_lcm_state() == VirtualMachine::CANCEL )
    {
        //----------------------------------------------------
        //                   EPILOG STATE
        //----------------------------------------------------

        vm->set_state(VirtualMachine::EPILOG);

        vm->delete_snapshots();

        vmpool->update(vm);

        vm->set_reason(History::CANCEL);

        vm->set_epilog_stime(the_time);

        vm->set_running_etime(the_time);

        vmpool->update_history(vm);

        vm->log("LCM", Log::INFO, "New VM state is EPILOG");

        //----------------------------------------------------

        tm->trigger(TransferManager::EPILOG,vid);
    }
    else
    {
        vm->log("LCM",Log::ERROR,"cancel_success_action, VM in a wrong state");
    }

    vm->unlock();
}

/* -------------------------------------------------------------------------- */
/* -------------------------------------------------------------------------- */

void  LifeCycleManager::cancel_failure_action(int vid)
{
    VirtualMachine *    vm;

    Nebula&                 nd = Nebula::instance();
    VirtualMachineManager * vmm = nd.get_vmm();

    vm = vmpool->get(vid,true);

    if ( vm == 0 )
    {
        return;
    }

    if ( vm->get_lcm_state() == VirtualMachine::CANCEL )
    {
        //----------------------------------------------------
        //    RUNNING STATE FROM CANCEL
        //----------------------------------------------------

        vm->set_state(VirtualMachine::RUNNING);

        vmpool->update(vm);

        vm->log("LCM", Log::INFO, "Fail to cancel VM."
                " Assuming that the VM is still RUNNING (will poll VM).");

        //----------------------------------------------------

        vmm->trigger(VirtualMachineManager::POLL,vid);
    }
    else
    {
        vm->log("LCM",Log::ERROR,"cancel_failure_action, VM in a wrong state");
    }

    vm->unlock();
}

/* -------------------------------------------------------------------------- */
/* -------------------------------------------------------------------------- */

void  LifeCycleManager::monitor_failure_action(int vid)
{
    VirtualMachine * vm;

    time_t  the_time = time(0);

    vm = vmpool->get(vid,true);

    if ( vm == 0 )
    {
        return;
    }

    if ( vm->get_lcm_state() == VirtualMachine::RUNNING ||
         vm->get_lcm_state() == VirtualMachine::UNKNOWN )
    {
        vm->set_running_etime(the_time);

        failure_action(vm);
    }
    else
    {
        vm->log("LCM",Log::ERROR,"monitor_failure_action, VM in a wrong state");
    }

    vm->unlock();
}

/* -------------------------------------------------------------------------- */
/* -------------------------------------------------------------------------- */

void  LifeCycleManager::monitor_suspend_action(int vid)
{
    VirtualMachine *    vm;

    int     cpu,mem,disk;
    time_t  the_time = time(0);

    Nebula&             nd = Nebula::instance();
    DispatchManager *   dm = nd.get_dm();

    vm = vmpool->get(vid,true);

    if ( vm == 0 )
    {
        return;
    }

    if ( vm->get_lcm_state() == VirtualMachine::RUNNING ||
         vm->get_lcm_state() == VirtualMachine::UNKNOWN )
    {
        //----------------------------------------------------
        //                  SAVE_SUSPEND STATE
        //----------------------------------------------------

        vm->set_state(VirtualMachine::SAVE_SUSPEND);

        vm->set_resched(false);

        vm->delete_snapshots();

        vmpool->update(vm);

        vm->set_running_etime(the_time);

        vm->set_etime(the_time);

        vm->set_vm_info();

        vm->set_reason(History::STOP_RESUME);

        vmpool->update_history(vm);

        vm->get_requirements(cpu,mem,disk);

        hpool->del_capacity(vm->get_hid(), vm->get_oid(), cpu, mem, disk);

        vm->log("LCM", Log::INFO, "VM is suspended.");

        //----------------------------------------------------

        dm->trigger(DispatchManager::SUSPEND_SUCCESS,vid);
    }
    else
    {
        vm->log("LCM",Log::ERROR,"monitor_suspend_action, VM in a wrong state");
    }

    vm->unlock();
}

/* -------------------------------------------------------------------------- */
/* -------------------------------------------------------------------------- */

void  LifeCycleManager::monitor_done_action(int vid)
{
    VirtualMachine *    vm;

    vm = vmpool->get(vid,true);

    if ( vm == 0 )
    {
        return;
    }

    if ( vm->get_lcm_state() == VirtualMachine::RUNNING )
    {
        //----------------------------------------------------
        //                   UNKNWON STATE
        //----------------------------------------------------

        vm->set_state(VirtualMachine::UNKNOWN);

        vm->set_resched(false);

        vmpool->update(vm);

        vm->log("LCM", Log::INFO, "New VM state is UNKNOWN");
    }
    else if ( vm->get_lcm_state() != VirtualMachine::UNKNOWN )
    {
        vm->log("LCM",Log::ERROR,"monitor_done_action, VM in a wrong state");
    }

    vm->unlock();
}


/* -------------------------------------------------------------------------- */
/* -------------------------------------------------------------------------- */

void  LifeCycleManager::failure_action(VirtualMachine * vm)
{
    Nebula&             nd = Nebula::instance();
    DispatchManager *   dm = nd.get_dm();

    time_t  the_time = time(0);
    int     cpu,mem,disk;

    //----------------------------------------------------
    //                LCM FAILURE STATE
    //----------------------------------------------------

    vm->set_state(VirtualMachine::FAILURE);

    vm->set_resched(false);

    vm->delete_snapshots();

    vmpool->update(vm);

    vm->set_etime(the_time);

    vm->set_vm_info();

    vm->set_reason(History::ERROR);

    vmpool->update_history(vm);

    vm->get_requirements(cpu,mem,disk);

    hpool->del_capacity(vm->get_hid(), vm->get_oid(), cpu, mem, disk);

    //--- VM to FAILED. Remote host cleanup upon VM deletion ---

    dm->trigger(DispatchManager::FAILED,vm->get_oid());
}

/* -------------------------------------------------------------------------- */
/* -------------------------------------------------------------------------- */

void LifeCycleManager::attach_success_action(int vid)
{
    VirtualMachine *    vm;

    vm = vmpool->get(vid,true);

    if ( vm == 0 )
    {
        return;
    }

    if ( vm->get_lcm_state() == VirtualMachine::HOTPLUG )
    {
        vm->clear_attach_disk();

        vm->set_state(VirtualMachine::RUNNING);

        vmpool->update(vm);
    }
    else
    {
        vm->log("LCM",Log::ERROR,"attach_success_action, VM in a wrong state");
    }

    vm->unlock();
}

/* -------------------------------------------------------------------------- */
/* -------------------------------------------------------------------------- */

void LifeCycleManager::attach_failure_action(int vid)
{
    VirtualMachine *  vm;
    VectorAttribute * disk;

    int uid;
    int gid;
    int oid;

    vm = vmpool->get(vid,true);

    if ( vm == 0 )
    {
        return;
    }

    if ( vm->get_lcm_state() == VirtualMachine::HOTPLUG )
    {
        disk = vm->delete_attach_disk();
        uid  = vm->get_uid();
        gid  = vm->get_gid();
        oid  = vm->get_oid();

        vm->set_state(VirtualMachine::RUNNING);

        vmpool->update(vm);

        vm->unlock();

        if ( disk != 0 )
        {
            Nebula&       nd     = Nebula::instance();
            ImageManager* imagem = nd.get_imagem();

            Template tmpl;
            int      image_id;

            tmpl.set(disk);

            Quotas::quota_del(Quotas::IMAGE, uid, gid, &tmpl);

            if ( disk->vector_value("IMAGE_ID", image_id) == 0 )
            {
                imagem->release_image(oid, image_id, false);
            }
        }
    }
    else
    {
        vm->log("LCM",Log::ERROR,"attach_failure_action, VM in a wrong state");
        vm->unlock();
    }
}

/* -------------------------------------------------------------------------- */
/* -------------------------------------------------------------------------- */

void LifeCycleManager::detach_success_action(int vid)
{
    attach_failure_action(vid);
}

/* -------------------------------------------------------------------------- */
/* -------------------------------------------------------------------------- */

void LifeCycleManager::detach_failure_action(int vid)
{
    attach_success_action(vid);
}

/* -------------------------------------------------------------------------- */
/* -------------------------------------------------------------------------- */

<<<<<<< HEAD
void LifeCycleManager::attach_nic_success_action(int vid)
{
    VirtualMachine * vm;
=======
void LifeCycleManager::snapshot_create_success(int vid)
{
    VirtualMachine *    vm;
>>>>>>> c560d389

    vm = vmpool->get(vid,true);

    if ( vm == 0 )
    {
        return;
    }

<<<<<<< HEAD
    if ( vm->get_lcm_state() == VirtualMachine::HOTPLUG )
    {
        vm->clear_attach_nic();
=======
    if ( vm->get_lcm_state() == VirtualMachine::HOTPLUG_SNAPSHOT )
    {
        vm->clear_active_snapshot();
>>>>>>> c560d389

        vm->set_state(VirtualMachine::RUNNING);

        vmpool->update(vm);
    }
    else
    {
<<<<<<< HEAD
        vm->log("LCM",Log::ERROR,"attach_nic_success_action, VM in a wrong state");
=======
        vm->log("LCM",Log::ERROR,"snapshot_create_success, VM in a wrong state");
>>>>>>> c560d389
    }

    vm->unlock();
}

/* -------------------------------------------------------------------------- */
/* -------------------------------------------------------------------------- */

<<<<<<< HEAD
void LifeCycleManager::attach_nic_failure_action(int vid)
{
    VirtualMachine *  vm;
    VectorAttribute * nic;

    int uid;
    int gid;
    int oid;
=======
void LifeCycleManager::snapshot_create_failure(int vid)
{
    VirtualMachine *  vm;
>>>>>>> c560d389

    vm = vmpool->get(vid,true);

    if ( vm == 0 )
    {
        return;
    }

<<<<<<< HEAD
    if ( vm->get_lcm_state() == VirtualMachine::HOTPLUG )
    {
        nic = vm->delete_attach_nic();
        uid = vm->get_uid();
        gid = vm->get_gid();
        oid = vm->get_oid();
=======
    if ( vm->get_lcm_state() == VirtualMachine::HOTPLUG_SNAPSHOT )
    {
        vm->delete_active_snapshot();
>>>>>>> c560d389

        vm->set_state(VirtualMachine::RUNNING);

        vmpool->update(vm);
<<<<<<< HEAD

        vm->unlock();

        if ( nic != 0 )
        {
            Template tmpl;

            tmpl.set(nic);

            Quotas::quota_del(Quotas::NETWORK, uid, gid, &tmpl);

            VirtualMachine::release_network_leases(nic, oid);
        }
    }
    else
    {
        vm->log("LCM",Log::ERROR,"attach_nic_failure_action, VM in a wrong state");
        vm->unlock();
    }
}

/* -------------------------------------------------------------------------- */
/* -------------------------------------------------------------------------- */

void LifeCycleManager::detach_nic_success_action(int vid)
{
    attach_nic_failure_action(vid);
}

/* -------------------------------------------------------------------------- */
/* -------------------------------------------------------------------------- */

void LifeCycleManager::detach_nic_failure_action(int vid)
{
    attach_nic_success_action(vid);
=======
    }
    else
    {
        vm->log("LCM",Log::ERROR,"snapshot_create_failure, VM in a wrong state");
    }

    vm->unlock();
}

/* -------------------------------------------------------------------------- */
/* -------------------------------------------------------------------------- */

void LifeCycleManager::snapshot_revert_success(int vid)
{
    // TODO: snapshot list may be inconsistent with hypervisor info
    // after a revert operation

    VirtualMachine *  vm;

    vm = vmpool->get(vid,true);

    if ( vm == 0 )
    {
        return;
    }

    if ( vm->get_lcm_state() == VirtualMachine::HOTPLUG_SNAPSHOT )
    {
        vm->clear_active_snapshot();

        vm->set_state(VirtualMachine::RUNNING);

        vmpool->update(vm);
    }
    else
    {
        vm->log("LCM",Log::ERROR,"snapshot_revert_success, VM in a wrong state");
    }

    vm->unlock();
}

/* -------------------------------------------------------------------------- */
/* -------------------------------------------------------------------------- */

void LifeCycleManager::snapshot_revert_failure(int vid)
{
    // TODO: for now, it is the same code

    snapshot_revert_success(vid);
}

/* -------------------------------------------------------------------------- */
/* -------------------------------------------------------------------------- */

void LifeCycleManager::snapshot_delete_success(int vid)
{
    VirtualMachine *  vm;

    vm = vmpool->get(vid,true);

    if ( vm == 0 )
    {
        return;
    }

    if ( vm->get_lcm_state() == VirtualMachine::HOTPLUG_SNAPSHOT )
    {
        vm->delete_active_snapshot();

        vm->set_state(VirtualMachine::RUNNING);

        vmpool->update(vm);
    }
    else
    {
        vm->log("LCM",Log::ERROR,"snapshot_delete_success, VM in a wrong state");
    }

    vm->unlock();
}

/* -------------------------------------------------------------------------- */
/* -------------------------------------------------------------------------- */

void LifeCycleManager::snapshot_delete_failure(int vid)
{
    VirtualMachine *  vm;

    vm = vmpool->get(vid,true);

    if ( vm == 0 )
    {
        return;
    }

    if ( vm->get_lcm_state() == VirtualMachine::HOTPLUG_SNAPSHOT )
    {
        vm->clear_active_snapshot();

        vm->set_state(VirtualMachine::RUNNING);

        vmpool->update(vm);
    }
    else
    {
        vm->log("LCM",Log::ERROR,"snapshot_delete_failure, VM in a wrong state");
    }

    vm->unlock();
>>>>>>> c560d389
}

/* -------------------------------------------------------------------------- */
/* -------------------------------------------------------------------------- */<|MERGE_RESOLUTION|>--- conflicted
+++ resolved
@@ -1220,53 +1220,199 @@
 /* -------------------------------------------------------------------------- */
 /* -------------------------------------------------------------------------- */
 
-<<<<<<< HEAD
+void LifeCycleManager::snapshot_create_success(int vid)
+{
+    VirtualMachine *    vm;
+
+    vm = vmpool->get(vid,true);
+
+    if ( vm == 0 )
+    {
+        return;
+    }
+
+    if ( vm->get_lcm_state() == VirtualMachine::HOTPLUG_SNAPSHOT )
+    {
+        vm->clear_active_snapshot();
+
+        vm->set_state(VirtualMachine::RUNNING);
+
+        vmpool->update(vm);
+    }
+    else
+    {
+        vm->log("LCM",Log::ERROR,"snapshot_create_success, VM in a wrong state");
+    }
+
+    vm->unlock();
+}
+
+/* -------------------------------------------------------------------------- */
+/* -------------------------------------------------------------------------- */
+
+void LifeCycleManager::snapshot_create_failure(int vid)
+{
+    VirtualMachine *  vm;
+
+    vm = vmpool->get(vid,true);
+
+    if ( vm == 0 )
+    {
+        return;
+    }
+
+    if ( vm->get_lcm_state() == VirtualMachine::HOTPLUG_SNAPSHOT )
+    {
+        vm->delete_active_snapshot();
+
+        vm->set_state(VirtualMachine::RUNNING);
+
+        vmpool->update(vm);
+    }
+    else
+    {
+        vm->log("LCM",Log::ERROR,"snapshot_create_failure, VM in a wrong state");
+    }
+
+    vm->unlock();
+}
+
+/* -------------------------------------------------------------------------- */
+/* -------------------------------------------------------------------------- */
+
+void LifeCycleManager::snapshot_revert_success(int vid)
+{
+    // TODO: snapshot list may be inconsistent with hypervisor info
+    // after a revert operation
+
+    VirtualMachine *  vm;
+
+    vm = vmpool->get(vid,true);
+
+    if ( vm == 0 )
+    {
+        return;
+    }
+
+    if ( vm->get_lcm_state() == VirtualMachine::HOTPLUG_SNAPSHOT )
+    {
+        vm->clear_active_snapshot();
+
+        vm->set_state(VirtualMachine::RUNNING);
+
+        vmpool->update(vm);
+    }
+    else
+    {
+        vm->log("LCM",Log::ERROR,"snapshot_revert_success, VM in a wrong state");
+    }
+
+    vm->unlock();
+}
+
+/* -------------------------------------------------------------------------- */
+/* -------------------------------------------------------------------------- */
+
+void LifeCycleManager::snapshot_revert_failure(int vid)
+{
+    // TODO: for now, it is the same code
+
+    snapshot_revert_success(vid);
+}
+
+/* -------------------------------------------------------------------------- */
+/* -------------------------------------------------------------------------- */
+
+void LifeCycleManager::snapshot_delete_success(int vid)
+{
+    VirtualMachine *  vm;
+
+    vm = vmpool->get(vid,true);
+
+    if ( vm == 0 )
+    {
+        return;
+    }
+
+    if ( vm->get_lcm_state() == VirtualMachine::HOTPLUG_SNAPSHOT )
+    {
+        vm->delete_active_snapshot();
+
+        vm->set_state(VirtualMachine::RUNNING);
+
+        vmpool->update(vm);
+    }
+    else
+    {
+        vm->log("LCM",Log::ERROR,"snapshot_delete_success, VM in a wrong state");
+    }
+
+    vm->unlock();
+}
+
+/* -------------------------------------------------------------------------- */
+/* -------------------------------------------------------------------------- */
+
+void LifeCycleManager::snapshot_delete_failure(int vid)
+{
+    VirtualMachine *  vm;
+
+    vm = vmpool->get(vid,true);
+
+    if ( vm == 0 )
+    {
+        return;
+    }
+
+    if ( vm->get_lcm_state() == VirtualMachine::HOTPLUG_SNAPSHOT )
+    {
+        vm->clear_active_snapshot();
+
+        vm->set_state(VirtualMachine::RUNNING);
+
+        vmpool->update(vm);
+    }
+    else
+    {
+        vm->log("LCM",Log::ERROR,"snapshot_delete_failure, VM in a wrong state");
+    }
+
+    vm->unlock();
+}
+
+/* -------------------------------------------------------------------------- */
+/* -------------------------------------------------------------------------- */
+
 void LifeCycleManager::attach_nic_success_action(int vid)
 {
     VirtualMachine * vm;
-=======
-void LifeCycleManager::snapshot_create_success(int vid)
-{
-    VirtualMachine *    vm;
->>>>>>> c560d389
-
-    vm = vmpool->get(vid,true);
-
-    if ( vm == 0 )
-    {
-        return;
-    }
-
-<<<<<<< HEAD
+
+    vm = vmpool->get(vid,true);
+
+    if ( vm == 0 )
+    {
+        return;
+    }
+
     if ( vm->get_lcm_state() == VirtualMachine::HOTPLUG )
     {
         vm->clear_attach_nic();
-=======
-    if ( vm->get_lcm_state() == VirtualMachine::HOTPLUG_SNAPSHOT )
-    {
-        vm->clear_active_snapshot();
->>>>>>> c560d389
-
-        vm->set_state(VirtualMachine::RUNNING);
-
-        vmpool->update(vm);
-    }
-    else
-    {
-<<<<<<< HEAD
+
+        vm->set_state(VirtualMachine::RUNNING);
+
+        vmpool->update(vm);
+    }
+    else
+    {
         vm->log("LCM",Log::ERROR,"attach_nic_success_action, VM in a wrong state");
-=======
-        vm->log("LCM",Log::ERROR,"snapshot_create_success, VM in a wrong state");
->>>>>>> c560d389
-    }
-
-    vm->unlock();
-}
-
-/* -------------------------------------------------------------------------- */
-/* -------------------------------------------------------------------------- */
-
-<<<<<<< HEAD
+    }
+
+    vm->unlock();
+}
+
+/* -------------------------------------------------------------------------- */
+/* -------------------------------------------------------------------------- */
+
 void LifeCycleManager::attach_nic_failure_action(int vid)
 {
     VirtualMachine *  vm;
@@ -1275,36 +1421,24 @@
     int uid;
     int gid;
     int oid;
-=======
-void LifeCycleManager::snapshot_create_failure(int vid)
-{
-    VirtualMachine *  vm;
->>>>>>> c560d389
-
-    vm = vmpool->get(vid,true);
-
-    if ( vm == 0 )
-    {
-        return;
-    }
-
-<<<<<<< HEAD
+
+    vm = vmpool->get(vid,true);
+
+    if ( vm == 0 )
+    {
+        return;
+    }
+
     if ( vm->get_lcm_state() == VirtualMachine::HOTPLUG )
     {
         nic = vm->delete_attach_nic();
         uid = vm->get_uid();
         gid = vm->get_gid();
         oid = vm->get_oid();
-=======
-    if ( vm->get_lcm_state() == VirtualMachine::HOTPLUG_SNAPSHOT )
-    {
-        vm->delete_active_snapshot();
->>>>>>> c560d389
-
-        vm->set_state(VirtualMachine::RUNNING);
-
-        vmpool->update(vm);
-<<<<<<< HEAD
+
+        vm->set_state(VirtualMachine::RUNNING);
+
+        vmpool->update(vm);
 
         vm->unlock();
 
@@ -1340,118 +1474,6 @@
 void LifeCycleManager::detach_nic_failure_action(int vid)
 {
     attach_nic_success_action(vid);
-=======
-    }
-    else
-    {
-        vm->log("LCM",Log::ERROR,"snapshot_create_failure, VM in a wrong state");
-    }
-
-    vm->unlock();
-}
-
-/* -------------------------------------------------------------------------- */
-/* -------------------------------------------------------------------------- */
-
-void LifeCycleManager::snapshot_revert_success(int vid)
-{
-    // TODO: snapshot list may be inconsistent with hypervisor info
-    // after a revert operation
-
-    VirtualMachine *  vm;
-
-    vm = vmpool->get(vid,true);
-
-    if ( vm == 0 )
-    {
-        return;
-    }
-
-    if ( vm->get_lcm_state() == VirtualMachine::HOTPLUG_SNAPSHOT )
-    {
-        vm->clear_active_snapshot();
-
-        vm->set_state(VirtualMachine::RUNNING);
-
-        vmpool->update(vm);
-    }
-    else
-    {
-        vm->log("LCM",Log::ERROR,"snapshot_revert_success, VM in a wrong state");
-    }
-
-    vm->unlock();
-}
-
-/* -------------------------------------------------------------------------- */
-/* -------------------------------------------------------------------------- */
-
-void LifeCycleManager::snapshot_revert_failure(int vid)
-{
-    // TODO: for now, it is the same code
-
-    snapshot_revert_success(vid);
-}
-
-/* -------------------------------------------------------------------------- */
-/* -------------------------------------------------------------------------- */
-
-void LifeCycleManager::snapshot_delete_success(int vid)
-{
-    VirtualMachine *  vm;
-
-    vm = vmpool->get(vid,true);
-
-    if ( vm == 0 )
-    {
-        return;
-    }
-
-    if ( vm->get_lcm_state() == VirtualMachine::HOTPLUG_SNAPSHOT )
-    {
-        vm->delete_active_snapshot();
-
-        vm->set_state(VirtualMachine::RUNNING);
-
-        vmpool->update(vm);
-    }
-    else
-    {
-        vm->log("LCM",Log::ERROR,"snapshot_delete_success, VM in a wrong state");
-    }
-
-    vm->unlock();
-}
-
-/* -------------------------------------------------------------------------- */
-/* -------------------------------------------------------------------------- */
-
-void LifeCycleManager::snapshot_delete_failure(int vid)
-{
-    VirtualMachine *  vm;
-
-    vm = vmpool->get(vid,true);
-
-    if ( vm == 0 )
-    {
-        return;
-    }
-
-    if ( vm->get_lcm_state() == VirtualMachine::HOTPLUG_SNAPSHOT )
-    {
-        vm->clear_active_snapshot();
-
-        vm->set_state(VirtualMachine::RUNNING);
-
-        vmpool->update(vm);
-    }
-    else
-    {
-        vm->log("LCM",Log::ERROR,"snapshot_delete_failure, VM in a wrong state");
-    }
-
-    vm->unlock();
->>>>>>> c560d389
 }
 
 /* -------------------------------------------------------------------------- */
