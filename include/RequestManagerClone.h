--- conflicted
+++ resolved
@@ -128,16 +128,11 @@
     {
         DocumentPool * docpool = static_cast<DocumentPool *>(pool);
         Document * doc         = docpool->get(source_id, true);
-        int document_type      = doc->get_document_type();
 
         doc->unlock();
 
         return docpool->allocate(att.uid, att.gid, att.uname, att.gname,
-<<<<<<< HEAD
             att.umask, doc->get_document_type(), tmpl, &id, att.resp_msg);
-=======
-            att.umask, document_type, tmpl, &id, error_str);
->>>>>>> 8a05b49d
     };
 };
 
