--- conflicted
+++ resolved
@@ -156,14 +156,10 @@
      *
      *  @return 0 on success
      */
-<<<<<<< HEAD
-    int dump(ostringstream& oss, const string& where);
-=======
     int dump(ostringstream& oss, const string& where, const string& limit)
     {
         return PoolSQL::dump(oss, "USER_POOL", User::table, where, limit);
     };
->>>>>>> 8bbb87d4
 
     /**
      *  Name for the OpenNebula core authentication process
