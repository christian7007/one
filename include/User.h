/* -------------------------------------------------------------------------- */
/* Copyright 2002-2011, OpenNebula Project Leads (OpenNebula.org)             */
/*                                                                            */
/* Licensed under the Apache License, Version 2.0 (the "License"); you may    */
/* not use this file except in compliance with the License. You may obtain    */
/* a copy of the License at                                                   */
/*                                                                            */
/* http://www.apache.org/licenses/LICENSE-2.0                                 */
/*                                                                            */
/* Unless required by applicable law or agreed to in writing, software        */
/* distributed under the License is distributed on an "AS IS" BASIS,          */
/* WITHOUT WARRANTIES OR CONDITIONS OF ANY KIND, either express or implied.   */
/* See the License for the specific language governing permissions and        */
/* limitations under the License.                                             */
/* -------------------------------------------------------------------------- */

#ifndef USER_H_
#define USER_H_

#include "PoolSQL.h"
#include "ObjectCollection.h"

using namespace std;

/* -------------------------------------------------------------------------- */
/* -------------------------------------------------------------------------- */

/**
 *  The User class.
 */
class User : public PoolObjectSQL, public ObjectCollection
{
public:

    /**
     *  Function to write a User on an output stream
     */
    friend ostream& operator<<(ostream& os, User& u);

    /**
     * Function to print the User object into a string in XML format
     *  @param xml the resulting XML string
     *  @return a reference to the generated string
     */
    string& to_xml(string& xml) const;

    /**
     *  Check if the user is enabled
     *    @return true if the user is enabled
     */
     bool isEnabled() const
     {
        return enabled;
     }

    /**
     *  Returns user password
     *     @return username User's hostname
     */
    const string& get_password() const
    {
        return password;
    };

    /**
     *   Enables the current user
     */
    void enable()
    {
        enabled = true;
    };

    /**
     *   Disables the current user
     */
    void disable()
    {
        enabled = false;
    };

    /**
     *  Sets user password
     */
    void set_password(string _password)
    {
        password = _password;
    };

    /**
     *  Splits an authentication token (<usr>:<pass>)
     *    @param secret, the authentication token
     *    @param username
     *    @param password
     *    @return 0 on success
     **/
    static int split_secret(const string secret, string& user, string& pass);

<<<<<<< HEAD
    /**
     *  "Encrypts" the password with SHA1 digest
     *  @param password
     *  @return sha1 encrypted password
     */
    static string sha1_digest(const string& pass);

    /**
     *  Sets the User's gid and add the User's oid to that group
     */
    int set_gid(int _gid);

=======
>>>>>>> 96a7dc0d
private:
    // -------------------------------------------------------------------------
    // Friends
    // -------------------------------------------------------------------------

    friend class UserPool;

    // -------------------------------------------------------------------------
    // User Attributes
    // -------------------------------------------------------------------------

    /**
     *  User's password
     */
    string      password;

    /**
     * Flag marking user enabled/disabled
     */
    bool        enabled;

    // *************************************************************************
    // DataBase implementation (Private)
    // *************************************************************************

    /**
     *  Execute an INSERT or REPLACE Sql query.
     *    @param db The SQL DB
     *    @param replace Execute an INSERT or a REPLACE
     *    @return 0 one success
     */
    int insert_replace(SqlDB *db, bool replace);

    /**
     *  Bootstraps the database table(s) associated to the User
     */
    static void bootstrap(SqlDB * db)
    {
        ostringstream oss_user(User::db_bootstrap);

        db->exec(oss_user);
    };

    /**
     *  Rebuilds the object from an xml formatted string
     *    @param xml_str The xml-formatted string
     *
     *    @return 0 on success, -1 otherwise
     */
    int from_xml(const string &xml_str);

protected:

    // *************************************************************************
    // Constructor
    // *************************************************************************

    User(int id, int _gid, const string& _username, const string& _password, bool _enabled):
        PoolObjectSQL(id,_username,-1,_gid,table), password(_password), enabled(_enabled)
        {};

    virtual ~User(){};

    // *************************************************************************
    // Group IDs set Management
    // *************************************************************************

    /**
     *  Adds the User oid to the Main Group (gid), should be called after
     *  the constructor.
     */
    int add_to_group();

    /**
     *  Deletes the User ID from all the groups it belongs to. Must be called
     *  before the User is dropped.
     */
    int delete_from_groups();


    // *************************************************************************
    // DataBase implementation
    // *************************************************************************

    static const char * db_names;

    static const char * db_bootstrap;

    static const char * table;

    /**
     *  Writes the User in the database.
     *    @param db pointer to the db
     *    @return 0 on success
     */
    int insert(SqlDB *db, string& error_str);

    /**
     *  Writes/updates the User data fields in the database.
     *    @param db pointer to the db
     *    @return 0 on success
     */
    int update(SqlDB *db)
    {
        return insert_replace(db, true);
    }
};

#endif /*USER_H_*/<|MERGE_RESOLUTION|>--- conflicted
+++ resolved
@@ -95,21 +95,11 @@
      **/
     static int split_secret(const string secret, string& user, string& pass);
 
-<<<<<<< HEAD
-    /**
-     *  "Encrypts" the password with SHA1 digest
-     *  @param password
-     *  @return sha1 encrypted password
-     */
-    static string sha1_digest(const string& pass);
-
     /**
      *  Sets the User's gid and add the User's oid to that group
      */
     int set_gid(int _gid);
 
-=======
->>>>>>> 96a7dc0d
 private:
     // -------------------------------------------------------------------------
     // Friends
@@ -168,7 +158,9 @@
     // *************************************************************************
 
     User(int id, int _gid, const string& _username, const string& _password, bool _enabled):
-        PoolObjectSQL(id,_username,-1,_gid,table), password(_password), enabled(_enabled)
+        PoolObjectSQL(id,_username,-1,_gid,table),
+        ObjectCollection("GROUPS"),
+        password(_password), enabled(_enabled)
         {};
 
     virtual ~User(){};
