--- conflicted
+++ resolved
@@ -177,8 +177,6 @@
 
     ~VirtualMachineMonitoring(){};
 
-    /* -------------------------------------------------------------------- */
-
     void request_execute(
             xmlrpc_c::paramList const& paramList, RequestAttributes& att);
 };
@@ -220,7 +218,6 @@
 /* ------------------------------------------------------------------------- */
 /* ------------------------------------------------------------------------- */
 
-<<<<<<< HEAD
 class VirtualMachineAttachNic : public RequestManagerVirtualMachine
 {
 public:
@@ -230,7 +227,31 @@
                            "A:sis"){};
 
     ~VirtualMachineAttachNic(){};
-=======
+
+    void request_execute(xmlrpc_c::paramList const& _paramList,
+            RequestAttributes& att);
+};
+
+/* -------------------------------------------------------------------------- */
+/* -------------------------------------------------------------------------- */
+
+class VirtualMachineDetachNic : public RequestManagerVirtualMachine
+{
+public:
+    VirtualMachineDetachNic():
+        RequestManagerVirtualMachine("VirtualMachineDetachNic",
+                           "Detaches a NIC from a virtual machine",
+                           "A:sii"){};
+
+    ~VirtualMachineDetachNic(){};
+
+    void request_execute(xmlrpc_c::paramList const& _paramList,
+            RequestAttributes& att);
+};
+
+/* -------------------------------------------------------------------------- */
+/* -------------------------------------------------------------------------- */
+
 class VirtualMachineResize : public RequestManagerVirtualMachine
 {
 public:
@@ -273,26 +294,11 @@
                            "A:sii"){};
 
     ~VirtualMachineSnapshotRevert(){};
->>>>>>> c560d389
-
-    void request_execute(xmlrpc_c::paramList const& _paramList,
-            RequestAttributes& att);
-};
-
-<<<<<<< HEAD
-/* -------------------------------------------------------------------------- */
-/* -------------------------------------------------------------------------- */
-
-class VirtualMachineDetachNic : public RequestManagerVirtualMachine
-{
-public:
-    VirtualMachineDetachNic():
-        RequestManagerVirtualMachine("VirtualMachineDetachNic",
-                           "Detaches a NIC from a virtual machine",
-                           "A:sii"){};
-
-    ~VirtualMachineDetachNic(){};
-=======
+
+    void request_execute(xmlrpc_c::paramList const& _paramList,
+            RequestAttributes& att);
+};
+
 /* ------------------------------------------------------------------------- */
 /* ------------------------------------------------------------------------- */
 
@@ -305,16 +311,11 @@
                            "A:sii"){};
 
     ~VirtualMachineSnapshotDelete(){};
->>>>>>> c560d389
-
-    void request_execute(xmlrpc_c::paramList const& _paramList,
-            RequestAttributes& att);
-};
-
-<<<<<<< HEAD
-/* -------------------------------------------------------------------------- */
-=======
->>>>>>> c560d389
+
+    void request_execute(xmlrpc_c::paramList const& _paramList,
+            RequestAttributes& att);
+};
+
 /* -------------------------------------------------------------------------- */
 /* -------------------------------------------------------------------------- */
 
