/* -------------------------------------------------------------------------- */
/* Copyright 2002-2010, OpenNebula Project Leads (OpenNebula.org)             */
/*                                                                            */
/* Licensed under the Apache License, Version 2.0 (the "License"); you may    */
/* not use this file except in compliance with the License. You may obtain    */
/* a copy of the License at                                                   */
/*                                                                            */
/* http://www.apache.org/licenses/LICENSE-2.0                                 */
/*                                                                            */
/* Unless required by applicable law or agreed to in writing, software        */
/* distributed under the License is distributed on an "AS IS" BASIS,          */
/* WITHOUT WARRANTIES OR CONDITIONS OF ANY KIND, either express or implied.   */
/* See the License for the specific language governing permissions and        */
/* limitations under the License.                                             */
/* -------------------------------------------------------------------------- */

#ifndef REQUEST_MANAGER_H_
#define REQUEST_MANAGER_H_

#include "ActionManager.h"
#include "VirtualMachinePool.h"
#include "HostPool.h"
#include "UserPool.h"
#include "VirtualNetworkPool.h"
#include "ImagePool.h"

#include <xmlrpc-c/base.hpp>
#include <xmlrpc-c/registry.hpp>
#include <xmlrpc-c/server_abyss.hpp>

using namespace std;

extern "C" void * rm_action_loop(void *arg);

extern "C" void * rm_xml_server_loop(void *arg);

class RequestManager : public ActionListener
{
public:

    RequestManager(
        VirtualMachinePool *    _vmpool,
        HostPool *              _hpool,
        VirtualNetworkPool *    _vnpool,
        UserPool           *    _upool,
        ImagePool          *    _ipool,
        int                     _port,
        string                  _xml_log_file)
            :vmpool(_vmpool),hpool(_hpool),vnpool(_vnpool),upool(_upool),
            ipool(_ipool),port(_port),socket_fd(-1),xml_log_file(_xml_log_file)
    {
        am.addListener(this);
    };

    ~RequestManager()
    {}
    ;

    /**
     *  This functions starts the associated listener thread (XML server), and
     *  creates a new thread for the Request Manager. This thread will wait in
     *  an action loop till it receives ACTION_FINALIZE.
     *    @return 0 on success.
     */
    int start();

    /**
     *  Gets the thread identification.
     *    @return pthread_t for the manager thread (that in the action loop).
     */
    pthread_t get_thread_id() const
    {
        return rm_thread;
    };

    /**
     *
     */
    void finalize()
    {
        am.trigger(ACTION_FINALIZE,0);
    };

private:

    //--------------------------------------------------------------------------
    // Friends, thread functions require C-linkage
    //--------------------------------------------------------------------------

    friend void * rm_xml_server_loop(void *arg);

    friend void * rm_action_loop(void *arg);

    /**
     *  Thread id for the RequestManager
     */
    pthread_t               rm_thread;

    /**
     *  Thread id for the XML Server
     */
    pthread_t               rm_xml_server_thread;

    /**
     *  Pointer to the VM Pool, to access Virtual Machines
     */
    VirtualMachinePool *    vmpool;

    /**
     *  Pointer to the Host Pool, to access hosts
     */
    HostPool           *    hpool;

    /**
     *  Pointer to the VN Pool, to access Virtual Netowrks
     */
    VirtualNetworkPool *    vnpool;

    /**
     *  Pointer to the User Pool, to access users
     */
    UserPool           *    upool;

    /**
     *  Pointer to the Image Pool, to access images
     */
    ImagePool          *    ipool;

    /**
     *  Port number where the connection will be open
     */
    int port;

    /*
     *  FD for the XML server socket
     */
    int socket_fd;

    /**
     *  Filename for the log of the xmlrpc server that listens
     */
    string xml_log_file;

    /**
     *  Action engine for the Manager
     */
    ActionManager   am;

    /**
     *  To register XML-RPC methods
     */
    xmlrpc_c::registry RequestManagerRegistry;

    /**
     *  The XML-RPC server
     */
    xmlrpc_c::serverAbyss *  AbyssServer;

    /**
     *  The action function executed when an action is triggered.
     *    @param action the name of the action
     *    @param arg arguments for the action function
     */
    void do_action(const string & action, void * arg);

    void register_xml_methods();

    int setup_socket();

    // ----------------------------------------------------------------------
    // ----------------------------------------------------------------------
    //                          Error Messages
    // ----------------------------------------------------------------------
    // ----------------------------------------------------------------------


    /**
     *  Logs authorization errors
     *    @param method name of the RM method where the error arose
     *    @param action authorization action
     *    @param object object that needs to be authorized
     *    @param uid user that is authorized
     *    @param id id of the object, -1 for Pool
     *    @returns string for logging
     */
    static string authorization_error (const string& method,
                                       const string &action,
                                       const string &object,
                                       int   uid,
                                       int   id)
    {
        ostringstream oss;
        oss << "[" << method << "]" << " User [" << uid << "] not authorized"
            << " to perform " << action << " on " << object;


        if ( id != -1 )
        {
            oss << " [" << id << "].";
        }
        else
        {
            oss << " Pool";
        }

        return oss.str();
    }

    /**
     *  Logs authenticate errors
     *    @param method name of the RM method where the error arose
     *    @returns string for logging
     */
    static string authenticate_error (const string& method)
    {
        ostringstream oss;

        oss << "[" << method << "]" << " User couldn't be authenticated," <<
               " aborting call.";

        return oss.str();
    }

    /**
     *  Logs get object errors
     *    @param method name of the RM method where the error arose
     *    @param object over which the get failed
     *    @param id of the object over which the get failed
     *    @returns string for logging
     */
    static string get_error (const string& method,
                             const string &object,
                             int id)
    {
        ostringstream oss;

        oss << "[" << method << "]" << " Error getting " <<
               object;

       if ( id != -1 )
       {
           oss << " [" << id << "].";
       }
       else
       {
          oss << " Pool.";
       }

       return oss.str();
    }

    /**
     *  Logs action errors
     *    @param method name of the RM method where the error arose
     *    @param action that triggered the error
     *    @param object over which the action was applied
     *    @param id id of the object, -1 for Pool, -2 for no-id objects
     *              (allocate error, parse error)
     *    @param rc returned error code (NULL to ignore)
     *    @returns string for logging
     */
    static string action_error (const string& method,
                                const string &action,
                                const string &object,
                                int id,
                                int rc)
    {
        ostringstream oss;

        oss << "[" << method << "]" << " Error trying to " << action << " "
            << object;

        switch(id)
        {
            case -2:
                break;
            case -1:
                oss << "Pool.";
                break;
            default:
                oss << " [" << id << "].";
                break;
        }
<<<<<<< HEAD
                
=======

>>>>>>> 20ab7f02
        if ( rc != 0 )
        {
            oss << " Returned error code [" << rc << "].";
        }

        return oss.str();
    }

    // ----------------------------------------------------------------------
    // ----------------------------------------------------------------------
    //                          XML-RPC Methods
    // ----------------------------------------------------------------------
    // ----------------------------------------------------------------------

    /* ---------------------------------------------------------------------- */
    /*                     Virtual Machine Interface                          */
    /* ---------------------------------------------------------------------- */
    class VirtualMachineAllocate: public xmlrpc_c::method
    {
    public:
        VirtualMachineAllocate(
            VirtualMachinePool * _vmpool,
            VirtualNetworkPool * _vnpool,
            ImagePool          * _ipool,
            UserPool           * _upool):
        vmpool(_vmpool),
        vnpool(_vnpool),
        ipool(_ipool),
        upool(_upool)
        {
            _signature="A:ss";
            _help="Allocates a virtual machine in the pool";
        };

        ~VirtualMachineAllocate(){};

        void execute(
            xmlrpc_c::paramList const& paramList,
            xmlrpc_c::value *   const  retval);
    private:
        VirtualMachinePool * vmpool;
        VirtualNetworkPool * vnpool;
        ImagePool          * ipool;
        UserPool           * upool;
    };

    /* ---------------------------------------------------------------------- */

    class VirtualMachineDeploy: public xmlrpc_c::method
    {
    public:
        VirtualMachineDeploy(
            VirtualMachinePool * _vmpool,
            HostPool           * _hpool,
            UserPool           * _upool):
                vmpool(_vmpool),
                hpool(_hpool),
                upool(_upool)
        {
            _signature="A:sii";
            _help="Deploys a virtual machine";
        };

        ~VirtualMachineDeploy(){};

        void execute(
            xmlrpc_c::paramList const& paramList,
            xmlrpc_c::value *   const  retval);

    private:
        VirtualMachinePool * vmpool;
        HostPool           * hpool;
        UserPool           * upool;
    };

    /* ---------------------------------------------------------------------- */

    class VirtualMachineAction: public xmlrpc_c::method
    {
    public:
        VirtualMachineAction(
            VirtualMachinePool * _vmpool,
            UserPool * _upool):
                vmpool(_vmpool),
                upool(_upool)
        {
            _signature="A:ssi";
            _help="Performs an action on a virtual machine";
        };

        ~VirtualMachineAction(){};

        void execute(
            xmlrpc_c::paramList const& paramList,
            xmlrpc_c::value *   const  retval);

    private:
        VirtualMachinePool * vmpool;
        UserPool *           upool;
    };

    /* ---------------------------------------------------------------------- */

    class VirtualMachineMigrate: public xmlrpc_c::method
    {
    public:
        VirtualMachineMigrate(
            VirtualMachinePool * _vmpool,
            HostPool *           _hpool,
            UserPool *           _upool):
                vmpool(_vmpool),
                hpool(_hpool),
                upool(_upool)
        {
            _signature="A:siib";
            _help="Migrates a virtual machine";
        };

        ~VirtualMachineMigrate(){};

        void execute(
            xmlrpc_c::paramList const& paramList,
            xmlrpc_c::value *   const  retval);

    private:
        VirtualMachinePool * vmpool;
        HostPool *           hpool;
        UserPool *           upool;
    };

    /* ---------------------------------------------------------------------- */

    class VirtualMachineInfo: public xmlrpc_c::method
    {
    public:
        VirtualMachineInfo(
            VirtualMachinePool * _vmpool,
            UserPool           * _upool):
                vmpool(_vmpool),
                upool(_upool)
        {
            _signature="A:si";
            _help="Returns virtual machine information";
        };

        ~VirtualMachineInfo(){};

        void execute(
            xmlrpc_c::paramList const& paramList,
            xmlrpc_c::value *   const  retval);

    private:
        VirtualMachinePool * vmpool;
        UserPool           * upool;
    };

    /* ---------------------------------------------------------------------- */

    class VirtualMachineSaveDisk: public xmlrpc_c::method
    {
    public:
        VirtualMachineSaveDisk(
            VirtualMachinePool * _vmpool,
            UserPool           * _upool,
            ImagePool          * _ipool):
                vmpool(_vmpool),
                upool(_upool),
                ipool(_ipool)
        {
            _signature="A:siii";
            _help="Sets the disk to be saved in the given image.";
        };

        ~VirtualMachineSaveDisk(){};

        void execute(
            xmlrpc_c::paramList const& paramList,
            xmlrpc_c::value *   const  retval);

    private:
        VirtualMachinePool * vmpool;
        UserPool           * upool;
        ImagePool          * ipool;
    };

    /* ---------------------------------------------------------------------- */

    class VirtualMachinePoolInfo: public xmlrpc_c::method
    {
    public:
        VirtualMachinePoolInfo(
            VirtualMachinePool * _vmpool,
            UserPool           * _upool):
                vmpool(_vmpool),
                upool(_upool)
        {
            _signature="A:sibi";
            _help="Returns the virtual machine pool";
        };

        ~VirtualMachinePoolInfo(){};

        void execute(
            xmlrpc_c::paramList const& paramList,
            xmlrpc_c::value *   const  retval);

    private:
        VirtualMachinePool * vmpool;
        UserPool           *  upool;
    };

    /* ---------------------------------------------------------------------- */
    /*                            Host Interface                              */
    /* ---------------------------------------------------------------------- */

    class HostAllocate: public xmlrpc_c::method
    {
    public:
        HostAllocate(
            HostPool * _hpool,
            UserPool * _upool):
                hpool(_hpool),
                upool(_upool)
        {
            _signature="A:sssss";
            _help="Allocates a host in the pool";
        };

        ~HostAllocate(){};

        void execute(
            xmlrpc_c::paramList const& paramList,
            xmlrpc_c::value *   const  retvalP);

    private:
        HostPool * hpool;
        UserPool * upool;
    };

    /* ---------------------------------------------------------------------- */

    class HostInfo: public xmlrpc_c::method
    {
    public:
        HostInfo(
            HostPool * _hpool,
            UserPool * _upool):
                hpool(_hpool),
                upool(_upool)
        {
            _signature="A:si";
            _help="Returns host information";
        };

        ~HostInfo(){};

        void execute(
            xmlrpc_c::paramList const& paramList,
            xmlrpc_c::value *   const  retvalP);

    private:
        HostPool * hpool;
        UserPool * upool;
    };

    /* ---------------------------------------------------------------------- */

    class HostPoolInfo: public xmlrpc_c::method
    {
    public:
        HostPoolInfo(HostPool * _hpool,
                     UserPool * _upool):
            hpool(_hpool),
            upool(_upool)
        {
            _signature="A:s";
            _help="Returns the host pool information";
        };

        ~HostPoolInfo(){};

        void execute(
            xmlrpc_c::paramList const& paramList,
            xmlrpc_c::value *   const  retvalP);

    private:
        HostPool * hpool;
        UserPool * upool;
    };

    /* ---------------------------------------------------------------------- */

    class HostDelete: public xmlrpc_c::method
    {
    public:
        HostDelete(
            HostPool * _hpool,
            UserPool * _upool):
                hpool(_hpool),
                upool(_upool)
        {
            _signature="A:si";
            _help="Deletes a host from the pool";
        };

        ~HostDelete(){};

        void execute(
            xmlrpc_c::paramList const& paramList,
            xmlrpc_c::value *   const  retvalP);

    private:
        HostPool * hpool;
        UserPool * upool;
    };

    /* ---------------------------------------------------------------------- */

    class HostEnable: public xmlrpc_c::method
    {
    public:
        HostEnable(
            HostPool * _hpool,
            UserPool * _upool):
                hpool(_hpool),
                upool(_upool)
        {
            _signature="A:sib";
            _help="Enables or disables a host";
        };

        ~HostEnable(){};

        void execute(
            xmlrpc_c::paramList const& paramList,
            xmlrpc_c::value *   const  retvalP);

    private:
        HostPool * hpool;
        UserPool * upool;
    };

    /* ---------------------------------------------------------------------- */
    /*                      Cluster Interface                                 */
    /* ---------------------------------------------------------------------- */

    class ClusterAllocate: public xmlrpc_c::method
    {
    public:
        ClusterAllocate(
            HostPool * _hpool,
            UserPool * _upool):
                hpool(_hpool),
                upool(_upool)
        {
            _signature="A:ss";
            _help="Allocates a cluster in the pool";
        };

        ~ClusterAllocate(){};

        void execute(
            xmlrpc_c::paramList const& paramList,
            xmlrpc_c::value *   const  retvalP);

    private:
        HostPool * hpool;
        UserPool * upool;
    };

    /* ---------------------------------------------------------------------- */

    class ClusterInfo: public xmlrpc_c::method
    {
    public:
        ClusterInfo(
            HostPool * _hpool,
            UserPool * _upool):
                hpool(_hpool),
                upool(_upool)
        {
            _signature="A:si";
            _help="Returns cluster information";
        };

        ~ClusterInfo(){};

        void execute(
            xmlrpc_c::paramList const& paramList,
            xmlrpc_c::value *   const  retvalP);

    private:
        HostPool * hpool;
        UserPool * upool;
    };

    /* ---------------------------------------------------------------------- */

    class ClusterDelete: public xmlrpc_c::method
    {
    public:
        ClusterDelete(
            HostPool * _hpool,
            UserPool * _upool):
                hpool(_hpool),
                upool(_upool)
        {
            _signature="A:si";
            _help="Deletes a cluster from the pool";
        };

        ~ClusterDelete(){};

        void execute(
            xmlrpc_c::paramList const& paramList,
            xmlrpc_c::value *   const  retvalP);

    private:
        HostPool * hpool;
        UserPool * upool;
    };

    /* ---------------------------------------------------------------------- */

    class ClusterAdd: public xmlrpc_c::method
    {
    public:
        ClusterAdd(
            HostPool * _hpool,
            UserPool * _upool):
                hpool(_hpool),
                upool(_upool)
        {
            _signature="A:sii";
            _help="Adds a host to a cluster";
        };

        ~ClusterAdd(){};

        void execute(
            xmlrpc_c::paramList const& paramList,
            xmlrpc_c::value *   const  retvalP);

    private:
        HostPool * hpool;
        UserPool * upool;
    };

    /* ---------------------------------------------------------------------- */

    class ClusterRemove: public xmlrpc_c::method
    {
    public:
        ClusterRemove(
            HostPool * _hpool,
            UserPool * _upool):
                hpool(_hpool),
                upool(_upool)
        {
            _signature="A:si";
            _help="Removes a host from its cluster";
        };

        ~ClusterRemove(){};

        void execute(
            xmlrpc_c::paramList const& paramList,
            xmlrpc_c::value *   const  retvalP);

    private:
        HostPool * hpool;
        UserPool * upool;
    };

    /* ---------------------------------------------------------------------- */

    class ClusterPoolInfo: public xmlrpc_c::method
    {
    public:
        ClusterPoolInfo(
            HostPool * _hpool,
            UserPool * _upool):
                hpool(_hpool),
                upool(_upool)
        {
            _signature="A:s";
            _help="Returns the cluster pool information";
        };

        ~ClusterPoolInfo(){};

        void execute(
            xmlrpc_c::paramList const& paramList,
            xmlrpc_c::value *   const  retvalP);

    private:
        HostPool * hpool;
        UserPool * upool;
    };


    /* ---------------------------------------------------------------------- */
    /*                      Virtual Network Interface                         */
    /* ---------------------------------------------------------------------- */


    class VirtualNetworkAllocate: public xmlrpc_c::method
    {
    public:
        VirtualNetworkAllocate(
            VirtualNetworkPool * _vnpool,
            UserPool *           _upool):
                vnpool(_vnpool),
                upool(_upool)
        {
            _signature="A:ss";
            _help="Creates a virtual network";
        };

        ~VirtualNetworkAllocate(){};

        void execute(
            xmlrpc_c::paramList const& paramList,
            xmlrpc_c::value *   const  retvalP);

    private:
        VirtualNetworkPool * vnpool;
        UserPool           * upool;
    };

    /* ---------------------------------------------------------------------- */

    class VirtualNetworkInfo: public xmlrpc_c::method
    {
    public:
        VirtualNetworkInfo(
            VirtualNetworkPool * _vnpool,
            UserPool           * _upool):
                 vnpool(_vnpool),
                 upool(_upool)
        {
            _signature="A:si";
            _help="Returns virtual network information";
        };

        ~VirtualNetworkInfo(){};

        void execute(
            xmlrpc_c::paramList const& paramList,
            xmlrpc_c::value *   const  retvalP);

    private:
        VirtualNetworkPool * vnpool;
        UserPool           * upool;
    };

    /* ---------------------------------------------------------------------- */

    class VirtualNetworkPoolInfo: public xmlrpc_c::method
    {
    public:
        VirtualNetworkPoolInfo(VirtualNetworkPool * _vnpool,
                               UserPool           * _upool):
            vnpool(_vnpool),
            upool(_upool)
        {
            _signature="A:si";
            _help="Returns the virtual network pool information";
        };

        ~VirtualNetworkPoolInfo(){};

        void execute(
            xmlrpc_c::paramList const& paramList,
            xmlrpc_c::value *   const  retvalP);

    private:
        VirtualNetworkPool * vnpool;
        UserPool           * upool;
    };

    /* ---------------------------------------------------------------------- */

    class VirtualNetworkPublish: public xmlrpc_c::method
    {
    public:
        VirtualNetworkPublish(
            VirtualNetworkPool * _vnpool,
            UserPool           * _upool):
                vnpool(_vnpool),
                upool(_upool)
        {
            _signature="A:sib";
            _help="Enables/Disables a virtual network";
        };

        ~VirtualNetworkPublish(){};

        void execute(
            xmlrpc_c::paramList const& paramList,
            xmlrpc_c::value *   const  retvalP);

    private:
        VirtualNetworkPool * vnpool;
        UserPool           * upool;
    };

    /* ---------------------------------------------------------------------- */

    class VirtualNetworkDelete: public xmlrpc_c::method
    {
    public:
        VirtualNetworkDelete(
            VirtualNetworkPool * _vnpool,
            UserPool           * _upool):
                vnpool(_vnpool),
                upool(_upool)
        {
            _signature="A:si";
            _help="Deletes a virtual network";
        };

        ~VirtualNetworkDelete(){};

        void execute(
            xmlrpc_c::paramList const& paramList,
            xmlrpc_c::value *   const  retvalP);

    private:
        VirtualNetworkPool * vnpool;
        UserPool           * upool;
    };

    /* ---------------------------------------------------------------------- */
    /*                      User Management Interface                         */
    /* ---------------------------------------------------------------------- */


    class UserAllocate: public xmlrpc_c::method
    {
    public:
        UserAllocate(UserPool * _upool):upool(_upool)
        {
            _signature="A:sss";
            _help="Creates a new user";
        };

        ~UserAllocate(){};

        void execute(
            xmlrpc_c::paramList const& paramList,
            xmlrpc_c::value *   const  retvalP);

    private:
        UserPool * upool;
    };

    /* ---------------------------------------------------------------------- */

    class UserDelete: public xmlrpc_c::method
    {
    public:
        UserDelete(UserPool * _upool):upool(_upool)
        {
            _signature="A:si";
            _help="Deletes a user account";
        };

        ~UserDelete(){};

        void execute(
            xmlrpc_c::paramList const& paramList,
            xmlrpc_c::value *   const  retvalP);

    private:
        UserPool * upool;
    };

    /* ---------------------------------------------------------------------- */

    class UserChangePassword: public xmlrpc_c::method
    {
    public:
        UserChangePassword(UserPool * _upool):upool(_upool)
        {
            _signature="A:sis";
            _help="Changes the password for the given user.";
        };

        ~UserChangePassword(){};

        void execute(
            xmlrpc_c::paramList const& paramList,
            xmlrpc_c::value *   const  retvalP);

    private:
        UserPool * upool;
    };

    /* ---------------------------------------------------------------------- */

    class UserPoolInfo: public xmlrpc_c::method
    {
    public:
        UserPoolInfo(UserPool * _upool):upool(_upool)
        {
            _signature="A:s";
            _help="Returns content of the user pool";
        };

        ~UserPoolInfo(){};

        void execute(
            xmlrpc_c::paramList const& paramList,
            xmlrpc_c::value *   const  retvalP);

    private:
        UserPool * upool;
    };

    /* ---------------------------------------------------------------------- */
    /*                      Image Pool Interface                              */
    /* ---------------------------------------------------------------------- */

    class ImageAllocate: public xmlrpc_c::method
    {
    public:
        ImageAllocate(ImagePool * _ipool,
                      UserPool * _upool):
                            ipool(_ipool),
                            upool(_upool)
        {
            _signature="A:ss";
            _help="Creates a new image";
        };

        ~ImageAllocate(){};

        void execute(
            xmlrpc_c::paramList const& paramList,
            xmlrpc_c::value *   const  retvalP);

    private:
        ImagePool * ipool;
        UserPool  * upool;
    };

    /* ---------------------------------------------------------------------- */

    class ImageDelete: public xmlrpc_c::method
    {
    public:
        ImageDelete(ImagePool * _ipool,
                      UserPool * _upool):
                            ipool(_ipool),
                            upool(_upool)
        {
            _signature="A:si";
            _help="Deletes an image";
        };

        ~ImageDelete(){};

        void execute(
            xmlrpc_c::paramList const& paramList,
            xmlrpc_c::value *   const  retvalP);

    private:
        ImagePool * ipool;
        UserPool  * upool;
    };

    /* ---------------------------------------------------------------------- */

    class ImageInfo: public xmlrpc_c::method
    {
    public:
        ImageInfo(ImagePool * _ipool,
                  UserPool  * _upool):
                      ipool(_ipool),
                      upool(_upool)
        {
            _signature="A:si";
            _help="Returns information for an image";
        };

        ~ImageInfo(){};

        void execute(
            xmlrpc_c::paramList const& paramList,
            xmlrpc_c::value *   const  retvalP);

    private:
        ImagePool * ipool;
        UserPool  * upool;
    };

    /* ---------------------------------------------------------------------- */

    class ImageUpdate: public xmlrpc_c::method
    {
    public:
        ImageUpdate(ImagePool * _ipool,
                    UserPool  * _upool):
                        ipool(_ipool),
                        upool(_upool)
        {
            _signature="A:siss";
            _help="Modifies image attribute";
        };

        ~ImageUpdate(){};

        void execute(
            xmlrpc_c::paramList const& paramList,
            xmlrpc_c::value *   const  retvalP);

    private:
        ImagePool * ipool;
        UserPool  * upool;
    };

    /* ---------------------------------------------------------------------- */

    class ImageRemoveAttribute: public xmlrpc_c::method
    {
    public:
        ImageRemoveAttribute(ImagePool * _ipool,
                             UserPool  * _upool):
                        ipool(_ipool),
                        upool(_upool)
        {
            _signature="A:sis";
            _help="Removes image attribute";
        };

        ~ImageRemoveAttribute(){};

        void execute(
            xmlrpc_c::paramList const& paramList,
            xmlrpc_c::value *   const  retvalP);

    private:
        ImagePool * ipool;
        UserPool  * upool;
    };

    /* ---------------------------------------------------------------------- */

    class ImagePublish: public xmlrpc_c::method
    {
    public:
        ImagePublish(ImagePool * _ipool,
                     UserPool  * _upool):
                        ipool(_ipool),
                        upool(_upool)
        {
            _signature="A:sib";
            _help="Publish/Unpublish the Image";
        };

        ~ImagePublish(){};

        void execute(
            xmlrpc_c::paramList const& paramList,
            xmlrpc_c::value *   const  retvalP);

    private:
        ImagePool * ipool;
        UserPool  * upool;
    };

    /* ---------------------------------------------------------------------- */

    class ImagePersistent: public xmlrpc_c::method
    {
    public:
        ImagePersistent(ImagePool * _ipool,
                     UserPool  * _upool):
                        ipool(_ipool),
                        upool(_upool)
        {
            _signature="A:sib";
            _help="Make an Image (non)persistent";
        };

        ~ImagePersistent(){};

        void execute(
            xmlrpc_c::paramList const& paramList,
            xmlrpc_c::value *   const  retvalP);

    private:
        ImagePool * ipool;
        UserPool  * upool;
    };

    /* ---------------------------------------------------------------------- */

    class ImageEnable: public xmlrpc_c::method
    {
    public:
        ImageEnable(ImagePool * _ipool,
                     UserPool  * _upool):
                        ipool(_ipool),
                        upool(_upool)
        {
            _signature="A:sib";
            _help="Enables/Disables the Image";
        };

        ~ImageEnable(){};

        void execute(
            xmlrpc_c::paramList const& paramList,
            xmlrpc_c::value *   const  retvalP);

    private:
        ImagePool * ipool;
        UserPool  * upool;
    };

    /* ---------------------------------------------------------------------- */

    class ImagePoolInfo: public xmlrpc_c::method
    {
    public:
        ImagePoolInfo(ImagePool * _ipool,
                      UserPool  * _upool):
                            ipool(_ipool),
                            upool(_upool)
        {
            _signature="A:si";
            _help="Returns content of image pool attending to the filter flag";
        };

        ~ImagePoolInfo(){};

        void execute(
            xmlrpc_c::paramList const& paramList,
            xmlrpc_c::value *   const  retvalP);

    private:
        ImagePool * ipool;
        UserPool  * upool;
    };

};


/* -------------------------------------------------------------------------- */
/* -------------------------------------------------------------------------- */
/* -------------------------------------------------------------------------- */

#endif
<|MERGE_RESOLUTION|>--- conflicted
+++ resolved
@@ -281,11 +281,7 @@
                 oss << " [" << id << "].";
                 break;
         }
-<<<<<<< HEAD
-                
-=======
-
->>>>>>> 20ab7f02
+
         if ( rc != 0 )
         {
             oss << " Returned error code [" << rc << "].";
