--- conflicted
+++ resolved
@@ -62,12 +62,10 @@
         ATTACH_FAILURE,   /**< Sent by the VMM when an attach action fails    */
         DETACH_SUCCESS,   /**< Sent by the VMM when a detach action succeeds  */
         DETACH_FAILURE,   /**< Sent by the VMM when a detach action fails     */
-<<<<<<< HEAD
         ATTACH_NIC_SUCCESS,/**< Sent by the VMM when an attach nic action succeeds */
         ATTACH_NIC_FAILURE,/**< Sent by the VMM when an attach nic action fails    */
         DETACH_NIC_SUCCESS,/**< Sent by the VMM when a detach nic action succeeds  */
         DETACH_NIC_FAILURE,/**< Sent by the VMM when a detach nic action fails     */
-=======
         CLEANUP_SUCCESS,  /**< Sent by the VMM when a cleanup action succeeds */
         CLEANUP_FAILURE,  /**< Sent by the VMM when a cleanup action fails    */
         SNAPSHOT_CREATE_SUCCESS, /**< Sent by the VMM on snap. create success */
@@ -76,7 +74,6 @@
         SNAPSHOT_REVERT_FAILURE, /**< Sent by the VMM on snap. revert failure */
         SNAPSHOT_DELETE_SUCCESS, /**< Sent by the VMM on snap. revert success */
         SNAPSHOT_DELETE_FAILURE, /**< Sent by the VMM on snap. revert failure */
->>>>>>> c560d389
         DEPLOY,           /**< Sent by the DM to deploy a VM on a host        */
         SUSPEND,          /**< Sent by the DM to suspend an running VM        */
         RESTORE,          /**< Sent by the DM to restore a suspended VM       */
@@ -200,7 +197,6 @@
 
     void detach_failure_action(int vid);
 
-<<<<<<< HEAD
     void attach_nic_success_action(int vid);
 
     void attach_nic_failure_action(int vid);
@@ -208,7 +204,7 @@
     void detach_nic_success_action(int vid);
 
     void detach_nic_failure_action(int vid);
-=======
+
     void cleanup_callback_action(int vid);
 
     void snapshot_create_success(int vid);
@@ -222,7 +218,6 @@
     void snapshot_delete_success(int vid);
 
     void snapshot_delete_failure(int vid);
->>>>>>> c560d389
 
     void deploy_action(int vid);
 
