/* ------------------------------------------------------------------------ */
/* Copyright 2002-2010, OpenNebula Project Leads (OpenNebula.org)           */
/*                                                                          */
/* Licensed under the Apache License, Version 2.0 (the "License"); you may  */
/* not use this file except in compliance with the License. You may obtain  */
/* a copy of the License at                                                 */
/*                                                                          */
/* http://www.apache.org/licenses/LICENSE-2.0                               */
/*                                                                          */
/* Unless required by applicable law or agreed to in writing, software      */
/* distributed under the License is distributed on an "AS IS" BASIS,        */
/* WITHOUT WARRANTIES OR CONDITIONS OF ANY KIND, either express or implied. */
/* See the License for the specific language governing permissions and      */
/* limitations under the License.                                           */
/* -------------------------------------------------------------------------*/

#ifndef IMAGE_H_
#define IMAGE_H_

#include "PoolSQL.h"
#include "ImageTemplate.h"
#include "NebulaLog.h"

using namespace std;

/**
 *  The Image class.
 */
class Image : public PoolObjectSQL
{
public:
    /**
     *  Type of Images
     */
    enum ImageType
    {
        OS        = 0, /** < Base OS image */
        CDROM     = 1, /** < An ISO9660 image */
        DATABLOCK = 2  /** < User persistent data device */
    };

    /**
     *  Image State
     */
    enum ImageState
    {
        INIT      = 0, /** < Initialization state */
        READY     = 1, /** < Image ready to use */
        USED      = 2, /** < Image in use */
        DISABLED  = 3  /** < Image can not be instantiated by a VM */
    };

    /**
     *  Function to write an Image on an output stream
     */
     friend ostream& operator<<(ostream& os, Image& i);

    // *************************************************************************
    // Image Public Methods
    // *************************************************************************

    /**
     * Function to print the Image object into a string in plain text
     *  @param str the resulting string
     *  @return a reference to the generated string
     */
    string& to_str(string& str) const;

    /**
     * Function to print the Image object into a string in XML format
     *  @param xml the resulting XML string
     *  @return a reference to the generated string
     */
    string& to_xml(string& xml) const;

    /**
     * Get the Image unique identifier IID, that matches the OID of the object
     *    @return IID Image identifier
     */
    int get_iid() const
    {
        return oid;
    };

    /**
     * Gets the uid of the owner of the Image
     * @return uid
     **/
    int get_uid()
    {
        return uid;
    }

    /**
     *  Returns Image's name
     *     @return name Image's name
     */
    const string& get_name() const
    {
        return name;
    };

    /**
     *  Returns true if the image is public
     *     @return true if the image is public
     */
    bool isPublic()
    {
        return (public_img == 1);
    };
    
    /**
     *  Returns true if the image is persistent
     *     @return true if the image is persistent
     */
    bool isPersistent()
    {
        return (persistent_img == 1);
    };

    /**
     *  Set enum type
     *     @return 0 on success, -1 otherwise
     */
    int set_type(const string& _type)
    {
        int rc = 0;

        if ( _type == "OS" )
        {
            type = OS;
        }
        else if ( _type == "CDROM" )
        {
            type = CDROM;
        }
        else if ( _type == "DATABLOCK" )
        {
            type = DATABLOCK;
        }
        else
        {
            rc = -1;
        }

        return rc;
    }

    /**
     * Get an image to be used in a VM, and updates its state.
     *  @return 0 if success
     */
    int acquire_image();


    /**
     * Releases an image being used by a VM
     *  @return true if the image needs to be updated
     */
    bool release_image();

    /**
     *  Enables the image
     *    @param to_enable true will enable the image.
     *    @return 0 on success
     */
    int enable(bool to_enable)
    {
        int rc = 0;

        if ( to_enable == true )
        {
            if(state == DISABLED)
            {
                state = READY;
            }
        }
        else if (state != USED) // to_enable == false
        {
            state = DISABLED;
        }
        else
        {
            rc = -1;
        }

        return rc;
    }

    /**
     *  Publish or unpublish an image
     *    @param pub true to publish the image
     *    @return 0 on success
     */
    bool publish(bool pub)
    {
        bool success = false;
        
        if (pub == true)
        {
            if (!isPersistent())
            {
                public_img = 1;
                success    = true;
            }
        }
        else
        {
            public_img = 0;
            success    = true;
        }
        
        return success;
    }
    
    /**
     *  Set/Unset an image as persistant
     *    @param persistent true to make an image persistant
     *    @return 0 on success
     */
    bool persistent(bool persis)
    {
        bool success = false;
        
        if (persis == true)
        {
            if (!isPublic() && running_vms == 0)
            {
                persistent_img = 1;
                success        = true;
            }
        }
        else
        {
            persistent_img = 0;
            success        = true;
        }
        
        return success;
    }

    /**
     * Modifies the given disk attribute adding the following attributes:
     *  * SOURCE: the file-path.
     *  * BUS:    will only be set if the Image's definition includes it.
     *  * TARGET: the value set depends on:
     *    - OS images will be mounted at prefix + a:  hda, sda.
     *    - Prefix + b is reserved for the contex cdrom.
     *    - CDROM images will be at prefix + c:  hdc, sdc.
     *    - Several DATABLOCK images can be mounted, they will be set to
     *      prefix + (d + index) :   hdd, hde, hdf...
     * @param disk attribute for the VM template
     * @param index number of datablock images used by the same VM. Will be
     *              automatically increased.
     * @param img_type will be set to the used image's type
     */
    int disk_attribute(VectorAttribute * disk, int* index, ImageType* img_type);

    // ------------------------------------------------------------------------
    // Template
    // ------------------------------------------------------------------------

    /**
     *  Gets the values of a template attribute
     *    @param name of the attribute
     *    @param values of the attribute
     *    @return the number of values
     */
    int get_template_attribute(
        string& name,
        vector<const Attribute*>& values) const
    {
        return image_template->get(name,values);
    };

    /**
     *  Gets the values of a template attribute
     *    @param name of the attribute
     *    @param values of the attribute
     *    @return the number of values
     */
    int get_template_attribute(
        const char *name,
        vector<const Attribute*>& values) const
    {
        string str=name;
        return image_template->get(str,values);
    };

    /**
     *  Gets a string based Image attribute
     *    @param name of the attribute
     *    @param value of the attribute (a string), will be "" if not defined
     */
    void get_template_attribute(
        const char *    name,
        string&         value) const
    {
        string str=name;
        image_template->get(str,value);
    }

    /**
     *  Gets a string based Image attribute
     *    @param name of the attribute
     *    @param value of the attribute (an int), will be 0 if not defined
     */
    void get_template_attribute(
        const char *    name,
        int&            value) const
    {
        string str=name;
        image_template->get(str,value);
    }

    /**
     *  Removes an Image attribute
     *    @param name of the attribute
     */
    int remove_template_attribute(const string&   name)
    {
        return image_template->erase(name);
    }

    /**
     *  Adds a new attribute to the template (replacing it if
     *  already defined), the image's mutex SHOULD be locked
     *    @param name of the new attribute
     *    @param value of the new attribute
     *    @return 0 on success
     */
    int replace_template_attribute(
        const string& name,
        const string& value)
    {
        SingleAttribute * sattr;

        image_template->erase(name);

        sattr = new SingleAttribute(name,value);
        image_template->set(sattr);

        return 0;
    }

private:

    // -------------------------------------------------------------------------
    // Friends
    // -------------------------------------------------------------------------

    friend class ImagePool;

    // -------------------------------------------------------------------------
    // Image Description
    // -------------------------------------------------------------------------

    /**
     *  Owner if the image
     */
    int         uid;

    /**
     *  The name of the Image
     */
    string       name;

    /**
     *  Type of the Image
     */
    ImageType    type;

    /**
     *  Public scope of the Image
     */
    int          public_img;
    
    /**
     *  Persistency of the Image
     */
    int          persistent_img;

    /**
     *  Registration time
     */
    time_t       regtime;

    /**
     *  Path to the image
     */
    string      source;

     /**
      *  Image state
      */
    ImageState  state;

    /**
     * Number of VMs using the image
     */
    int running_vms;

    // -------------------------------------------------------------------------
    //  Image Attributes
    // -------------------------------------------------------------------------

    /**
     *  The Image template, holds the Image attributes.
     */
    ImageTemplate *  image_template;


    // *************************************************************************
    // DataBase implementation (Private)
    // *************************************************************************

    /**
     *  Execute an INSERT or REPLACE Sql query.
     *    @param db The SQL DB
     *    @param replace Execute an INSERT or a REPLACE
     *    @return 0 on success
    */
    int insert_replace(SqlDB *db, bool replace);

    /**
     *  Callback function to unmarshall a Image object (Image::select)
     *    @param num the number of columns read from the DB
     *    @param names  the column names
     *    @param values the column values
     *    @return 0 on success
     */
    int select_cb(void *nil, int num, char **values, char **names);

    /**
     *  Bootstraps the database table(s) associated to the Image
     */
    static void bootstrap(SqlDB * db)
    {
        ostringstream oss_image(Image::db_bootstrap);

        db->exec(oss_image);
    };


    /**
     *  "Encrypts" the password with SHA1 digest
     *  @param password
     *  @return sha1 encrypted password
     */
    string sha1_digest(const string& pass);

protected:

    // *************************************************************************
    // Constructor
    // *************************************************************************

    Image(int uid=-1, ImageTemplate *img_template = 0);

    virtual ~Image();

    // *************************************************************************
    // DataBase implementation
    // *************************************************************************

    enum ColNames
    {
        OID              = 0,    /* Image identifier (IID)      */
        UID              = 1,    /* Image owner id              */
        NAME             = 2,    /* Image name                  */
        TYPE             = 3,    /* 0) OS 1) CDROM 2) DATABLOCK */
        PUBLIC           = 4,    /* Public scope (YES OR NO)    */
        PERSISTENT       = 5,    /* Peristency (YES OR NO)      */
        REGTIME          = 6,    /* Time of registration        */
        SOURCE           = 7,    /* Path to the image           */
        STATE            = 8,    /* 0) INIT   1) ALLOCATED      */
                                 /* 2) READY  3) USED           */
<<<<<<< HEAD
        RUNNING_VMS      = 8,    /* Number of VMs using the img */
        TEMPLATE         = 9,    /* Image template xml data     */
=======
        RUNNING_VMS      = 9,    /* Number of VMs using the img */
>>>>>>> fa94ac90
        LIMIT            = 10
    };

    static const char * db_names;

    static const char * db_bootstrap;

    static const char * table;

    /**
     *  Reads the Image (identified with its OID=IID) from the database.
     *    @param db pointer to the db
     *    @return 0 on success
     */
    virtual int select(SqlDB *db);

    /**
     *  Writes the Image in the database.
     *    @param db pointer to the db
     *    @return 0 on success
     */
    virtual int insert(SqlDB *db);

    /**
     *  Writes/updates the Images data fields in the database.
     *    @param db pointer to the db
     *    @return 0 on success
     */
    virtual int update(SqlDB *db);

    /**
     *  Drops Image and associated template from the database
     *    @param db pointer to the db
     *    @return 0 on success
     */
     virtual int drop(SqlDB *db);

    /**
     *  Function to output an Image object in to an stream in XML format
     *    @param oss the output stream
     *    @param num the number of columns read from the DB
     *    @param names the column names
     *    @param vaues the column values
     *    @return 0 on success
     */
    static int dump(ostringstream& oss, int num, char **values, char **names);
};

#endif /*IMAGE_H_*/<|MERGE_RESOLUTION|>--- conflicted
+++ resolved
@@ -108,7 +108,7 @@
     {
         return (public_img == 1);
     };
-    
+
     /**
      *  Returns true if the image is persistent
      *     @return true if the image is persistent
@@ -195,7 +195,7 @@
     bool publish(bool pub)
     {
         bool success = false;
-        
+
         if (pub == true)
         {
             if (!isPersistent())
@@ -209,10 +209,10 @@
             public_img = 0;
             success    = true;
         }
-        
+
         return success;
     }
-    
+
     /**
      *  Set/Unset an image as persistant
      *    @param persistent true to make an image persistant
@@ -221,7 +221,7 @@
     bool persistent(bool persis)
     {
         bool success = false;
-        
+
         if (persis == true)
         {
             if (!isPublic() && running_vms == 0)
@@ -235,7 +235,7 @@
             persistent_img = 0;
             success        = true;
         }
-        
+
         return success;
     }
 
@@ -374,7 +374,7 @@
      *  Public scope of the Image
      */
     int          public_img;
-    
+
     /**
      *  Persistency of the Image
      */
@@ -474,14 +474,9 @@
         REGTIME          = 6,    /* Time of registration        */
         SOURCE           = 7,    /* Path to the image           */
         STATE            = 8,    /* 0) INIT   1) ALLOCATED      */
-                                 /* 2) READY  3) USED           */
-<<<<<<< HEAD
-        RUNNING_VMS      = 8,    /* Number of VMs using the img */
-        TEMPLATE         = 9,    /* Image template xml data     */
-=======
         RUNNING_VMS      = 9,    /* Number of VMs using the img */
->>>>>>> fa94ac90
-        LIMIT            = 10
+        TEMPLATE         = 10,    /* Image template xml data     */
+        LIMIT            = 11
     };
 
     static const char * db_names;
