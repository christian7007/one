--- conflicted
+++ resolved
@@ -246,17 +246,7 @@
      *    @param tmpl Template containing the new DISK attribute.
      *    @param error_str Error reason, if any
      *
-<<<<<<< HEAD
      *    @return 0 on success, -1 otherwise
-=======
-     * @param vm pointer to a VirtualMachine with its mutex locked. It will be
-     * unlocked
-     * @param tmpl Template containing the new DISK attribute.
-     * It will be deleted
-     * @param error_str Error reason, if any
-     *
-     * @return 0 on success, -1 action error, -2 if the VM is in a wrong a state
->>>>>>> 0f59a29e
      */
     int attach(int vid, VirtualMachineTemplate * tmpl, string & error_str);
 
