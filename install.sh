--- conflicted
+++ resolved
@@ -710,12 +710,7 @@
                          src/vmm_mad/remotes/vcenter/poll \
                          src/vmm_mad/remotes/vcenter/shutdown \
                          src/vmm_mad/remotes/vcenter/reconfigure \
-<<<<<<< HEAD
                          src/vmm_mad/remotes/vcenter/preconfigure"
-=======
-                         src/vmm_mad/remotes/vcenter/prereconfigure \
-                         src/vmm_mad/remotes/vcenter/resize_disk"
->>>>>>> 53ee13b4
 
 #------------------------------------------------------------------------------
 # VMM Driver EC2 scripts, to be installed under $REMOTES_LOCATION/vmm/ec2
@@ -1026,17 +1021,11 @@
                  src/tm_mad/vcenter/snap_delete \
                  src/tm_mad/vcenter/snap_revert \
                  src/tm_mad/vcenter/failmigrate \
-<<<<<<< HEAD
                  src/tm_mad/vcenter/context \
                  src/tm_mad/vcenter/monitor \
                  src/tm_mad/vcenter/mkimage \
                  src/tm_mad/vcenter/mkswap \
                  src/tm_mad/vcenter/delete"
-=======
-                 src/datastore_mad/remotes/vcenter/monitor \
-                 src/tm_mad/vcenter/delete \
-                 src/tm_mad/vcenter/resize"
->>>>>>> 53ee13b4
 
 TM_ISCSI_FILES="src/tm_mad/iscsi_libvirt/clone \
                  src/tm_mad/iscsi_libvirt/ln \
