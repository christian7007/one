#!/bin/bash

# -------------------------------------------------------------------------- #
# Copyright 2002-2012, OpenNebula Project Leads (OpenNebula.org)             #
#                                                                            #
# Licensed under the Apache License, Version 2.0 (the "License"); you may    #
# not use this file except in compliance with the License. You may obtain    #
# a copy of the License at                                                   #
#                                                                            #
# http://www.apache.org/licenses/LICENSE-2.0                                 #
#                                                                            #
# Unless required by applicable law or agreed to in writing, software        #
# distributed under the License is distributed on an "AS IS" BASIS,          #
# WITHOUT WARRANTIES OR CONDITIONS OF ANY KIND, either express or implied.   #
# See the License for the specific language governing permissions and        #
# limitations under the License.                                             #
#--------------------------------------------------------------------------- #

#-------------------------------------------------------------------------------
# Install program for OpenNebula. It will install it relative to
# $ONE_LOCATION if defined with the -d option, otherwise it'll be installed
# under /. In this case you may specified the oneadmin user/group, so you do
# not need run the OpenNebula daemon with root privileges
#-------------------------------------------------------------------------------

#-------------------------------------------------------------------------------
# COMMAND LINE PARSING
#-------------------------------------------------------------------------------
usage() {
 echo
 echo "Usage: install.sh [-u install_user] [-g install_group] [-k keep conf]"
 echo "                  [-d ONE_LOCATION] [-c occi|ec2] [-r] [-h]"
 echo
 echo "-u: user that will run opennebula, defaults to user executing install.sh"
 echo "-g: group of the user that will run opennebula, defaults to user"
 echo "    executing install.sh"
 echo "-k: keep configuration files of existing OpenNebula installation, useful"
 echo "    when upgrading. This flag should not be set when installing"
 echo "    OpenNebula for the first time"
 echo "-d: target installation directory, if not defined it'd be root. Must be"
 echo "    an absolute path."
 echo "-c: install client utilities: OpenNebula cli, occi and ec2 client files"
 echo "-s: install OpenNebula Sunstone"
 echo "-o: install OpenNebula Zones (OZones)"
 echo "-r: remove Opennebula, only useful if -d was not specified, otherwise"
 echo "    rm -rf \$ONE_LOCATION would do the job"
 echo "-l: creates symlinks instead of copying files, useful for development"
 echo "-h: prints this help"
}
#-------------------------------------------------------------------------------

TEMP_OPT=`getopt -o hkrlcsou:g:d: -n 'install.sh' -- "$@"`

if [ $? != 0 ] ; then
    usage
    exit 1
fi

eval set -- "$TEMP_OPT"

INSTALL_ETC="yes"
UNINSTALL="no"
LINK="no"
CLIENT="no"
SUNSTONE="no"
OZONES="no"
ONEADMIN_USER=`id -u`
ONEADMIN_GROUP=`id -g`
SRC_DIR=$PWD

while true ; do
    case "$1" in
        -h) usage; exit 0;;
        -k) INSTALL_ETC="no"   ; shift ;;
        -r) UNINSTALL="yes"   ; shift ;;
        -l) LINK="yes" ; shift ;;
        -c) CLIENT="yes"; INSTALL_ETC="no" ; shift ;;
        -s) SUNSTONE="yes"; shift ;;
        -o) OZONES="yes"; shift ;;
        -u) ONEADMIN_USER="$2" ; shift 2;;
        -g) ONEADMIN_GROUP="$2"; shift 2;;
        -d) ROOT="$2" ; shift 2 ;;
        --) shift ; break ;;
        *)  usage; exit 1 ;;
    esac
done

#-------------------------------------------------------------------------------
# Definition of locations
#-------------------------------------------------------------------------------

CONF_LOCATION="$HOME/.one"

if [ -z "$ROOT" ] ; then
    BIN_LOCATION="/usr/bin"
    LIB_LOCATION="/usr/lib/one"
    ETC_LOCATION="/etc/one"
    LOG_LOCATION="/var/log/one"
    VAR_LOCATION="/var/lib/one"
    SUNSTONE_LOCATION="$LIB_LOCATION/sunstone"
    OZONES_LOCATION="$LIB_LOCATION/ozones"
    SYSTEM_DS_LOCATION="$VAR_LOCATION/datastores/0"
    DEFAULT_DS_LOCATION="$VAR_LOCATION/datastores/1"
    RUN_LOCATION="/var/run/one"
    LOCK_LOCATION="/var/lock/one"
    INCLUDE_LOCATION="/usr/include"
    SHARE_LOCATION="/usr/share/one"
    MAN_LOCATION="/usr/share/man/man1"

    if [ "$CLIENT" = "yes" ]; then
        MAKE_DIRS="$BIN_LOCATION $LIB_LOCATION $ETC_LOCATION"

        DELETE_DIRS=""

        CHOWN_DIRS=""
    elif [ "$SUNSTONE" = "yes" ]; then
        MAKE_DIRS="$BIN_LOCATION $LIB_LOCATION $VAR_LOCATION \
                   $SUNSTONE_LOCATION $ETC_LOCATION"

        DELETE_DIRS="$MAKE_DIRS"

        CHOWN_DIRS=""
    elif [ "$OZONES" = "yes" ]; then
        MAKE_DIRS="$BIN_LOCATION $LIB_LOCATION $VAR_LOCATION $OZONES_LOCATION \
                    $ETC_LOCATION"

        DELETE_DIRS="$MAKE_DIRS"

        CHOWN_DIRS=""
    else
        MAKE_DIRS="$BIN_LOCATION $LIB_LOCATION $ETC_LOCATION $VAR_LOCATION \
                   $INCLUDE_LOCATION $SHARE_LOCATION \
                   $LOG_LOCATION $RUN_LOCATION $LOCK_LOCATION \
                   $SYSTEM_DS_LOCATION $DEFAULT_DS_LOCATION $MAN_LOCATION"

        DELETE_DIRS="$LIB_LOCATION $ETC_LOCATION $LOG_LOCATION $VAR_LOCATION \
                     $RUN_LOCATION $SHARE_DIRS"

        CHOWN_DIRS="$LOG_LOCATION $VAR_LOCATION $RUN_LOCATION $LOCK_LOCATION"
    fi

else
    BIN_LOCATION="$ROOT/bin"
    LIB_LOCATION="$ROOT/lib"
    ETC_LOCATION="$ROOT/etc"
    VAR_LOCATION="$ROOT/var"
    SUNSTONE_LOCATION="$LIB_LOCATION/sunstone"
    OZONES_LOCATION="$LIB_LOCATION/ozones"
    SYSTEM_DS_LOCATION="$VAR_LOCATION/datastores/0"
    DEFAULT_DS_LOCATION="$VAR_LOCATION/datastores/1"
    INCLUDE_LOCATION="$ROOT/include"
    SHARE_LOCATION="$ROOT/share"
    MAN_LOCATION="$ROOT/share/man/man1"

    if [ "$CLIENT" = "yes" ]; then
        MAKE_DIRS="$BIN_LOCATION $LIB_LOCATION $ETC_LOCATION"

        DELETE_DIRS="$MAKE_DIRS"
    elif [ "$SUNSTONE" = "yes" ]; then
        MAKE_DIRS="$BIN_LOCATION $LIB_LOCATION $VAR_LOCATION \
                   $SUNSTONE_LOCATION $ETC_LOCATION"

        DELETE_DIRS="$MAKE_DIRS"
    elif [ "$OZONES" = "yes" ]; then
        MAKE_DIRS="$BIN_LOCATION $LIB_LOCATION $VAR_LOCATION $OZONES_LOCATION \
                   $ETC_LOCATION"

        DELETE_DIRS="$MAKE_DIRS"
    else
        MAKE_DIRS="$BIN_LOCATION $LIB_LOCATION $ETC_LOCATION $VAR_LOCATION \
                   $INCLUDE_LOCATION $SHARE_LOCATION $SYSTEM_DS_LOCATION \
                   $DEFAULT_DS_LOCATION $MAN_LOCATION $OZONES_LOCATION"

        DELETE_DIRS="$MAKE_DIRS"

        CHOWN_DIRS="$ROOT"
    fi

    CHOWN_DIRS="$ROOT"
fi

SHARE_DIRS="$SHARE_LOCATION/examples \
            $SHARE_LOCATION/examples/tm"

ETC_DIRS="$ETC_LOCATION/datastore \
          $ETC_LOCATION/im_ec2 \
          $ETC_LOCATION/vmm_ec2 \
          $ETC_LOCATION/vmm_exec \
          $ETC_LOCATION/tm \
          $ETC_LOCATION/hm \
          $ETC_LOCATION/auth \
          $ETC_LOCATION/auth/certificates \
          $ETC_LOCATION/ec2query_templates \
          $ETC_LOCATION/occi_templates \
          $ETC_LOCATION/cli"

LIB_DIRS="$LIB_LOCATION/ruby \
          $LIB_LOCATION/ruby/OpenNebula \
          $LIB_LOCATION/ruby/zona \
          $LIB_LOCATION/ruby/cloud/ \
          $LIB_LOCATION/ruby/cloud/econe \
          $LIB_LOCATION/ruby/cloud/econe/views \
          $LIB_LOCATION/ruby/cloud/occi \
          $LIB_LOCATION/ruby/cloud/CloudAuth \
          $LIB_LOCATION/ruby/onedb \
          $LIB_LOCATION/mads \
          $LIB_LOCATION/sh \
          $LIB_LOCATION/ruby/cli \
          $LIB_LOCATION/ruby/cli/one_helper \
          $LIB_LOCATION/ruby/acct"

VAR_DIRS="$VAR_LOCATION/remotes \
          $VAR_LOCATION/remotes/im \
          $VAR_LOCATION/remotes/im/kvm.d \
          $VAR_LOCATION/remotes/im/xen.d \
          $VAR_LOCATION/remotes/im/vmware.d \
          $VAR_LOCATION/remotes/im/ganglia.d \
          $VAR_LOCATION/remotes/vmm \
          $VAR_LOCATION/remotes/vmm/kvm \
          $VAR_LOCATION/remotes/vmm/xen \
          $VAR_LOCATION/remotes/vmm/vmware \
          $VAR_LOCATION/remotes/vnm \
          $VAR_LOCATION/remotes/vnm/802.1Q \
          $VAR_LOCATION/remotes/vnm/dummy \
          $VAR_LOCATION/remotes/vnm/ebtables \
          $VAR_LOCATION/remotes/vnm/fw \
          $VAR_LOCATION/remotes/vnm/ovswitch \
          $VAR_LOCATION/remotes/vnm/vmware \
          $VAR_LOCATION/remotes/tm/ \
          $VAR_LOCATION/remotes/tm/dummy \
          $VAR_LOCATION/remotes/tm/lvm \
          $VAR_LOCATION/remotes/tm/shared \
          $VAR_LOCATION/remotes/tm/ssh \
          $VAR_LOCATION/remotes/tm/vmware \
          $VAR_LOCATION/remotes/hooks \
          $VAR_LOCATION/remotes/hooks/ft \
          $VAR_LOCATION/remotes/datastore \
          $VAR_LOCATION/remotes/datastore/fs \
          $VAR_LOCATION/remotes/datastore/vmware \
<<<<<<< HEAD
=======
          $VAR_LOCATION/remotes/datastore/iscsi \
>>>>>>> e9e84d35
          $VAR_LOCATION/remotes/auth \
          $VAR_LOCATION/remotes/auth/plain \
          $VAR_LOCATION/remotes/auth/ssh \
          $VAR_LOCATION/remotes/auth/x509 \
          $VAR_LOCATION/remotes/auth/ldap \
          $VAR_LOCATION/remotes/auth/server_x509 \
          $VAR_LOCATION/remotes/auth/server_cipher \
          $VAR_LOCATION/remotes/auth/quota \
          $VAR_LOCATION/remotes/auth/dummy"

SUNSTONE_DIRS="$SUNSTONE_LOCATION/models \
               $SUNSTONE_LOCATION/models/OpenNebulaJSON \
               $SUNSTONE_LOCATION/public \
               $SUNSTONE_LOCATION/public/js \
               $SUNSTONE_LOCATION/public/js/plugins \
               $SUNSTONE_LOCATION/public/js/user-plugins \
               $SUNSTONE_LOCATION/public/css \
               $SUNSTONE_LOCATION/public/locale \
               $SUNSTONE_LOCATION/public/locale/en_US \
               $SUNSTONE_LOCATION/public/locale/ru \
               $SUNSTONE_LOCATION/public/vendor \
               $SUNSTONE_LOCATION/public/vendor/jQueryLayout \
               $SUNSTONE_LOCATION/public/vendor/dataTables \
               $SUNSTONE_LOCATION/public/vendor/jQueryUI \
               $SUNSTONE_LOCATION/public/vendor/jQueryUI/images \
               $SUNSTONE_LOCATION/public/vendor/jQuery \
               $SUNSTONE_LOCATION/public/vendor/jGrowl \
               $SUNSTONE_LOCATION/public/vendor/flot \
               $SUNSTONE_LOCATION/public/vendor/fileuploader \
               $SUNSTONE_LOCATION/public/images \
               $SUNSTONE_LOCATION/templates \
               $SUNSTONE_LOCATION/views"

OZONES_DIRS="$OZONES_LOCATION/lib \
             $OZONES_LOCATION/lib/OZones \
             $OZONES_LOCATION/models \
             $OZONES_LOCATION/templates \
             $OZONES_LOCATION/public \
             $OZONES_LOCATION/public/vendor \
             $OZONES_LOCATION/public/vendor/jQuery \
             $OZONES_LOCATION/public/vendor/jQueryLayout \
             $OZONES_LOCATION/public/vendor/dataTables \
             $OZONES_LOCATION/public/vendor/jQueryUI \
             $OZONES_LOCATION/public/vendor/jQueryUI/images \
             $OZONES_LOCATION/public/vendor/jGrowl \
             $OZONES_LOCATION/public/js \
             $OZONES_LOCATION/public/js/plugins \
             $OZONES_LOCATION/public/images \
             $OZONES_LOCATION/public/css"

SELF_SERVICE_DIRS="\
                 $LIB_LOCATION/ruby/cloud/occi/ui \
                 $LIB_LOCATION/ruby/cloud/occi/ui/templates \
                 $LIB_LOCATION/ruby/cloud/occi/ui/views \
                 $LIB_LOCATION/ruby/cloud/occi/ui/public \
                 $LIB_LOCATION/ruby/cloud/occi/ui/public/css \
                 $LIB_LOCATION/ruby/cloud/occi/ui/public/customize \
                 $LIB_LOCATION/ruby/cloud/occi/ui/public/images \
                 $LIB_LOCATION/ruby/cloud/occi/ui/public/js \
                 $LIB_LOCATION/ruby/cloud/occi/ui/public/js/plugins \
                 $LIB_LOCATION/ruby/cloud/occi/ui/public/locale \
                 $LIB_LOCATION/ruby/cloud/occi/ui/public/locale/en_US \
                 $LIB_LOCATION/ruby/cloud/occi/ui/public/locale/es_ES \
                 $LIB_LOCATION/ruby/cloud/occi/ui/public/vendor \
                 $LIB_LOCATION/ruby/cloud/occi/ui/public/vendor/jQueryLayout \
                 $LIB_LOCATION/ruby/cloud/occi/ui/public/vendor/dataTables \
                 $LIB_LOCATION/ruby/cloud/occi/ui/public/vendor/jQueryUI \
                 $LIB_LOCATION/ruby/cloud/occi/ui/public/vendor/jQueryUI/images \
                 $LIB_LOCATION/ruby/cloud/occi/ui/public/vendor/jQuery \
                 $LIB_LOCATION/ruby/cloud/occi/ui/public/vendor/jGrowl \
                 $LIB_LOCATION/ruby/cloud/occi/ui/public/vendor/flot \
                 $LIB_LOCATION/ruby/cloud/occi/ui/public/vendor/crypto-js \
                 $LIB_LOCATION/ruby/cloud/occi/ui/public/vendor/fileuploader \
                 $LIB_LOCATION/ruby/cloud/occi/ui/public/vendor/xml2json"

OZONES_CLIENT_DIRS="$LIB_LOCATION/ruby \
                 $LIB_LOCATION/ruby/OpenNebula \
                 $LIB_LOCATION/ruby/cli \
                 $LIB_LOCATION/ruby/cli/ozones_helper \
                 $LIB_LOCATION/ruby/zona"

LIB_ECO_CLIENT_DIRS="$LIB_LOCATION/ruby \
                 $LIB_LOCATION/ruby/OpenNebula \
                 $LIB_LOCATION/ruby/cloud/ \
                 $LIB_LOCATION/ruby/cloud/econe"

LIB_OCCI_CLIENT_DIRS="$LIB_LOCATION/ruby \
                 $LIB_LOCATION/ruby/OpenNebula \
                 $LIB_LOCATION/ruby/cloud/occi"

LIB_OCA_CLIENT_DIRS="$LIB_LOCATION/ruby \
                 $LIB_LOCATION/ruby/OpenNebula"

LIB_CLI_CLIENT_DIRS="$LIB_LOCATION/ruby/cli \
                     $LIB_LOCATION/ruby/cli/one_helper"

CONF_CLI_DIRS="$ETC_LOCATION/cli"

if [ "$CLIENT" = "yes" ]; then
    MAKE_DIRS="$MAKE_DIRS $LIB_ECO_CLIENT_DIRS $LIB_OCCI_CLIENT_DIRS \
               $LIB_OCA_CLIENT_DIRS $LIB_CLI_CLIENT_DIRS $CONF_CLI_DIRS \
               $ETC_LOCATION $OZONES_CLIENT_DIRS $SELF_SERVICE_DIRS"
elif [ "$SUNSTONE" = "yes" ]; then
    MAKE_DIRS="$MAKE_DIRS $SUNSTONE_DIRS $LIB_OCA_CLIENT_DIRS"
elif [ "$OZONES" = "yes" ]; then
    MAKE_DIRS="$MAKE_DIRS $OZONES_DIRS $OZONES_CLIENT_DIRS $LIB_OCA_CLIENT_DIRS"
else
    MAKE_DIRS="$MAKE_DIRS $SHARE_DIRS $ETC_DIRS $LIB_DIRS $VAR_DIRS \
                $OZONES_DIRS $OZONES_CLIENT_DIRS $SUNSTONE_DIRS $SELF_SERVICE_DIRS"
fi

#-------------------------------------------------------------------------------
#-------------------------------------------------------------------------------
# FILE DEFINITION, WHAT IS GOING TO BE INSTALLED AND WHERE
#-------------------------------------------------------------------------------
#-------------------------------------------------------------------------------
INSTALL_FILES=(
    BIN_FILES:$BIN_LOCATION
    INCLUDE_FILES:$INCLUDE_LOCATION
    LIB_FILES:$LIB_LOCATION
    RUBY_LIB_FILES:$LIB_LOCATION/ruby
    RUBY_OPENNEBULA_LIB_FILES:$LIB_LOCATION/ruby/OpenNebula
    MAD_RUBY_LIB_FILES:$LIB_LOCATION/ruby
    MAD_RUBY_LIB_FILES:$VAR_LOCATION/remotes
    MAD_SH_LIB_FILES:$LIB_LOCATION/sh
    MAD_SH_LIB_FILES:$VAR_LOCATION/remotes
    ONEDB_MIGRATOR_FILES:$LIB_LOCATION/ruby/onedb
    MADS_LIB_FILES:$LIB_LOCATION/mads
    IM_PROBES_FILES:$VAR_LOCATION/remotes/im
    IM_PROBES_KVM_FILES:$VAR_LOCATION/remotes/im/kvm.d
    IM_PROBES_XEN_FILES:$VAR_LOCATION/remotes/im/xen.d
    IM_PROBES_VMWARE_FILES:$VAR_LOCATION/remotes/im/vmware.d
    IM_PROBES_GANGLIA_FILES:$VAR_LOCATION/remotes/im/ganglia.d
    AUTH_SSH_FILES:$VAR_LOCATION/remotes/auth/ssh
    AUTH_X509_FILES:$VAR_LOCATION/remotes/auth/x509
    AUTH_LDAP_FILES:$VAR_LOCATION/remotes/auth/ldap
    AUTH_SERVER_X509_FILES:$VAR_LOCATION/remotes/auth/server_x509
    AUTH_SERVER_CIPHER_FILES:$VAR_LOCATION/remotes/auth/server_cipher
    AUTH_DUMMY_FILES:$VAR_LOCATION/remotes/auth/dummy
    AUTH_PLAIN_FILES:$VAR_LOCATION/remotes/auth/plain
    AUTH_QUOTA_FILES:$VAR_LOCATION/remotes/auth/quota
    VMM_EXEC_KVM_SCRIPTS:$VAR_LOCATION/remotes/vmm/kvm
    VMM_EXEC_XEN_SCRIPTS:$VAR_LOCATION/remotes/vmm/xen
    VMM_EXEC_VMWARE_SCRIPTS:$VAR_LOCATION/remotes/vmm/vmware
    TM_FILES:$VAR_LOCATION/remotes/tm
    TM_SHARED_FILES:$VAR_LOCATION/remotes/tm/shared
    TM_SSH_FILES:$VAR_LOCATION/remotes/tm/ssh
    TM_VMWARE_FILES:$VAR_LOCATION/remotes/tm/vmware
    TM_DUMMY_FILES:$VAR_LOCATION/remotes/tm/dummy
    TM_LVM_FILES:$VAR_LOCATION/remotes/tm/lvm
    DATASTORE_DRIVER_COMMON_SCRIPTS:$VAR_LOCATION/remotes/datastore/
    DATASTORE_DRIVER_FS_SCRIPTS:$VAR_LOCATION/remotes/datastore/fs
    DATASTORE_DRIVER_VMWARE_SCRIPTS:$VAR_LOCATION/remotes/datastore/vmware
<<<<<<< HEAD
=======
    DATASTORE_DRIVER_ISCSI_SCRIPTS:$VAR_LOCATION/remotes/datastore/iscsi
>>>>>>> e9e84d35
    NETWORK_FILES:$VAR_LOCATION/remotes/vnm
    NETWORK_8021Q_FILES:$VAR_LOCATION/remotes/vnm/802.1Q
    NETWORK_DUMMY_FILES:$VAR_LOCATION/remotes/vnm/dummy
    NETWORK_EBTABLES_FILES:$VAR_LOCATION/remotes/vnm/ebtables
    NETWORK_FW_FILES:$VAR_LOCATION/remotes/vnm/fw
    NETWORK_OVSWITCH_FILES:$VAR_LOCATION/remotes/vnm/ovswitch
    NETWORK_VMWARE_FILES:$VAR_LOCATION/remotes/vnm/vmware
    EXAMPLE_SHARE_FILES:$SHARE_LOCATION/examples
    INSTALL_NOVNC_SHARE_FILE:$SHARE_LOCATION
    INSTALL_GEMS_SHARE_FILE:$SHARE_LOCATION
    TM_EXAMPLE_SHARE_FILES:$SHARE_LOCATION/examples/tm
    HOOK_FT_FILES:$VAR_LOCATION/remotes/hooks/ft
    COMMON_CLOUD_LIB_FILES:$LIB_LOCATION/ruby/cloud
    CLOUD_AUTH_LIB_FILES:$LIB_LOCATION/ruby/cloud/CloudAuth
    ECO_LIB_FILES:$LIB_LOCATION/ruby/cloud/econe
    ECO_LIB_VIEW_FILES:$LIB_LOCATION/ruby/cloud/econe/views
    ECO_BIN_FILES:$BIN_LOCATION
    OCCI_LIB_FILES:$LIB_LOCATION/ruby/cloud/occi
    OCCI_BIN_FILES:$BIN_LOCATION
    MAN_FILES:$MAN_LOCATION
    CLI_LIB_FILES:$LIB_LOCATION/ruby/cli
    ONE_CLI_LIB_FILES:$LIB_LOCATION/ruby/cli/one_helper
    ACCT_LIB_FILES:$LIB_LOCATION/ruby/acct
    ACCT_BIN_FILES:$BIN_LOCATION
)

INSTALL_CLIENT_FILES=(
    COMMON_CLOUD_CLIENT_LIB_FILES:$LIB_LOCATION/ruby/cloud
    ECO_LIB_CLIENT_FILES:$LIB_LOCATION/ruby/cloud/econe
    ECO_BIN_CLIENT_FILES:$BIN_LOCATION
    COMMON_CLOUD_CLIENT_LIB_FILES:$LIB_LOCATION/ruby/cloud
    OCCI_LIB_CLIENT_FILES:$LIB_LOCATION/ruby/cloud/occi
    OCCI_BIN_CLIENT_FILES:$BIN_LOCATION
    CLI_BIN_FILES:$BIN_LOCATION
    CLI_LIB_FILES:$LIB_LOCATION/ruby/cli
    ONE_CLI_LIB_FILES:$LIB_LOCATION/ruby/cli/one_helper
    ETC_CLIENT_FILES:$ETC_LOCATION
    OZONES_BIN_CLIENT_FILES:$BIN_LOCATION
    OZONES_LIB_CLIENT_CLI_FILES:$LIB_LOCATION/ruby/cli
    OZONES_LIB_CLIENT_CLI_HELPER_FILES:$LIB_LOCATION/ruby/cli/ozones_helper
    OZONES_LIB_API_FILES:$LIB_LOCATION/ruby
    OZONES_LIB_API_ZONA_FILES:$LIB_LOCATION/ruby/zona
    CLI_CONF_FILES:$ETC_LOCATION/cli
    OCA_LIB_FILES:$LIB_LOCATION/ruby
    RUBY_OPENNEBULA_LIB_FILES:$LIB_LOCATION/ruby/OpenNebula
)

INSTALL_SUNSTONE_RUBY_FILES=(
    RUBY_OPENNEBULA_LIB_FILES:$LIB_LOCATION/ruby/OpenNebula
    OCA_LIB_FILES:$LIB_LOCATION/ruby
)

INSTALL_SUNSTONE_FILES=(
    SUNSTONE_FILES:$SUNSTONE_LOCATION
    SUNSTONE_BIN_FILES:$BIN_LOCATION
    SUNSTONE_MODELS_FILES:$SUNSTONE_LOCATION/models
    SUNSTONE_MODELS_JSON_FILES:$SUNSTONE_LOCATION/models/OpenNebulaJSON
    SUNSTONE_TEMPLATE_FILES:$SUNSTONE_LOCATION/templates
    SUNSTONE_VIEWS_FILES:$SUNSTONE_LOCATION/views
    SUNSTONE_PUBLIC_JS_FILES:$SUNSTONE_LOCATION/public/js
    SUNSTONE_PUBLIC_JS_PLUGINS_FILES:$SUNSTONE_LOCATION/public/js/plugins
    SUNSTONE_PUBLIC_CSS_FILES:$SUNSTONE_LOCATION/public/css
    SUNSTONE_PUBLIC_VENDOR_DATATABLES:$SUNSTONE_LOCATION/public/vendor/dataTables
    SUNSTONE_PUBLIC_VENDOR_JGROWL:$SUNSTONE_LOCATION/public/vendor/jGrowl
    SUNSTONE_PUBLIC_VENDOR_JQUERY:$SUNSTONE_LOCATION/public/vendor/jQuery
    SUNSTONE_PUBLIC_VENDOR_JQUERYUI:$SUNSTONE_LOCATION/public/vendor/jQueryUI
    SUNSTONE_PUBLIC_VENDOR_JQUERYUIIMAGES:$SUNSTONE_LOCATION/public/vendor/jQueryUI/images
    SUNSTONE_PUBLIC_VENDOR_JQUERYLAYOUT:$SUNSTONE_LOCATION/public/vendor/jQueryLayout
    SUNSTONE_PUBLIC_VENDOR_FLOT:$SUNSTONE_LOCATION/public/vendor/flot
    SUNSTONE_PUBLIC_VENDOR_FILEUPLOADER:$SUNSTONE_LOCATION/public/vendor/fileuploader
    SUNSTONE_PUBLIC_IMAGES_FILES:$SUNSTONE_LOCATION/public/images
    SUNSTONE_PUBLIC_LOCALE_EN_US:$SUNSTONE_LOCATION/public/locale/en_US
    SUNSTONE_PUBLIC_LOCALE_RU:$SUNSTONE_LOCATION/public/locale/ru
)

INSTALL_SUNSTONE_ETC_FILES=(
    SUNSTONE_ETC_FILES:$ETC_LOCATION
)

INSTALL_OZONES_RUBY_FILES=(
    OZONES_RUBY_LIB_FILES:$LIB_LOCATION/ruby
    RUBY_OPENNEBULA_LIB_FILES:$LIB_LOCATION/ruby/OpenNebula
)

INSTALL_OZONES_FILES=(
    OZONES_FILES:$OZONES_LOCATION
    OZONES_BIN_FILES:$BIN_LOCATION
    OZONES_MODELS_FILES:$OZONES_LOCATION/models
    OZONES_TEMPLATE_FILES:$OZONES_LOCATION/templates
    OZONES_LIB_FILES:$OZONES_LOCATION/lib
    OZONES_LIB_ZONE_FILES:$OZONES_LOCATION/lib/OZones
    OZONES_PUBLIC_VENDOR_JQUERY:$OZONES_LOCATION/public/vendor/jQuery
    OZONES_PUBLIC_VENDOR_DATATABLES:$OZONES_LOCATION/public/vendor/dataTables
    OZONES_PUBLIC_VENDOR_JGROWL:$OZONES_LOCATION/public/vendor/jGrowl
    OZONES_PUBLIC_VENDOR_JQUERYUI:$OZONES_LOCATION/public/vendor/jQueryUI
    OZONES_PUBLIC_VENDOR_JQUERYUIIMAGES:$OZONES_LOCATION/public/vendor/jQueryUI/images
    OZONES_PUBLIC_VENDOR_JQUERYLAYOUT:$OZONES_LOCATION/public/vendor/jQueryLayout
    OZONES_PUBLIC_JS_FILES:$OZONES_LOCATION/public/js
    OZONES_PUBLIC_IMAGES_FILES:$OZONES_LOCATION/public/images
    OZONES_PUBLIC_CSS_FILES:$OZONES_LOCATION/public/css
    OZONES_PUBLIC_JS_PLUGINS_FILES:$OZONES_LOCATION/public/js/plugins
    OZONES_BIN_CLIENT_FILES:$BIN_LOCATION
    OZONES_LIB_CLIENT_CLI_FILES:$LIB_LOCATION/ruby/cli
    OZONES_LIB_CLIENT_CLI_HELPER_FILES:$LIB_LOCATION/ruby/cli/ozones_helper
    OZONES_LIB_API_FILES:$LIB_LOCATION/ruby
    OZONES_LIB_API_ZONA_FILES:$LIB_LOCATION/ruby/zona
)

INSTALL_OZONES_ETC_FILES=(
    OZONES_ETC_FILES:$ETC_LOCATION
)

INSTALL_SELF_SERVICE_FILES=(
    SELF_SERVICE_TEMPLATE_FILES:$LIB_LOCATION/ruby/cloud/occi/ui/templates
    SELF_SERVICE_VIEWS_FILES:$LIB_LOCATION/ruby/cloud/occi/ui/views
    SELF_SERVICE_PUBLIC_JS_FILES:$LIB_LOCATION/ruby/cloud/occi/ui/public/js
    SELF_SERVICE_PUBLIC_JS_PLUGINS_FILES:$LIB_LOCATION/ruby/cloud/occi/ui/public/js/plugins
    SELF_SERVICE_PUBLIC_CSS_FILES:$LIB_LOCATION/ruby/cloud/occi/ui/public/css
    SELF_SERVICE_PUBLIC_CUSTOMIZE_FILES:$LIB_LOCATION/ruby/cloud/occi/ui/public/customize
    SELF_SERVICE_PUBLIC_VENDOR_DATATABLES:$LIB_LOCATION/ruby/cloud/occi/ui/public/vendor/dataTables
    SELF_SERVICE_PUBLIC_VENDOR_JGROWL:$LIB_LOCATION/ruby/cloud/occi/ui/public/vendor/jGrowl
    SELF_SERVICE_PUBLIC_VENDOR_JQUERY:$LIB_LOCATION/ruby/cloud/occi/ui/public/vendor/jQuery
    SELF_SERVICE_PUBLIC_VENDOR_JQUERYUI:$LIB_LOCATION/ruby/cloud/occi/ui/public/vendor/jQueryUI
    SELF_SERVICE_PUBLIC_VENDOR_JQUERYUIIMAGES:$LIB_LOCATION/ruby/cloud/occi/ui/public/vendor/jQueryUI/images
    SELF_SERVICE_PUBLIC_VENDOR_JQUERYLAYOUT:$LIB_LOCATION/ruby/cloud/occi/ui/public/vendor/jQueryLayout
    SELF_SERVICE_PUBLIC_VENDOR_FLOT:$LIB_LOCATION/ruby/cloud/occi/ui/public/vendor/flot
    SELF_SERVICE_PUBLIC_VENDOR_CRYPTOJS:$LIB_LOCATION/ruby/cloud/occi/ui/public/vendor/crypto-js
    SELF_SERVICE_PUBLIC_VENDOR_FILEUPLOADER:$LIB_LOCATION/ruby/cloud/occi/ui/public/vendor/fileuploader
    SELF_SERVICE_PUBLIC_VENDOR_XML2JSON:$LIB_LOCATION/ruby/cloud/occi/ui/public/vendor/xml2json
    SELF_SERVICE_PUBLIC_IMAGES_FILES:$LIB_LOCATION/ruby/cloud/occi/ui/public/images
    SELF_SERVICE_PUBLIC_LOCALE_EN_US:$LIB_LOCATION/ruby/cloud/occi/ui/public/locale/en_US
    SELF_SERVICE_PUBLIC_LOCALE_ES_ES:$LIB_LOCATION/ruby/cloud/occi/ui/public/locale/es_ES
)

INSTALL_ETC_FILES=(
    ETC_FILES:$ETC_LOCATION
    VMWARE_ETC_FILES:$ETC_LOCATION
    VMM_EC2_ETC_FILES:$ETC_LOCATION/vmm_ec2
    VMM_EXEC_ETC_FILES:$ETC_LOCATION/vmm_exec
    IM_EC2_ETC_FILES:$ETC_LOCATION/im_ec2
    TM_LVM_ETC_FILES:$ETC_LOCATION/tm/
    HM_ETC_FILES:$ETC_LOCATION/hm
    AUTH_ETC_FILES:$ETC_LOCATION/auth
    ECO_ETC_FILES:$ETC_LOCATION
    ECO_ETC_TEMPLATE_FILES:$ETC_LOCATION/ec2query_templates
    OCCI_ETC_FILES:$ETC_LOCATION
    OCCI_ETC_TEMPLATE_FILES:$ETC_LOCATION/occi_templates
    CLI_CONF_FILES:$ETC_LOCATION/cli
    ACCT_ETC_FILES:$ETC_LOCATION
)

#-------------------------------------------------------------------------------
# Binary files, to be installed under $BIN_LOCATION
#-------------------------------------------------------------------------------

BIN_FILES="src/nebula/oned \
           src/scheduler/src/sched/mm_sched \
           src/cli/onevm \
           src/cli/oneacct \
           src/cli/onehost \
           src/cli/onevnet \
           src/cli/oneuser \
           src/cli/oneimage \
           src/cli/onegroup \
           src/cli/onetemplate \
           src/cli/oneacl \
           src/cli/onedatastore \
           src/cli/onecluster \
           src/onedb/onedb \
           src/authm_mad/remotes/quota/onequota \
           src/mad/utils/tty_expect \
           share/scripts/one"

#-------------------------------------------------------------------------------
# C/C++ OpenNebula API Library & Development files
# Include files, to be installed under $INCLUDE_LOCATION
# Library files, to be installed under $LIB_LOCATION
#-------------------------------------------------------------------------------

INCLUDE_FILES=""
LIB_FILES=""

#-------------------------------------------------------------------------------
# Ruby library files, to be installed under $LIB_LOCATION/ruby
#-------------------------------------------------------------------------------

RUBY_LIB_FILES="src/mad/ruby/ActionManager.rb \
                src/mad/ruby/CommandManager.rb \
                src/mad/ruby/OpenNebulaDriver.rb \
                src/mad/ruby/VirtualMachineDriver.rb \
                src/mad/ruby/DriverExecHelper.rb \
                src/mad/ruby/ssh_stream.rb \
                src/vnm_mad/one_vnm.rb \
                src/mad/ruby/Ganglia.rb \
                src/oca/ruby/OpenNebula.rb \
                src/authm_mad/remotes/ssh/ssh_auth.rb \
                src/authm_mad/remotes/quota/quota.rb \
                src/authm_mad/remotes/server_x509/server_x509_auth.rb \
                src/authm_mad/remotes/server_cipher/server_cipher_auth.rb \
                src/authm_mad/remotes/ldap/ldap_auth.rb \
                src/authm_mad/remotes/x509/x509_auth.rb"

#-----------------------------------------------------------------------------
# MAD Script library files, to be installed under $LIB_LOCATION/<script lang>
# and remotes directory
#-----------------------------------------------------------------------------

MAD_SH_LIB_FILES="src/mad/sh/scripts_common.sh"
MAD_RUBY_LIB_FILES="src/mad/ruby/scripts_common.rb"

#-------------------------------------------------------------------------------
# Driver executable files, to be installed under $LIB_LOCATION/mads
#-------------------------------------------------------------------------------

MADS_LIB_FILES="src/mad/sh/madcommon.sh \
              src/vmm_mad/exec/one_vmm_exec.rb \
              src/vmm_mad/exec/one_vmm_exec \
              src/vmm_mad/exec/one_vmm_sh \
              src/vmm_mad/exec/one_vmm_ssh \
              src/vmm_mad/ec2/one_vmm_ec2.rb \
              src/vmm_mad/ec2/one_vmm_ec2 \
              src/vmm_mad/dummy/one_vmm_dummy.rb \
              src/vmm_mad/dummy/one_vmm_dummy \
              src/im_mad/im_exec/one_im_exec.rb \
              src/im_mad/im_exec/one_im_exec \
              src/im_mad/im_exec/one_im_ssh \
              src/im_mad/im_exec/one_im_sh \
              src/im_mad/ec2/one_im_ec2.rb \
              src/im_mad/ec2/one_im_ec2 \
              src/im_mad/dummy/one_im_dummy.rb \
              src/im_mad/dummy/one_im_dummy \
              src/tm_mad/one_tm \
              src/tm_mad/one_tm.rb \
              src/hm_mad/one_hm.rb \
              src/hm_mad/one_hm \
              src/authm_mad/one_auth_mad.rb \
              src/authm_mad/one_auth_mad \
              src/datastore_mad/one_datastore.rb \
              src/datastore_mad/one_datastore"

#-------------------------------------------------------------------------------
# VMM SH Driver KVM scripts, to be installed under $REMOTES_LOCATION/vmm/kvm
#-------------------------------------------------------------------------------

VMM_EXEC_KVM_SCRIPTS="src/vmm_mad/remotes/kvm/cancel \
                    src/vmm_mad/remotes/kvm/deploy \
                    src/vmm_mad/remotes/kvm/kvmrc \
                    src/vmm_mad/remotes/kvm/migrate \
                    src/vmm_mad/remotes/kvm/migrate_local \
                    src/vmm_mad/remotes/kvm/restore \
                    src/vmm_mad/remotes/kvm/reboot \
                    src/vmm_mad/remotes/kvm/save \
                    src/vmm_mad/remotes/kvm/poll \
                    src/vmm_mad/remotes/kvm/poll_ganglia \
                    src/vmm_mad/remotes/kvm/shutdown"

#-------------------------------------------------------------------------------
# VMM SH Driver Xen scripts, to be installed under $REMOTES_LOCATION/vmm/xen
#-------------------------------------------------------------------------------

VMM_EXEC_XEN_SCRIPTS="src/vmm_mad/remotes/xen/cancel \
                    src/vmm_mad/remotes/xen/deploy \
                    src/vmm_mad/remotes/xen/xenrc \
                    src/vmm_mad/remotes/xen/migrate \
                    src/vmm_mad/remotes/xen/restore \
                    src/vmm_mad/remotes/xen/reboot \
                    src/vmm_mad/remotes/xen/save \
                    src/vmm_mad/remotes/xen/poll \
                    src/vmm_mad/remotes/xen/poll_ganglia \
                    src/vmm_mad/remotes/xen/shutdown"

#-------------------------------------------------------------------------------
# VMM Driver VMWARE scripts, to be installed under $REMOTES_LOCATION/vmm/vmware
#-------------------------------------------------------------------------------

VMM_EXEC_VMWARE_SCRIPTS="src/vmm_mad/remotes/vmware/cancel \
                         src/vmm_mad/remotes/vmware/deploy \
                         src/vmm_mad/remotes/vmware/migrate \
                         src/vmm_mad/remotes/vmware/restore \
                         src/vmm_mad/remotes/vmware/reboot \
                         src/vmm_mad/remotes/vmware/save \
                         src/vmm_mad/remotes/vmware/poll \
                         src/vmm_mad/remotes/vmware/checkpoint \
                         src/vmm_mad/remotes/vmware/shutdown \
                         src/vmm_mad/remotes/vmware/vmware_driver.rb"

#-------------------------------------------------------------------------------
# Information Manager Probes, to be installed under $REMOTES_LOCATION/im
#-------------------------------------------------------------------------------

IM_PROBES_FILES="src/im_mad/remotes/run_probes"

IM_PROBES_KVM_FILES="src/im_mad/remotes/kvm.d/kvm.rb \
                     src/im_mad/remotes/kvm.d/architecture.sh \
                     src/im_mad/remotes/kvm.d/cpu.sh \
                     src/im_mad/remotes/kvm.d/name.sh"

IM_PROBES_XEN_FILES="src/im_mad/remotes/xen.d/xen.rb \
                     src/im_mad/remotes/xen.d/architecture.sh \
                     src/im_mad/remotes/xen.d/cpu.sh \
                     src/im_mad/remotes/xen.d/name.sh"

IM_PROBES_VMWARE_FILES="src/im_mad/remotes/vmware.d/vmware.rb"

IM_PROBES_GANGLIA_FILES="src/im_mad/remotes/ganglia.d/ganglia_probe"

#-------------------------------------------------------------------------------
# Auth Manager drivers to be installed under $REMOTES_LOCATION/auth
#-------------------------------------------------------------------------------

AUTH_SERVER_CIPHER_FILES="src/authm_mad/remotes/server_cipher/authenticate"

AUTH_SERVER_X509_FILES="src/authm_mad/remotes/server_x509/authenticate"

AUTH_X509_FILES="src/authm_mad/remotes/x509/authenticate"

AUTH_LDAP_FILES="src/authm_mad/remotes/ldap/authenticate"

AUTH_SSH_FILES="src/authm_mad/remotes/ssh/authenticate"

AUTH_DUMMY_FILES="src/authm_mad/remotes/dummy/authenticate"

AUTH_PLAIN_FILES="src/authm_mad/remotes/plain/authenticate"

AUTH_QUOTA_FILES="src/authm_mad/remotes/quota/authorize"

#-------------------------------------------------------------------------------
# Virtual Network Manager drivers to be installed under $REMOTES_LOCATION/vnm
#-------------------------------------------------------------------------------

NETWORK_FILES="src/vnm_mad/remotes/OpenNebulaNetwork.rb \
               src/vnm_mad/remotes/Firewall.rb \
               src/vnm_mad/remotes/OpenNebulaNic.rb"

NETWORK_8021Q_FILES="src/vnm_mad/remotes/802.1Q/clean \
                    src/vnm_mad/remotes/802.1Q/post \
                    src/vnm_mad/remotes/802.1Q/pre \
                    src/vnm_mad/remotes/802.1Q/HostManaged.rb"

NETWORK_DUMMY_FILES="src/vnm_mad/remotes/dummy/clean \
                    src/vnm_mad/remotes/dummy/post \
                    src/vnm_mad/remotes/dummy/pre"

NETWORK_EBTABLES_FILES="src/vnm_mad/remotes/ebtables/clean \
                    src/vnm_mad/remotes/ebtables/post \
                    src/vnm_mad/remotes/ebtables/pre \
                    src/vnm_mad/remotes/ebtables/Ebtables.rb"

NETWORK_FW_FILES="src/vnm_mad/remotes/fw/post \
                          src/vnm_mad/remotes/fw/pre \
                          src/vnm_mad/remotes/fw/clean"

NETWORK_OVSWITCH_FILES="src/vnm_mad/remotes/ovswitch/clean \
                    src/vnm_mad/remotes/ovswitch/post \
                    src/vnm_mad/remotes/ovswitch/pre \
                    src/vnm_mad/remotes/ovswitch/OpenvSwitch.rb"

NETWORK_VMWARE_FILES="src/vnm_mad/remotes/vmware/clean \
                    src/vnm_mad/remotes/vmware/post \
                    src/vnm_mad/remotes/vmware/pre \
                    src/vnm_mad/remotes/vmware/VMware.rb"

#-------------------------------------------------------------------------------
# Transfer Manager commands, to be installed under $LIB_LOCATION/tm_commands
#   - SHARED TM, $VAR_LOCATION/tm/shared
#   - SSH TM, $VAR_LOCATION/tm/ssh
#   - dummy TM, $VAR_LOCATION/tm/dummy
#   - LVM TM, $VAR_LOCATION/tm/lvm
#-------------------------------------------------------------------------------

TM_FILES="src/tm_mad/tm_common.sh"

TM_SHARED_FILES="src/tm_mad/shared/clone \
                 src/tm_mad/shared/delete \
                 src/tm_mad/shared/ln \
                 src/tm_mad/shared/mkswap \
                 src/tm_mad/shared/mkimage \
                 src/tm_mad/shared/mv \
                 src/tm_mad/shared/context \
                 src/tm_mad/shared/mvds"

TM_SSH_FILES="src/tm_mad/ssh/clone \
              src/tm_mad/ssh/delete \
              src/tm_mad/ssh/ln \
              src/tm_mad/ssh/mkswap \
              src/tm_mad/ssh/mkimage \
              src/tm_mad/ssh/mv \
              src/tm_mad/ssh/context \
              src/tm_mad/ssh/mvds"

TM_DUMMY_FILES="src/tm_mad/dummy/clone \
              src/tm_mad/dummy/delete \
              src/tm_mad/dummy/ln \
              src/tm_mad/dummy/mkswap \
              src/tm_mad/dummy/mkimage \
              src/tm_mad/dummy/mv \
              src/tm_mad/dummy/context"

TM_LVM_FILES="src/tm_mad/lvm/clone \
              src/tm_mad/lvm/delete \
              src/tm_mad/lvm/ln \
              src/tm_mad/lvm/mkswap \
              src/tm_mad/lvm/mkimage \
              src/tm_mad/lvm/mv \
              src/tm_mad/lvm/context \
              src/tm_mad/lvm/dummy"

TM_VMWARE_FILES="src/tm_mad/vmware/clone \
                 src/tm_mad/vmware/ln \
                 src/tm_mad/vmware/mv \
                 src/tm_mad/vmware/functions.sh \
                 src/tm_mad/vmware/context"

#-------------------------------------------------------------------------------
# Datastore drivers, to be installed under $REMOTES_LOCATION/datastore
#   - FS based Image Repository, $REMOTES_LOCATION/datastore/fs
#   - VMware based Image Repository, $REMOTES_LOCATION/datastore/vmware
#-------------------------------------------------------------------------------

DATASTORE_DRIVER_COMMON_SCRIPTS="src/datastore_mad/remotes/xpath.rb \
                             src/datastore_mad/remotes/libfs.sh"
<<<<<<< HEAD

DATASTORE_DRIVER_FS_SCRIPTS="src/datastore_mad/remotes/fs/cp \
                         src/datastore_mad/remotes/fs/mkfs \
                         src/datastore_mad/remotes/fs/rm"

DATASTORE_DRIVER_VMWARE_SCRIPTS="src/datastore_mad/remotes/vmware/cp \
                         src/datastore_mad/remotes/vmware/mkfs \
                         src/datastore_mad/remotes/vmware/rm"
=======

DATASTORE_DRIVER_FS_SCRIPTS="src/datastore_mad/remotes/fs/cp \
                         src/datastore_mad/remotes/fs/mkfs \
                         src/datastore_mad/remotes/fs/rm"

DATASTORE_DRIVER_VMWARE_SCRIPTS="src/datastore_mad/remotes/vmware/cp \
                         src/datastore_mad/remotes/vmware/mkfs \
                         src/datastore_mad/remotes/vmware/rm"

DATASTORE_DRIVER_ISCSI_SCRIPTS="src/datastore_mad/remotes/iscsi/cp \
                         src/datastore_mad/remotes/iscsi/mkfs \
                         src/datastore_mad/remotes/iscsi/rm \
                         src/datastore_mad/remotes/iscsi/iscsi.conf"
>>>>>>> e9e84d35

#-------------------------------------------------------------------------------
# Migration scripts for onedb command, to be installed under $LIB_LOCATION
#-------------------------------------------------------------------------------
ONEDB_MIGRATOR_FILES="src/onedb/2.0_to_2.9.80.rb \
                      src/onedb/2.9.80_to_2.9.85.rb \
                      src/onedb/2.9.85_to_2.9.90.rb \
                      src/onedb/2.9.90_to_3.0.0.rb \
                      src/onedb/3.0.0_to_3.1.0.rb \
                      src/onedb/3.1.0_to_3.1.80.rb \
                      src/onedb/3.1.80_to_3.2.0.rb \
                      src/onedb/3.2.0_to_3.2.1.rb \
                      src/onedb/3.2.1_to_3.3.0.rb \
                      src/onedb/onedb.rb \
                      src/onedb/onedb_backend.rb"

#-------------------------------------------------------------------------------
# Configuration files for OpenNebula, to be installed under $ETC_LOCATION
#-------------------------------------------------------------------------------

ETC_FILES="share/etc/oned.conf \
           share/etc/defaultrc \
           src/scheduler/etc/sched.conf \
           src/cli/etc/group.default"

VMWARE_ETC_FILES="src/vmm_mad/remotes/vmware/vmwarerc"

#-------------------------------------------------------------------------------
# Virtualization drivers config. files, to be installed under $ETC_LOCATION
#   - ec2, $ETC_LOCATION/vmm_ec2
#   - ssh, $ETC_LOCATION/vmm_exec
#-------------------------------------------------------------------------------

VMM_EC2_ETC_FILES="src/vmm_mad/ec2/vmm_ec2rc \
                   src/vmm_mad/ec2/vmm_ec2.conf"

VMM_EXEC_ETC_FILES="src/vmm_mad/exec/vmm_execrc \
                  src/vmm_mad/exec/vmm_exec_kvm.conf \
                  src/vmm_mad/exec/vmm_exec_xen.conf \
                  src/vmm_mad/exec/vmm_exec_vmware.conf"

#-------------------------------------------------------------------------------
# Information drivers config. files, to be installed under $ETC_LOCATION
#   - ec2, $ETC_LOCATION/im_ec2
#-------------------------------------------------------------------------------

IM_EC2_ETC_FILES="src/im_mad/ec2/im_ec2rc \
                  src/im_mad/ec2/im_ec2.conf"

#-------------------------------------------------------------------------------
# Storage drivers config. files, to be installed under $ETC_LOCATION
#   - shared, $ETC_LOCATION/tm_shared
#   - ssh, $ETC_LOCATION/tm_ssh
#   - dummy, $ETC_LOCATION/tm_dummy
#   - lvm, $ETC_LOCATION/tm_lvm
#-------------------------------------------------------------------------------

TM_LVM_ETC_FILES="src/tm_mad/lvm/lvm.conf"

#-------------------------------------------------------------------------------
# Hook Manager driver config. files, to be installed under $ETC_LOCATION/hm
#-------------------------------------------------------------------------------

HM_ETC_FILES="src/hm_mad/hmrc"

#-------------------------------------------------------------------------------
# Auth Manager drivers config. files, to be installed under $ETC_LOCATION/auth
#-------------------------------------------------------------------------------

AUTH_ETC_FILES="src/authm_mad/remotes/server_x509/server_x509_auth.conf \
                src/authm_mad/remotes/quota/quota.conf \
                src/authm_mad/remotes/ldap/ldap_auth.conf \
                src/authm_mad/remotes/x509/x509_auth.conf"

#-------------------------------------------------------------------------------
# Sample files, to be installed under $SHARE_LOCATION/examples
#-------------------------------------------------------------------------------

EXAMPLE_SHARE_FILES="share/examples/vm.template \
                     share/examples/private.net \
                     share/examples/public.net"

#-------------------------------------------------------------------------------
# TM Sample files, to be installed under $SHARE_LOCATION/examples/tm
#-------------------------------------------------------------------------------

TM_EXAMPLE_SHARE_FILES="share/examples/tm/tm_clone.sh \
                        share/examples/tm/tm_delete.sh \
                        share/examples/tm/tm_ln.sh \
                        share/examples/tm/tm_mkimage.sh \
                        share/examples/tm/tm_mkswap.sh \
                        share/examples/tm/tm_mv.sh"

#-------------------------------------------------------------------------------
# HOOK scripts, to be installed under $VAR_LOCATION/remotes/hooks
#-------------------------------------------------------------------------------

HOOK_FT_FILES="share/hooks/host_error.rb"

#-------------------------------------------------------------------------------
# Installation scripts, to be installed under $SHARE_LOCATION
#-------------------------------------------------------------------------------

INSTALL_NOVNC_SHARE_FILE="share/install_novnc.sh"
INSTALL_GEMS_SHARE_FILE="share/install_gems/install_gems"

#-------------------------------------------------------------------------------
# OCA Files
#-------------------------------------------------------------------------------
OCA_LIB_FILES="src/oca/ruby/OpenNebula.rb"

RUBY_OPENNEBULA_LIB_FILES="src/oca/ruby/OpenNebula/Host.rb \
                           src/oca/ruby/OpenNebula/HostPool.rb \
                           src/oca/ruby/OpenNebula/Pool.rb \
                           src/oca/ruby/OpenNebula/User.rb \
                           src/oca/ruby/OpenNebula/UserPool.rb \
                           src/oca/ruby/OpenNebula/VirtualMachine.rb \
                           src/oca/ruby/OpenNebula/VirtualMachinePool.rb \
                           src/oca/ruby/OpenNebula/VirtualNetwork.rb \
                           src/oca/ruby/OpenNebula/VirtualNetworkPool.rb \
                           src/oca/ruby/OpenNebula/Image.rb \
                           src/oca/ruby/OpenNebula/ImagePool.rb \
                           src/oca/ruby/OpenNebula/Template.rb \
                           src/oca/ruby/OpenNebula/TemplatePool.rb \
                           src/oca/ruby/OpenNebula/Group.rb \
                           src/oca/ruby/OpenNebula/GroupPool.rb \
                           src/oca/ruby/OpenNebula/Acl.rb \
                           src/oca/ruby/OpenNebula/AclPool.rb \
                           src/oca/ruby/OpenNebula/Datastore.rb \
                           src/oca/ruby/OpenNebula/DatastorePool.rb \
                           src/oca/ruby/OpenNebula/Cluster.rb \
                           src/oca/ruby/OpenNebula/ClusterPool.rb \
                           src/oca/ruby/OpenNebula/XMLUtils.rb"

#-------------------------------------------------------------------------------
# Common Cloud Files
#-------------------------------------------------------------------------------

COMMON_CLOUD_LIB_FILES="src/cloud/common/CloudServer.rb \
                        src/cloud/common/CloudClient.rb \
                        src/cloud/common/CloudAuth.rb"

COMMON_CLOUD_CLIENT_LIB_FILES="src/cloud/common/CloudClient.rb"

CLOUD_AUTH_LIB_FILES="src/cloud/common/CloudAuth/OCCICloudAuth.rb \
                      src/cloud/common/CloudAuth/SunstoneCloudAuth.rb \
                      src/cloud/common/CloudAuth/EC2CloudAuth.rb \
                      src/cloud/common/CloudAuth/X509CloudAuth.rb"

#-------------------------------------------------------------------------------
# EC2 Query for OpenNebula
#-------------------------------------------------------------------------------

ECO_LIB_FILES="src/cloud/ec2/lib/EC2QueryClient.rb \
               src/cloud/ec2/lib/EC2QueryServer.rb \
               src/cloud/ec2/lib/ImageEC2.rb \
               src/cloud/ec2/lib/econe-server.rb"

ECO_LIB_CLIENT_FILES="src/cloud/ec2/lib/EC2QueryClient.rb"

ECO_LIB_VIEW_FILES="src/cloud/ec2/lib/views/describe_images.erb \
                    src/cloud/ec2/lib/views/describe_instances.erb \
                    src/cloud/ec2/lib/views/register_image.erb \
                    src/cloud/ec2/lib/views/run_instances.erb \
                    src/cloud/ec2/lib/views/terminate_instances.erb"

ECO_BIN_FILES="src/cloud/ec2/bin/econe-server \
               src/cloud/ec2/bin/econe-describe-images \
               src/cloud/ec2/bin/econe-describe-instances \
               src/cloud/ec2/bin/econe-register \
               src/cloud/ec2/bin/econe-run-instances \
               src/cloud/ec2/bin/econe-terminate-instances \
               src/cloud/ec2/bin/econe-upload"

ECO_BIN_CLIENT_FILES="src/cloud/ec2/bin/econe-describe-images \
               src/cloud/ec2/bin/econe-describe-instances \
               src/cloud/ec2/bin/econe-register \
               src/cloud/ec2/bin/econe-run-instances \
               src/cloud/ec2/bin/econe-terminate-instances \
               src/cloud/ec2/bin/econe-upload"

ECO_ETC_FILES="src/cloud/ec2/etc/econe.conf"

ECO_ETC_TEMPLATE_FILES="src/cloud/ec2/etc/templates/m1.small.erb"

#-----------------------------------------------------------------------------
# OCCI files
#-----------------------------------------------------------------------------

OCCI_LIB_FILES="src/cloud/occi/lib/OCCIServer.rb \
                src/cloud/occi/lib/occi-server.rb \
                src/cloud/occi/lib/OCCIClient.rb \
                src/cloud/occi/lib/VirtualMachineOCCI.rb \
                src/cloud/occi/lib/VirtualMachinePoolOCCI.rb \
                src/cloud/occi/lib/VirtualNetworkOCCI.rb \
                src/cloud/occi/lib/VirtualNetworkPoolOCCI.rb \
                src/cloud/occi/lib/UserOCCI.rb \
                src/cloud/occi/lib/UserPoolOCCI.rb \
                src/cloud/occi/lib/ImageOCCI.rb \
                src/cloud/occi/lib/ImagePoolOCCI.rb \
                src/sunstone/OpenNebulaVNC.rb"

OCCI_LIB_CLIENT_FILES="src/cloud/occi/lib/OCCIClient.rb"

OCCI_BIN_FILES="src/cloud/occi/bin/occi-server \
               src/cloud/occi/bin/occi-compute \
               src/cloud/occi/bin/occi-network \
               src/cloud/occi/bin/occi-storage"

OCCI_BIN_CLIENT_FILES="src/cloud/occi/bin/occi-compute \
               src/cloud/occi/bin/occi-network \
               src/cloud/occi/bin/occi-storage"

OCCI_ETC_FILES="src/cloud/occi/etc/occi-server.conf"

OCCI_ETC_TEMPLATE_FILES="src/cloud/occi/etc/templates/common.erb \
                    src/cloud/occi/etc/templates/custom.erb \
                    src/cloud/occi/etc/templates/small.erb \
                    src/cloud/occi/etc/templates/medium.erb \
                    src/cloud/occi/etc/templates/network.erb \
                    src/cloud/occi/etc/templates/large.erb"

#-----------------------------------------------------------------------------
# CLI files
#-----------------------------------------------------------------------------

CLI_LIB_FILES="src/cli/cli_helper.rb \
               src/cli/command_parser.rb \
               src/cli/one_helper.rb"

ONE_CLI_LIB_FILES="src/cli/one_helper/onegroup_helper.rb \
                   src/cli/one_helper/onehost_helper.rb \
                   src/cli/one_helper/oneimage_helper.rb \
                   src/cli/one_helper/onetemplate_helper.rb \
                   src/cli/one_helper/oneuser_helper.rb \
                   src/cli/one_helper/onevm_helper.rb \
                   src/cli/one_helper/onevnet_helper.rb \
                   src/cli/one_helper/oneacl_helper.rb \
                   src/cli/one_helper/onedatastore_helper.rb \
                   src/cli/one_helper/onecluster_helper.rb"

CLI_BIN_FILES="src/cli/onevm \
               src/cli/onehost \
               src/cli/onevnet \
               src/cli/oneuser \
               src/cli/oneimage \
               src/cli/onetemplate \
               src/cli/onegroup \
               src/cli/oneacl \
               src/cli/onedatastore \
               src/cli/onecluster"

CLI_CONF_FILES="src/cli/etc/onegroup.yaml \
                src/cli/etc/onehost.yaml \
                src/cli/etc/oneimage.yaml \
                src/cli/etc/onetemplate.yaml \
                src/cli/etc/oneuser.yaml \
                src/cli/etc/onevm.yaml \
                src/cli/etc/onevnet.yaml \
                src/cli/etc/oneacl.yaml \
                src/cli/etc/onedatastore.yaml \
                src/cli/etc/onecluster.yaml"

ETC_CLIENT_FILES="src/cli/etc/group.default"

#-----------------------------------------------------------------------------
# Sunstone files
#-----------------------------------------------------------------------------

SUNSTONE_FILES="src/sunstone/sunstone-server.rb \
                src/sunstone/OpenNebulaVNC.rb"

SUNSTONE_BIN_FILES="src/sunstone/bin/sunstone-server"

SUNSTONE_ETC_FILES="src/sunstone/etc/sunstone-server.conf \
                    src/sunstone/etc/sunstone-plugins.yaml"

SUNSTONE_MODELS_FILES="src/sunstone/models/OpenNebulaJSON.rb \
                       src/sunstone/models/SunstoneServer.rb \
                       src/sunstone/models/SunstonePlugins.rb"

SUNSTONE_MODELS_JSON_FILES="src/sunstone/models/OpenNebulaJSON/HostJSON.rb \
                    src/sunstone/models/OpenNebulaJSON/ImageJSON.rb \
                    src/sunstone/models/OpenNebulaJSON/GroupJSON.rb \
                    src/sunstone/models/OpenNebulaJSON/JSONUtils.rb \
                    src/sunstone/models/OpenNebulaJSON/PoolJSON.rb \
                    src/sunstone/models/OpenNebulaJSON/UserJSON.rb \
                    src/sunstone/models/OpenNebulaJSON/VirtualMachineJSON.rb \
                    src/sunstone/models/OpenNebulaJSON/TemplateJSON.rb \
                    src/sunstone/models/OpenNebulaJSON/AclJSON.rb \
                    src/sunstone/models/OpenNebulaJSON/VirtualNetworkJSON.rb"

SUNSTONE_TEMPLATE_FILES="src/sunstone/templates/login.html \
                         src/sunstone/templates/login_x509.html"

SUNSTONE_VIEWS_FILES="src/sunstone/views/index.erb"

SUNSTONE_PUBLIC_JS_FILES="src/sunstone/public/js/layout.js \
                        src/sunstone/public/js/login.js \
                        src/sunstone/public/js/sunstone.js \
                        src/sunstone/public/js/sunstone-util.js \
                        src/sunstone/public/js/opennebula.js \
                        src/sunstone/public/js/locale.js"

SUNSTONE_PUBLIC_JS_PLUGINS_FILES="\
                        src/sunstone/public/js/plugins/dashboard-tab.js \
                        src/sunstone/public/js/plugins/dashboard-users-tab.js \
                        src/sunstone/public/js/plugins/hosts-tab.js \
                        src/sunstone/public/js/plugins/groups-tab.js \
                        src/sunstone/public/js/plugins/images-tab.js \
                        src/sunstone/public/js/plugins/templates-tab.js \
                        src/sunstone/public/js/plugins/users-tab.js \
                        src/sunstone/public/js/plugins/vms-tab.js \
                        src/sunstone/public/js/plugins/acls-tab.js \
                        src/sunstone/public/js/plugins/vnets-tab.js \
                        src/sunstone/public/js/plugins/config-tab.js"

SUNSTONE_PUBLIC_CSS_FILES="src/sunstone/public/css/application.css \
                           src/sunstone/public/css/layout.css \
                           src/sunstone/public/css/login.css"

SUNSTONE_PUBLIC_VENDOR_DATATABLES="\
                src/sunstone/public/vendor/dataTables/jquery.dataTables.min.js \
                src/sunstone/public/vendor/dataTables/demo_table_jui.css \
                src/sunstone/public/vendor/dataTables/BSD-LICENSE.txt \
                src/sunstone/public/vendor/dataTables/NOTICE"

SUNSTONE_PUBLIC_VENDOR_JGROWL="\
                src/sunstone/public/vendor/jGrowl/jquery.jgrowl_minimized.js \
                src/sunstone/public/vendor/jGrowl/jquery.jgrowl.css \
                src/sunstone/public/vendor/jGrowl/NOTICE"

SUNSTONE_PUBLIC_VENDOR_JQUERY="\
                        src/sunstone/public/vendor/jQuery/jquery-1.7.1.min.js \
                        src/sunstone/public/vendor/jQuery/MIT-LICENSE.txt \
                        src/sunstone/public/vendor/jQuery/NOTICE"

SUNSTONE_PUBLIC_VENDOR_JQUERYUI="\
src/sunstone/public/vendor/jQueryUI/jquery-ui-1.8.16.custom.css \
src/sunstone/public/vendor/jQueryUI/MIT-LICENSE.txt \
src/sunstone/public/vendor/jQueryUI/jquery-ui-1.8.16.custom.min.js \
src/sunstone/public/vendor/jQueryUI/NOTICE \
"

SUNSTONE_PUBLIC_VENDOR_JQUERYUIIMAGES="\
src/sunstone/public/vendor/jQueryUI/images/ui-bg_flat_0_aaaaaa_40x100.png  \
src/sunstone/public/vendor/jQueryUI/images/ui-bg_flat_75_ffffff_40x100.png  \
src/sunstone/public/vendor/jQueryUI/images/ui-bg_glass_55_fbf9ee_1x400.png  \
src/sunstone/public/vendor/jQueryUI/images/ui-bg_glass_65_ffffff_1x400.png  \
src/sunstone/public/vendor/jQueryUI/images/ui-bg_glass_75_dadada_1x400.png  \
src/sunstone/public/vendor/jQueryUI/images/ui-bg_glass_75_e6e6e6_1x400.png  \
src/sunstone/public/vendor/jQueryUI/images/ui-bg_glass_95_fef1ec_1x400.png  \
src/sunstone/public/vendor/jQueryUI/images/ui-bg_highlight-soft_75_cccccc_1x100.png  \
src/sunstone/public/vendor/jQueryUI/images/ui-icons_222222_256x240.png  \
src/sunstone/public/vendor/jQueryUI/images/ui-icons_2e83ff_256x240.png  \
src/sunstone/public/vendor/jQueryUI/images/ui-icons_454545_256x240.png  \
src/sunstone/public/vendor/jQueryUI/images/ui-icons_888888_256x240.png  \
src/sunstone/public/vendor/jQueryUI/images/ui-icons_cd0a0a_256x240.png  \
"

SUNSTONE_PUBLIC_VENDOR_JQUERYLAYOUT="\
            src/sunstone/public/vendor/jQueryLayout/layout-default-latest.css \
            src/sunstone/public/vendor/jQueryLayout/jquery.layout-latest.min.js \
            src/sunstone/public/vendor/jQueryLayout/NOTICE"

SUNSTONE_PUBLIC_VENDOR_FLOT="\
src/sunstone/public/vendor/flot/jquery.flot.min.js \
src/sunstone/public/vendor/flot/jquery.flot.navigate.min.js \
src/sunstone/public/vendor/flot/LICENSE.txt \
src/sunstone/public/vendor/flot/NOTICE \
src/sunstone/public/vendor/flot/README.txt"

SUNSTONE_PUBLIC_VENDOR_CRYPTOJS="\
src/sunstone/public/vendor/crypto-js/NOTICE \
src/sunstone/public/vendor/crypto-js/2.3.0-crypto-sha1.js \
src/sunstone/public/vendor/crypto-js/NEW-BSD-LICENSE.txt"

SUNSTONE_PUBLIC_VENDOR_FILEUPLOADER="\
src/sunstone/public/vendor/fileuploader/NOTICE \
src/sunstone/public/vendor/fileuploader/fileuploader.js"

SUNSTONE_PUBLIC_VENDOR_XML2JSON="\
src/sunstone/public/vendor/xml2json/NOTICE \
src/sunstone/public/vendor/xml2json/jquery.xml2json.pack.js"

SUNSTONE_PUBLIC_IMAGES_FILES="src/sunstone/public/images/ajax-loader.gif \
                        src/sunstone/public/images/login_over.png \
                        src/sunstone/public/images/login.png \
                        src/sunstone/public/images/opennebula-sunstone-big.png \
                        src/sunstone/public/images/opennebula-sunstone-small.png \
                        src/sunstone/public/images/panel.png \
                        src/sunstone/public/images/panel_short.png \
                        src/sunstone/public/images/pbar.gif \
                        src/sunstone/public/images/Refresh-icon.png \
                        src/sunstone/public/images/red_bullet.png \
                        src/sunstone/public/images/yellow_bullet.png \
                        src/sunstone/public/images/green_bullet.png \
                        src/sunstone/public/images/vnc_off.png \
                        src/sunstone/public/images/vnc_on.png"

SUNSTONE_PUBLIC_LOCALE_EN_US="\
src/sunstone/public/locale/en_US/en_US.js \
"

SUNSTONE_PUBLIC_LOCALE_RU="
src/sunstone/public/locale/ru/ru.js \
src/sunstone/public/locale/ru/ru_datatable.txt"



#-----------------------------------------------------------------------------
# Ozones files
#-----------------------------------------------------------------------------

OZONES_FILES="src/ozones/Server/ozones-server.rb"

OZONES_BIN_FILES="src/ozones/Server/bin/ozones-server"

OZONES_ETC_FILES="src/ozones/Server/etc/ozones-server.conf"

OZONES_MODELS_FILES="src/ozones/Server/models/OzonesServer.rb \
                     src/ozones/Server/models/Auth.rb \
                     src/sunstone/models/OpenNebulaJSON/JSONUtils.rb"

OZONES_TEMPLATE_FILES="src/ozones/Server/templates/index.html \
                       src/ozones/Server/templates/login.html"

OZONES_LIB_FILES="src/ozones/Server/lib/OZones.rb"

OZONES_LIB_ZONE_FILES="src/ozones/Server/lib/OZones/Zones.rb \
                src/ozones/Server/lib/OZones/VDC.rb \
                src/ozones/Server/lib/OZones/ProxyRules.rb \
                src/ozones/Server/lib/OZones/ApacheWritter.rb \
                src/ozones/Server/lib/OZones/AggregatedHosts.rb \
                src/ozones/Server/lib/OZones/AggregatedUsers.rb \
                src/ozones/Server/lib/OZones/AggregatedVirtualMachines.rb \
                src/ozones/Server/lib/OZones/AggregatedVirtualNetworks.rb \
                src/ozones/Server/lib/OZones/AggregatedPool.rb \
                src/ozones/Server/lib/OZones/AggregatedImages.rb \
                src/ozones/Server/lib/OZones/AggregatedTemplates.rb"

OZONES_LIB_API_FILES="src/ozones/Client/lib/zona.rb"

OZONES_LIB_API_ZONA_FILES="src/ozones/Client/lib/zona/ZoneElement.rb \
                src/ozones/Client/lib/zona/OZonesPool.rb \
                src/ozones/Client/lib/zona/OZonesJSON.rb \
                src/ozones/Client/lib/zona/VDCPool.rb \
                src/ozones/Client/lib/zona/VDCElement.rb \
                src/ozones/Client/lib/zona/OZonesElement.rb \
                src/ozones/Client/lib/zona/ZonePool.rb"

OZONES_PUBLIC_VENDOR_JQUERY=$SUNSTONE_PUBLIC_VENDOR_JQUERY

OZONES_PUBLIC_VENDOR_DATATABLES=$SUNSTONE_PUBLIC_VENDOR_DATATABLES

OZONES_PUBLIC_VENDOR_JGROWL=$SUNSTONE_PUBLIC_VENDOR_JGROWL

OZONES_PUBLIC_VENDOR_JQUERYUI=$SUNSTONE_PUBLIC_VENDOR_JQUERYUI

OZONES_PUBLIC_VENDOR_JQUERYUIIMAGES=$SUNSTONE_PUBLIC_VENDOR_JQUERYUIIMAGES

OZONES_PUBLIC_VENDOR_JQUERYLAYOUT=$SUNSTONE_PUBLIC_VENDOR_JQUERYLAYOUT

OZONES_PUBLIC_JS_FILES="src/ozones/Server/public/js/ozones.js \
                        src/ozones/Server/public/js/login.js \
                        src/ozones/Server/public/js/ozones-util.js \
                        src/sunstone/public/js/layout.js \
                        src/sunstone/public/js/sunstone.js \
                        src/sunstone/public/js/sunstone-util.js \
                        src/sunstone/public/js/locale.js"

OZONES_PUBLIC_CSS_FILES="src/ozones/Server/public/css/application.css \
                         src/ozones/Server/public/css/layout.css \
                         src/ozones/Server/public/css/login.css"

OZONES_PUBLIC_IMAGES_FILES="src/ozones/Server/public/images/panel.png \
                        src/ozones/Server/public/images/login.png \
                        src/ozones/Server/public/images/login_over.png \
                        src/ozones/Server/public/images/Refresh-icon.png \
                        src/ozones/Server/public/images/ajax-loader.gif \
                        src/ozones/Server/public/images/opennebula-zones-small.png \
                        src/ozones/Server/public/images/opennebula-zones-big.png \
                        src/ozones/Server/public/images/pbar.gif"

OZONES_PUBLIC_JS_PLUGINS_FILES="src/ozones/Server/public/js/plugins/zones-tab.js \
                               src/ozones/Server/public/js/plugins/vdcs-tab.js \
                               src/ozones/Server/public/js/plugins/aggregated-tab.js \
                               src/ozones/Server/public/js/plugins/dashboard-tab.js"

OZONES_LIB_CLIENT_CLI_FILES="src/ozones/Client/lib/cli/ozones_helper.rb"

OZONES_LIB_CLIENT_CLI_HELPER_FILES="\
                src/ozones/Client/lib/cli/ozones_helper/vdc_helper.rb \
                src/ozones/Client/lib/cli/ozones_helper/zones_helper.rb"

OZONES_BIN_CLIENT_FILES="src/ozones/Client/bin/onevdc \
                         src/ozones/Client/bin/onezone"

OZONES_RUBY_LIB_FILES="src/oca/ruby/OpenNebula.rb"

#-----------------------------------------------------------------------------
# Self-Service files
#-----------------------------------------------------------------------------

SELF_SERVICE_TEMPLATE_FILES="src/cloud/occi/lib/ui/templates/login.html"
SELF_SERVICE_VIEWS_FILES="src/cloud/occi/lib/ui/views/index.erb"
SELF_SERVICE_PUBLIC_JS_FILES="src/cloud/occi/lib/ui/public/js/layout.js \
                    src/cloud/occi/lib/ui/public/js/occi.js \
                    src/cloud/occi/lib/ui/public/js/locale.js \
                    src/cloud/occi/lib/ui/public/js/login.js \
                    src/sunstone/public/js/sunstone.js \
                    src/sunstone/public/js/sunstone-util.js"

SELF_SERVICE_PUBLIC_JS_PLUGINS_FILES="src/cloud/occi/lib/ui/public/js/plugins/compute.js \
                    src/cloud/occi/lib/ui/public/js/plugins/configuration.js \
                    src/cloud/occi/lib/ui/public/js/plugins/dashboard.js \
                    src/cloud/occi/lib/ui/public/js/plugins/network.js \
                    src/cloud/occi/lib/ui/public/js/plugins/storage.js"


SELF_SERVICE_PUBLIC_CSS_FILES="src/cloud/occi/lib/ui/public/css/application.css \
                    src/cloud/occi/lib/ui/public/css/layout.css \
                    src/cloud/occi/lib/ui/public/css/login.css"

SELF_SERVICE_PUBLIC_CUSTOMIZE_FILES="src/cloud/occi/lib/ui/public/customize/custom.js"


SELF_SERVICE_PUBLIC_VENDOR_DATATABLES=$SUNSTONE_PUBLIC_VENDOR_DATATABLES
SELF_SERVICE_PUBLIC_VENDOR_JGROWL=$SUNSTONE_PUBLIC_VENDOR_JGROWL
SELF_SERVICE_PUBLIC_VENDOR_JQUERY=$SUNSTONE_PUBLIC_VENDOR_JQUERY
SELF_SERVICE_PUBLIC_VENDOR_JQUERYUI=$SUNSTONE_PUBLIC_VENDOR_JQUERYUI
SELF_SERVICE_PUBLIC_VENDOR_JQUERYUIIMAGES=$SUNSTONE_PUBLIC_VENDOR_JQUERYUIIMAGES
SELF_SERVICE_PUBLIC_VENDOR_JQUERYLAYOUT=$SUNSTONE_PUBLIC_VENDOR_JQUERYLAYOUT
SELF_SERVICE_PUBLIC_VENDOR_FLOT=$SUNSTONE_PUBLIC_VENDOR_FLOT
SELF_SERVICE_PUBLIC_VENDOR_CRYPTOJS=$SUNSTONE_PUBLIC_VENDOR_CRYPTOJS
SELF_SERVICE_PUBLIC_VENDOR_FILEUPLOADER=$SUNSTONE_PUBLIC_VENDOR_FILEUPLOADER
SELF_SERVICE_PUBLIC_VENDOR_XML2JSON=$SUNSTONE_PUBLIC_VENDOR_XML2JSON

SELF_SERVICE_PUBLIC_IMAGES_FILES="\
src/cloud/occi/lib/ui/public/images/ajax-loader.gif \
src/cloud/occi/lib/ui/public/images/green_bullet.png \
src/cloud/occi/lib/ui/public/images/login_over.png \
src/cloud/occi/lib/ui/public/images/login.png \
src/cloud/occi/lib/ui/public/images/network_icon.png \
src/cloud/occi/lib/ui/public/images/one-compute.png \
src/cloud/occi/lib/ui/public/images/one-network.png \
src/cloud/occi/lib/ui/public/images/one-storage.png \
src/cloud/occi/lib/ui/public/images/opennebula-selfservice-big.png \
src/cloud/occi/lib/ui/public/images/opennebula-selfservice-icon.png \
src/cloud/occi/lib/ui/public/images/opennebula-selfservice-small.png \
src/cloud/occi/lib/ui/public/images/panel.png \
src/cloud/occi/lib/ui/public/images/panel_short.png \
src/cloud/occi/lib/ui/public/images/pbar.gif \
src/cloud/occi/lib/ui/public/images/red_bullet.png \
src/cloud/occi/lib/ui/public/images/Refresh-icon.png \
src/cloud/occi/lib/ui/public/images/server_icon.png \
src/cloud/occi/lib/ui/public/images/storage_icon.png \
src/cloud/occi/lib/ui/public/images/vnc_off.png \
src/cloud/occi/lib/ui/public/images/vnc_on.png \
src/cloud/occi/lib/ui/public/images/yellow_bullet.png"

SELF_SERVICE_PUBLIC_LOCALE_EN_US="src/cloud/occi/lib/ui/public/locale/en_US/en_US.js"
SELF_SERVICE_PUBLIC_LOCALE_ES_ES="src/cloud/occi/lib/ui/public/locale/es_ES/es_ES.js \
                src/cloud/occi/lib/ui/public/locale/es_ES/es_datatable.txt"

#-----------------------------------------------------------------------------
# ACCT files
#-----------------------------------------------------------------------------

ACCT_BIN_FILES="src/acct/oneacctd"

ACCT_LIB_FILES="src/acct/monitoring.rb \
                src/acct/accounting.rb \
                src/acct/acctd.rb \
                src/acct/oneacct.rb \
                src/acct/watch_helper.rb \
                src/acct/watch_client.rb"

ACCT_ETC_FILES="src/acct/etc/acctd.conf"

#-----------------------------------------------------------------------------
# MAN files
#-----------------------------------------------------------------------------

MAN_FILES="share/man/oneauth.1.gz \
        share/man/oneacl.1.gz \
        share/man/onehost.1.gz \
        share/man/oneimage.1.gz \
        share/man/oneuser.1.gz \
        share/man/onevm.1.gz \
        share/man/onevnet.1.gz \
        share/man/onetemplate.1.gz \
        share/man/onegroup.1.gz \
        share/man/onedb.1.gz \
        share/man/onedatastore.1.gz \
        share/man/onecluster.1.gz \
        share/man/econe-describe-images.1.gz \
        share/man/econe-describe-instances.1.gz \
        share/man/econe-register.1.gz \
        share/man/econe-run-instances.1.gz \
        share/man/econe-terminate-instances.1.gz \
        share/man/econe-upload.1.gz \
        share/man/occi-compute.1.gz \
        share/man/occi-network.1.gz \
        share/man/occi-storage.1.gz \
        share/man/onezone.1.gz \
        share/man/onevdc.1.gz"

#-----------------------------------------------------------------------------
#-----------------------------------------------------------------------------
# INSTALL.SH SCRIPT
#-----------------------------------------------------------------------------
#-----------------------------------------------------------------------------

# --- Create OpenNebula directories ---

if [ "$UNINSTALL" = "no" ] ; then
    for d in $MAKE_DIRS; do
        mkdir -p $DESTDIR$d
    done

    # Remove old migrators
    rm $LIB_LOCATION/ruby/onedb/*.rb
fi

# --- Install/Uninstall files ---

do_file() {
    if [ "$UNINSTALL" = "yes" ]; then
        rm $2/`basename $1`
    else
        if [ "$LINK" = "yes" ]; then
            ln -s $SRC_DIR/$1 $DESTDIR$2
        else
            cp $SRC_DIR/$1 $DESTDIR$2
        fi
    fi
}


if [ "$CLIENT" = "yes" ]; then
    INSTALL_SET=${INSTALL_CLIENT_FILES[@]}
elif [ "$SUNSTONE" = "yes" ]; then
    INSTALL_SET="${INSTALL_SUNSTONE_RUBY_FILES[@]} ${INSTALL_SUNSTONE_FILES[@]}"
elif [ "$OZONES" = "yes" ]; then
    INSTALL_SET="${INSTALL_OZONES_RUBY_FILES[@]} ${INSTALL_OZONES_FILES[@]}"
else
    INSTALL_SET="${INSTALL_FILES[@]} ${INSTALL_OZONES_FILES[@]} \
                 ${INSTALL_SUNSTONE_FILES[@]} ${INSTALL_SELF_SERVICE_FILES[@]}"
fi

for i in ${INSTALL_SET[@]}; do
    SRC=$`echo $i | cut -d: -f1`
    DST=`echo $i | cut -d: -f2`

    eval SRC_FILES=$SRC

    for f in $SRC_FILES; do
        do_file $f $DST
    done
done

if [ "$INSTALL_ETC" = "yes" ] ; then
    if [ "$SUNSTONE" = "yes" ]; then
        INSTALL_ETC_SET="${INSTALL_SUNSTONE_ETC_FILES[@]}"
    elif [ "$OZONES" = "yes" ]; then
        INSTALL_ETC_SET="${INSTALL_OZONES_ETC_FILES[@]}"
    else
        INSTALL_ETC_SET="${INSTALL_ETC_FILES[@]} \
                         ${INSTALL_SUNSTONE_ETC_FILES[@]} \
                         ${INSTALL_OZONES_ETC_FILES[@]}"
    fi

    for i in ${INSTALL_ETC_SET[@]}; do
        SRC=$`echo $i | cut -d: -f1`
        DST=`echo $i | cut -d: -f2`

        eval SRC_FILES=$SRC

        OLD_LINK=$LINK
        LINK="no"

        for f in $SRC_FILES; do
            do_file $f $DST
        done

        LINK=$OLD_LINK
   done
fi

# --- Set ownership or remove OpenNebula directories ---

if [ "$UNINSTALL" = "no" ] ; then
    for d in $CHOWN_DIRS; do
        chown -R $ONEADMIN_USER:$ONEADMIN_GROUP $DESTDIR$d
    done
else
    for d in `echo $DELETE_DIRS | awk '{for (i=NF;i>=1;i--) printf $i" "}'`; do
        rmdir $d
    done
fi<|MERGE_RESOLUTION|>--- conflicted
+++ resolved
@@ -237,10 +237,7 @@
           $VAR_LOCATION/remotes/datastore \
           $VAR_LOCATION/remotes/datastore/fs \
           $VAR_LOCATION/remotes/datastore/vmware \
-<<<<<<< HEAD
-=======
           $VAR_LOCATION/remotes/datastore/iscsi \
->>>>>>> e9e84d35
           $VAR_LOCATION/remotes/auth \
           $VAR_LOCATION/remotes/auth/plain \
           $VAR_LOCATION/remotes/auth/ssh \
@@ -394,10 +391,7 @@
     DATASTORE_DRIVER_COMMON_SCRIPTS:$VAR_LOCATION/remotes/datastore/
     DATASTORE_DRIVER_FS_SCRIPTS:$VAR_LOCATION/remotes/datastore/fs
     DATASTORE_DRIVER_VMWARE_SCRIPTS:$VAR_LOCATION/remotes/datastore/vmware
-<<<<<<< HEAD
-=======
     DATASTORE_DRIVER_ISCSI_SCRIPTS:$VAR_LOCATION/remotes/datastore/iscsi
->>>>>>> e9e84d35
     NETWORK_FILES:$VAR_LOCATION/remotes/vnm
     NETWORK_8021Q_FILES:$VAR_LOCATION/remotes/vnm/802.1Q
     NETWORK_DUMMY_FILES:$VAR_LOCATION/remotes/vnm/dummy
@@ -819,16 +813,6 @@
 
 DATASTORE_DRIVER_COMMON_SCRIPTS="src/datastore_mad/remotes/xpath.rb \
                              src/datastore_mad/remotes/libfs.sh"
-<<<<<<< HEAD
-
-DATASTORE_DRIVER_FS_SCRIPTS="src/datastore_mad/remotes/fs/cp \
-                         src/datastore_mad/remotes/fs/mkfs \
-                         src/datastore_mad/remotes/fs/rm"
-
-DATASTORE_DRIVER_VMWARE_SCRIPTS="src/datastore_mad/remotes/vmware/cp \
-                         src/datastore_mad/remotes/vmware/mkfs \
-                         src/datastore_mad/remotes/vmware/rm"
-=======
 
 DATASTORE_DRIVER_FS_SCRIPTS="src/datastore_mad/remotes/fs/cp \
                          src/datastore_mad/remotes/fs/mkfs \
@@ -842,7 +826,6 @@
                          src/datastore_mad/remotes/iscsi/mkfs \
                          src/datastore_mad/remotes/iscsi/rm \
                          src/datastore_mad/remotes/iscsi/iscsi.conf"
->>>>>>> e9e84d35
 
 #-------------------------------------------------------------------------------
 # Migration scripts for onedb command, to be installed under $LIB_LOCATION
