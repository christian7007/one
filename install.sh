#!/bin/bash

# -------------------------------------------------------------------------- #
# Copyright 2002-2013, OpenNebula Project (OpenNebula.org), C12G Labs        #
#                                                                            #
# Licensed under the Apache License, Version 2.0 (the "License"); you may    #
# not use this file except in compliance with the License. You may obtain    #
# a copy of the License at                                                   #
#                                                                            #
# http://www.apache.org/licenses/LICENSE-2.0                                 #
#                                                                            #
# Unless required by applicable law or agreed to in writing, software        #
# distributed under the License is distributed on an "AS IS" BASIS,          #
# WITHOUT WARRANTIES OR CONDITIONS OF ANY KIND, either express or implied.   #
# See the License for the specific language governing permissions and        #
# limitations under the License.                                             #
#--------------------------------------------------------------------------- #

#-------------------------------------------------------------------------------
# Install program for OpenNebula. It will install it relative to
# $ONE_LOCATION if defined with the -d option, otherwise it'll be installed
# under /. In this case you may specified the oneadmin user/group, so you do
# not need run the OpenNebula daemon with root privileges
#-------------------------------------------------------------------------------

#-------------------------------------------------------------------------------
# COMMAND LINE PARSING
#-------------------------------------------------------------------------------
usage() {
 echo
 echo "Usage: install.sh [-u install_user] [-g install_group] [-k keep conf]"
 echo "                  [-d ONE_LOCATION] [-c occi|ec2] [-r] [-h]"
 echo
 echo "-u: user that will run opennebula, defaults to user executing install.sh"
 echo "-g: group of the user that will run opennebula, defaults to user"
 echo "    executing install.sh"
 echo "-k: keep configuration files of existing OpenNebula installation, useful"
 echo "    when upgrading. This flag should not be set when installing"
 echo "    OpenNebula for the first time"
 echo "-d: target installation directory, if not defined it'd be root. Must be"
 echo "    an absolute path."
 echo "-c: install client utilities: OpenNebula cli, occi and ec2 client files"
 echo "-s: install OpenNebula Sunstone"
 echo "-G: install OpenNebula Gate"
 echo "-o: install OpenNebula Zones (OZones)"
 echo "-r: remove Opennebula, only useful if -d was not specified, otherwise"
 echo "    rm -rf \$ONE_LOCATION would do the job"
 echo "-l: creates symlinks instead of copying files, useful for development"
 echo "-h: prints this help"
}
#-------------------------------------------------------------------------------

PARAMETERS="hkrlcsou:g:d:"

if [ $(getopt --version | tr -d " ") = "--" ]; then
    TEMP_OPT=`getopt $PARAMETERS "$@"`
else
    TEMP_OPT=`getopt -o $PARAMETERS -n 'install.sh' -- "$@"`
fi

if [ $? != 0 ] ; then
    usage
    exit 1
fi

eval set -- "$TEMP_OPT"

INSTALL_ETC="yes"
UNINSTALL="no"
LINK="no"
CLIENT="no"
ONEGATE="no"
SUNSTONE="no"
OZONES="no"
ONEADMIN_USER=`id -u`
ONEADMIN_GROUP=`id -g`
SRC_DIR=$PWD

while true ; do
    case "$1" in
        -h) usage; exit 0;;
        -k) INSTALL_ETC="no"   ; shift ;;
        -r) UNINSTALL="yes"   ; shift ;;
        -l) LINK="yes" ; shift ;;
        -c) CLIENT="yes"; INSTALL_ETC="no" ; shift ;;
        -G) ONEGATE="yes"; shift ;;
        -s) SUNSTONE="yes"; shift ;;
        -o) OZONES="yes"; shift ;;
        -u) ONEADMIN_USER="$2" ; shift 2;;
        -g) ONEADMIN_GROUP="$2"; shift 2;;
        -d) ROOT="$2" ; shift 2 ;;
        --) shift ; break ;;
        *)  usage; exit 1 ;;
    esac
done

#-------------------------------------------------------------------------------
# Definition of locations
#-------------------------------------------------------------------------------

CONF_LOCATION="$HOME/.one"

if [ -z "$ROOT" ] ; then
    BIN_LOCATION="/usr/bin"
    LIB_LOCATION="/usr/lib/one"
    ETC_LOCATION="/etc/one"
    LOG_LOCATION="/var/log/one"
    VAR_LOCATION="/var/lib/one"
    ONEGATE_LOCATION="$LIB_LOCATION/onegate"
    SUNSTONE_LOCATION="$LIB_LOCATION/sunstone"
    OZONES_LOCATION="$LIB_LOCATION/ozones"
    SYSTEM_DS_LOCATION="$VAR_LOCATION/datastores/0"
    DEFAULT_DS_LOCATION="$VAR_LOCATION/datastores/1"
    RUN_LOCATION="/var/run/one"
    LOCK_LOCATION="/var/lock/one"
    INCLUDE_LOCATION="/usr/include"
    SHARE_LOCATION="/usr/share/one"
    MAN_LOCATION="/usr/share/man/man1"
    VM_LOCATION="/var/lib/one/vms"

    if [ "$CLIENT" = "yes" ]; then
        MAKE_DIRS="$BIN_LOCATION $LIB_LOCATION $ETC_LOCATION"

        DELETE_DIRS=""

        CHOWN_DIRS=""
    elif [ "$SUNSTONE" = "yes" ]; then
        MAKE_DIRS="$BIN_LOCATION $LIB_LOCATION $VAR_LOCATION \
                   $SUNSTONE_LOCATION $ETC_LOCATION"

        DELETE_DIRS="$MAKE_DIRS"

        CHOWN_DIRS=""
    elif [ "$ONEGATE" = "yes" ]; then
        MAKE_DIRS="$BIN_LOCATION $LIB_LOCATION $VAR_LOCATION \
                   $ONEGATE_LOCATION $ETC_LOCATION"

        DELETE_DIRS="$MAKE_DIRS"

        CHOWN_DIRS=""
    elif [ "$OZONES" = "yes" ]; then
        MAKE_DIRS="$BIN_LOCATION $LIB_LOCATION $VAR_LOCATION $OZONES_LOCATION \
                    $ETC_LOCATION"

        DELETE_DIRS="$MAKE_DIRS"

        CHOWN_DIRS=""
    else
        MAKE_DIRS="$BIN_LOCATION $LIB_LOCATION $ETC_LOCATION $VAR_LOCATION \
                   $INCLUDE_LOCATION $SHARE_LOCATION \
                   $LOG_LOCATION $RUN_LOCATION $LOCK_LOCATION \
                   $SYSTEM_DS_LOCATION $DEFAULT_DS_LOCATION $MAN_LOCATION \
                   $VM_LOCATION $ONEGATE_LOCATION"

        DELETE_DIRS="$LIB_LOCATION $ETC_LOCATION $LOG_LOCATION $VAR_LOCATION \
                     $RUN_LOCATION $SHARE_DIRS"

        CHOWN_DIRS="$LOG_LOCATION $VAR_LOCATION $RUN_LOCATION $LOCK_LOCATION"
    fi

else
    BIN_LOCATION="$ROOT/bin"
    LIB_LOCATION="$ROOT/lib"
    ETC_LOCATION="$ROOT/etc"
    VAR_LOCATION="$ROOT/var"
    ONEGATE_LOCATION="$LIB_LOCATION/onegate"
    SUNSTONE_LOCATION="$LIB_LOCATION/sunstone"
    OZONES_LOCATION="$LIB_LOCATION/ozones"
    SYSTEM_DS_LOCATION="$VAR_LOCATION/datastores/0"
    DEFAULT_DS_LOCATION="$VAR_LOCATION/datastores/1"
    INCLUDE_LOCATION="$ROOT/include"
    SHARE_LOCATION="$ROOT/share"
    MAN_LOCATION="$ROOT/share/man/man1"
    VM_LOCATION="$VAR_LOCATION/vms"

    if [ "$CLIENT" = "yes" ]; then
        MAKE_DIRS="$BIN_LOCATION $LIB_LOCATION $ETC_LOCATION"

        DELETE_DIRS="$MAKE_DIRS"
    elif [ "$ONEGATE" = "yes" ]; then
        MAKE_DIRS="$BIN_LOCATION $LIB_LOCATION $VAR_LOCATION \
                   $ONEGATE_LOCATION $ETC_LOCATION"

        DELETE_DIRS="$MAKE_DIRS"
    elif [ "$SUNSTONE" = "yes" ]; then
        MAKE_DIRS="$BIN_LOCATION $LIB_LOCATION $VAR_LOCATION \
                   $SUNSTONE_LOCATION $ETC_LOCATION"

        DELETE_DIRS="$MAKE_DIRS"
    elif [ "$OZONES" = "yes" ]; then
        MAKE_DIRS="$BIN_LOCATION $LIB_LOCATION $VAR_LOCATION $OZONES_LOCATION \
                   $ETC_LOCATION"

        DELETE_DIRS="$MAKE_DIRS"
    else
        MAKE_DIRS="$BIN_LOCATION $LIB_LOCATION $ETC_LOCATION $VAR_LOCATION \
                   $INCLUDE_LOCATION $SHARE_LOCATION $SYSTEM_DS_LOCATION \
                   $DEFAULT_DS_LOCATION $MAN_LOCATION $OZONES_LOCATION \
                   $VM_LOCATION  $ONEGATE_LOCATION"

        DELETE_DIRS="$MAKE_DIRS"

        CHOWN_DIRS="$ROOT"
    fi

    CHOWN_DIRS="$ROOT"
fi

SHARE_DIRS="$SHARE_LOCATION/examples \
            $SHARE_LOCATION/tgt \
            $SHARE_LOCATION/websockify"

ETC_DIRS="$ETC_LOCATION/im_ec2 \
          $ETC_LOCATION/vmm_ec2 \
          $ETC_LOCATION/vmm_exec \
          $ETC_LOCATION/hm \
          $ETC_LOCATION/auth \
          $ETC_LOCATION/auth/certificates \
          $ETC_LOCATION/ec2query_templates \
          $ETC_LOCATION/occi_templates \
          $ETC_LOCATION/sunstone-views \
          $ETC_LOCATION/cli"

LIB_DIRS="$LIB_LOCATION/ruby \
          $LIB_LOCATION/ruby/opennebula \
          $LIB_LOCATION/ruby/zona \
          $LIB_LOCATION/ruby/cloud/ \
          $LIB_LOCATION/ruby/cloud/econe \
          $LIB_LOCATION/ruby/cloud/econe/views \
          $LIB_LOCATION/ruby/cloud/occi \
          $LIB_LOCATION/ruby/cloud/marketplace \
          $LIB_LOCATION/ruby/cloud/CloudAuth \
          $LIB_LOCATION/ruby/onedb \
          $LIB_LOCATION/ruby/vendors \
          $LIB_LOCATION/ruby/vendors/rbvmomi \
          $LIB_LOCATION/ruby/vendors/rbvmomi/lib \
          $LIB_LOCATION/ruby/vendors/rbvmomi/lib/rbvmomi \
          $LIB_LOCATION/ruby/vendors/rbvmomi/lib/rbvmomi/utils \
          $LIB_LOCATION/ruby/vendors/rbvmomi/lib/rbvmomi/vim \
          $LIB_LOCATION/mads \
          $LIB_LOCATION/sh \
          $LIB_LOCATION/ruby/cli \
          $LIB_LOCATION/ruby/cli/one_helper"

VAR_DIRS="$VAR_LOCATION/remotes \
          $VAR_LOCATION/remotes/im \
          $VAR_LOCATION/remotes/im/kvm.d \
          $VAR_LOCATION/remotes/im/xen.d \
          $VAR_LOCATION/remotes/im/vmware.d \
          $VAR_LOCATION/remotes/im/ganglia.d \
          $VAR_LOCATION/remotes/vmm \
          $VAR_LOCATION/remotes/vmm/kvm \
          $VAR_LOCATION/remotes/vmm/xen3 \
          $VAR_LOCATION/remotes/vmm/xen4 \
          $VAR_LOCATION/remotes/vmm/vmware \
          $VAR_LOCATION/remotes/vnm \
          $VAR_LOCATION/remotes/vnm/802.1Q \
          $VAR_LOCATION/remotes/vnm/dummy \
          $VAR_LOCATION/remotes/vnm/ebtables \
          $VAR_LOCATION/remotes/vnm/fw \
          $VAR_LOCATION/remotes/vnm/ovswitch \
          $VAR_LOCATION/remotes/vnm/ovswitch_brcompat \
          $VAR_LOCATION/remotes/vnm/vmware \
          $VAR_LOCATION/remotes/tm/ \
          $VAR_LOCATION/remotes/tm/dummy \
          $VAR_LOCATION/remotes/tm/shared \
          $VAR_LOCATION/remotes/tm/qcow2 \
          $VAR_LOCATION/remotes/tm/ssh \
          $VAR_LOCATION/remotes/tm/vmfs \
          $VAR_LOCATION/remotes/tm/iscsi \
          $VAR_LOCATION/remotes/tm/lvm \
          $VAR_LOCATION/remotes/tm/ceph \
          $VAR_LOCATION/remotes/hooks \
          $VAR_LOCATION/remotes/hooks/ft \
          $VAR_LOCATION/remotes/datastore \
          $VAR_LOCATION/remotes/datastore/dummy \
          $VAR_LOCATION/remotes/datastore/fs \
          $VAR_LOCATION/remotes/datastore/vmware \
          $VAR_LOCATION/remotes/datastore/vmfs \
          $VAR_LOCATION/remotes/datastore/iscsi \
          $VAR_LOCATION/remotes/datastore/lvm \
          $VAR_LOCATION/remotes/datastore/ceph \
          $VAR_LOCATION/remotes/auth \
          $VAR_LOCATION/remotes/auth/plain \
          $VAR_LOCATION/remotes/auth/ssh \
          $VAR_LOCATION/remotes/auth/x509 \
          $VAR_LOCATION/remotes/auth/ldap \
          $VAR_LOCATION/remotes/auth/server_x509 \
          $VAR_LOCATION/remotes/auth/server_cipher \
          $VAR_LOCATION/remotes/auth/dummy"

SUNSTONE_DIRS="$SUNSTONE_LOCATION/routes \
               $SUNSTONE_LOCATION/models \
               $SUNSTONE_LOCATION/models/OpenNebulaJSON \
               $SUNSTONE_LOCATION/public \
               $SUNSTONE_LOCATION/public/js \
               $SUNSTONE_LOCATION/public/js/plugins \
               $SUNSTONE_LOCATION/public/js/user-plugins \
               $SUNSTONE_LOCATION/public/css \
               $SUNSTONE_LOCATION/public/locale \
               $SUNSTONE_LOCATION/public/locale/ca \
               $SUNSTONE_LOCATION/public/locale/cs_CZ \
               $SUNSTONE_LOCATION/public/locale/de \
               $SUNSTONE_LOCATION/public/locale/el_GR \
               $SUNSTONE_LOCATION/public/locale/en_US \
               $SUNSTONE_LOCATION/public/locale/es_ES \
               $SUNSTONE_LOCATION/public/locale/fa_IR \
               $SUNSTONE_LOCATION/public/locale/fr_FR \
               $SUNSTONE_LOCATION/public/locale/it_IT \
               $SUNSTONE_LOCATION/public/locale/nl_NL \
               $SUNSTONE_LOCATION/public/locale/pl \
               $SUNSTONE_LOCATION/public/locale/pt_BR \
               $SUNSTONE_LOCATION/public/locale/pt_PT \
               $SUNSTONE_LOCATION/public/locale/ru_RU \
               $SUNSTONE_LOCATION/public/locale/sk_SK \
               $SUNSTONE_LOCATION/public/locale/zh_TW \
               $SUNSTONE_LOCATION/public/locale/zh_CN \
               $SUNSTONE_LOCATION/public/vendor \
               $SUNSTONE_LOCATION/public/vendor/crypto-js \
               $SUNSTONE_LOCATION/public/vendor/explorercanvas \
               $SUNSTONE_LOCATION/public/vendor/flot \
               $SUNSTONE_LOCATION/public/vendor/fileuploader \
               $SUNSTONE_LOCATION/public/vendor/noVNC \
               $SUNSTONE_LOCATION/public/vendor/noVNC/web-socket-js \
               $SUNSTONE_LOCATION/public/vendor/4.0 \
               $SUNSTONE_LOCATION/public/vendor/4.0/datatables \
               $SUNSTONE_LOCATION/public/vendor/4.0/foundation_datatables \
               $SUNSTONE_LOCATION/public/vendor/4.0/jquery_layout \
               $SUNSTONE_LOCATION/public/vendor/4.0/fontawesome \
               $SUNSTONE_LOCATION/public/vendor/4.0/fontawesome/css \
               $SUNSTONE_LOCATION/public/vendor/4.0/fontawesome/font \
               $SUNSTONE_LOCATION/public/vendor/4.0/jgrowl \
               $SUNSTONE_LOCATION/public/vendor/4.0/foundation \
               $SUNSTONE_LOCATION/public/vendor/4.0/nouislider \
               $SUNSTONE_LOCATION/public/vendor/4.0/jdpicker_1.1 \
               $SUNSTONE_LOCATION/public/vendor/4.0/jdpicker_1.1/images \
               $SUNSTONE_LOCATION/public/vendor/4.0/datetimepicker \
               $SUNSTONE_LOCATION/public/images \
               $SUNSTONE_LOCATION/views"

OZONES_DIRS="$OZONES_LOCATION/lib \
             $OZONES_LOCATION/lib/OZones \
             $OZONES_LOCATION/models \
             $OZONES_LOCATION/templates \
             $OZONES_LOCATION/public \
             $OZONES_LOCATION/public/vendor \
             $OZONES_LOCATION/public/vendor/crypto-js \
             $OZONES_LOCATION/public/vendor/jQuery \
             $OZONES_LOCATION/public/vendor/jQueryLayout \
             $OZONES_LOCATION/public/vendor/dataTables \
             $OZONES_LOCATION/public/vendor/jQueryUI \
             $OZONES_LOCATION/public/vendor/jQueryUI/images \
             $OZONES_LOCATION/public/vendor/jGrowl \
             $OZONES_LOCATION/public/vendor/FontAwesome \
             $OZONES_LOCATION/public/vendor/FontAwesome/css \
             $OZONES_LOCATION/public/vendor/FontAwesome/font \
             $OZONES_LOCATION/public/js \
             $OZONES_LOCATION/public/js/plugins \
             $OZONES_LOCATION/public/images \
             $OZONES_LOCATION/public/css"

OZONES_CLIENT_DIRS="$LIB_LOCATION/ruby \
                 $LIB_LOCATION/ruby/opennebula \
                 $LIB_LOCATION/ruby/cli \
                 $LIB_LOCATION/ruby/cli/ozones_helper \
                 $LIB_LOCATION/ruby/zona"

LIB_ECO_CLIENT_DIRS="$LIB_LOCATION/ruby \
                 $LIB_LOCATION/ruby/opennebula \
                 $LIB_LOCATION/ruby/cloud/ \
                 $LIB_LOCATION/ruby/cloud/econe"

LIB_OCCI_CLIENT_DIRS="$LIB_LOCATION/ruby \
                 $LIB_LOCATION/ruby/opennebula \
                 $LIB_LOCATION/ruby/cloud/occi"

LIB_MARKET_CLIENT_DIRS="$LIB_LOCATION/ruby \
                 $LIB_LOCATION/ruby/opennebula \
                 $LIB_LOCATION/ruby/cloud/marketplace"

LIB_OCA_CLIENT_DIRS="$LIB_LOCATION/ruby \
                 $LIB_LOCATION/ruby/opennebula"

LIB_CLI_CLIENT_DIRS="$LIB_LOCATION/ruby/cli \
                     $LIB_LOCATION/ruby/cli/one_helper"

CONF_CLI_DIRS="$ETC_LOCATION/cli"

if [ "$CLIENT" = "yes" ]; then
    MAKE_DIRS="$MAKE_DIRS $LIB_ECO_CLIENT_DIRS $LIB_OCCI_CLIENT_DIRS $LIB_MARKET_CLIENT_DIRS \
               $LIB_OCA_CLIENT_DIRS $LIB_CLI_CLIENT_DIRS $CONF_CLI_DIRS \
               $ETC_LOCATION $OZONES_CLIENT_DIRS"
elif [ "$ONEGATE" = "yes" ]; then
    MAKE_DIRS="$MAKE_DIRS $LIB_OCA_CLIENT_DIRS"
elif [ "$SUNSTONE" = "yes" ]; then
    MAKE_DIRS="$MAKE_DIRS $SUNSTONE_DIRS $LIB_OCA_CLIENT_DIRS"
elif [ "$OZONES" = "yes" ]; then
    MAKE_DIRS="$MAKE_DIRS $OZONES_DIRS $OZONES_CLIENT_DIRS $LIB_OCA_CLIENT_DIRS"
else
    MAKE_DIRS="$MAKE_DIRS $SHARE_DIRS $ETC_DIRS $LIB_DIRS $VAR_DIRS \
                $OZONES_DIRS $OZONES_CLIENT_DIRS $SUNSTONE_DIRS"
fi

#-------------------------------------------------------------------------------
#-------------------------------------------------------------------------------
# FILE DEFINITION, WHAT IS GOING TO BE INSTALLED AND WHERE
#-------------------------------------------------------------------------------
#-------------------------------------------------------------------------------
INSTALL_FILES=(
    BIN_FILES:$BIN_LOCATION
    INCLUDE_FILES:$INCLUDE_LOCATION
    LIB_FILES:$LIB_LOCATION
    RUBY_LIB_FILES:$LIB_LOCATION/ruby
    RUBY_AUTH_LIB_FILES:$LIB_LOCATION/ruby/opennebula
    RUBY_OPENNEBULA_LIB_FILES:$LIB_LOCATION/ruby/opennebula
    MAD_RUBY_LIB_FILES:$LIB_LOCATION/ruby
    MAD_RUBY_LIB_FILES:$VAR_LOCATION/remotes
    MAD_SH_LIB_FILES:$LIB_LOCATION/sh
    MAD_SH_LIB_FILES:$VAR_LOCATION/remotes
    ONEDB_MIGRATOR_FILES:$LIB_LOCATION/ruby/onedb
    MADS_LIB_FILES:$LIB_LOCATION/mads
    IM_PROBES_FILES:$VAR_LOCATION/remotes/im
    IM_PROBES_KVM_FILES:$VAR_LOCATION/remotes/im/kvm.d
    IM_PROBES_XEN_FILES:$VAR_LOCATION/remotes/im/xen.d
    IM_PROBES_VMWARE_FILES:$VAR_LOCATION/remotes/im/vmware.d
    IM_PROBES_GANGLIA_FILES:$VAR_LOCATION/remotes/im/ganglia.d
    AUTH_SSH_FILES:$VAR_LOCATION/remotes/auth/ssh
    AUTH_X509_FILES:$VAR_LOCATION/remotes/auth/x509
    AUTH_LDAP_FILES:$VAR_LOCATION/remotes/auth/ldap
    AUTH_SERVER_X509_FILES:$VAR_LOCATION/remotes/auth/server_x509
    AUTH_SERVER_CIPHER_FILES:$VAR_LOCATION/remotes/auth/server_cipher
    AUTH_DUMMY_FILES:$VAR_LOCATION/remotes/auth/dummy
    AUTH_PLAIN_FILES:$VAR_LOCATION/remotes/auth/plain
    VMM_EXEC_KVM_SCRIPTS:$VAR_LOCATION/remotes/vmm/kvm
    VMM_EXEC_XEN3_SCRIPTS:$VAR_LOCATION/remotes/vmm/xen3
    VMM_EXEC_XEN4_SCRIPTS:$VAR_LOCATION/remotes/vmm/xen4
    VMM_EXEC_VMWARE_SCRIPTS:$VAR_LOCATION/remotes/vmm/vmware
    TM_FILES:$VAR_LOCATION/remotes/tm
    TM_SHARED_FILES:$VAR_LOCATION/remotes/tm/shared
    TM_QCOW2_FILES:$VAR_LOCATION/remotes/tm/qcow2
    TM_SSH_FILES:$VAR_LOCATION/remotes/tm/ssh
    TM_VMFS_FILES:$VAR_LOCATION/remotes/tm/vmfs
    TM_ISCSI_FILES:$VAR_LOCATION/remotes/tm/iscsi
    TM_LVM_FILES:$VAR_LOCATION/remotes/tm/lvm
    TM_CEPH_FILES:$VAR_LOCATION/remotes/tm/ceph
    TM_DUMMY_FILES:$VAR_LOCATION/remotes/tm/dummy
    DATASTORE_DRIVER_COMMON_SCRIPTS:$VAR_LOCATION/remotes/datastore/
    DATASTORE_DRIVER_DUMMY_SCRIPTS:$VAR_LOCATION/remotes/datastore/dummy
    DATASTORE_DRIVER_FS_SCRIPTS:$VAR_LOCATION/remotes/datastore/fs
    DATASTORE_DRIVER_VMFS_SCRIPTS:$VAR_LOCATION/remotes/datastore/vmfs
    DATASTORE_DRIVER_ISCSI_SCRIPTS:$VAR_LOCATION/remotes/datastore/iscsi
    DATASTORE_DRIVER_LVM_SCRIPTS:$VAR_LOCATION/remotes/datastore/lvm
    DATASTORE_DRIVER_CEPH_SCRIPTS:$VAR_LOCATION/remotes/datastore/ceph
    NETWORK_FILES:$VAR_LOCATION/remotes/vnm
    NETWORK_8021Q_FILES:$VAR_LOCATION/remotes/vnm/802.1Q
    NETWORK_DUMMY_FILES:$VAR_LOCATION/remotes/vnm/dummy
    NETWORK_EBTABLES_FILES:$VAR_LOCATION/remotes/vnm/ebtables
    NETWORK_FW_FILES:$VAR_LOCATION/remotes/vnm/fw
    NETWORK_OVSWITCH_FILES:$VAR_LOCATION/remotes/vnm/ovswitch
    NETWORK_OVSWITCH_BRCOMPAT_FILES:$VAR_LOCATION/remotes/vnm/ovswitch_brcompat
    NETWORK_VMWARE_FILES:$VAR_LOCATION/remotes/vnm/vmware
    EXAMPLE_SHARE_FILES:$SHARE_LOCATION/examples
    TGT_SHARE_FILES:$SHARE_LOCATION/tgt
    WEBSOCKIFY_SHARE_FILES:$SHARE_LOCATION/websockify
    INSTALL_GEMS_SHARE_FILE:$SHARE_LOCATION
    HOOK_FT_FILES:$VAR_LOCATION/remotes/hooks/ft
    COMMON_CLOUD_LIB_FILES:$LIB_LOCATION/ruby/cloud
    CLOUD_AUTH_LIB_FILES:$LIB_LOCATION/ruby/cloud/CloudAuth
    ECO_LIB_FILES:$LIB_LOCATION/ruby/cloud/econe
    ECO_LIB_VIEW_FILES:$LIB_LOCATION/ruby/cloud/econe/views
    ECO_BIN_FILES:$BIN_LOCATION
    OCCI_LIB_FILES:$LIB_LOCATION/ruby/cloud/occi
    OCCI_BIN_FILES:$BIN_LOCATION
    MARKET_LIB_FILES:$LIB_LOCATION/ruby/cloud/marketplace
    MARKET_BIN_FILES:$BIN_LOCATION
    MAN_FILES:$MAN_LOCATION
    CLI_LIB_FILES:$LIB_LOCATION/ruby/cli
    ONE_CLI_LIB_FILES:$LIB_LOCATION/ruby/cli/one_helper
    RBVMOMI_VENDOR_RUBY_FILES:$LIB_LOCATION/ruby/vendors/rbvmomi
    RBVMOMI_VENDOR_RUBY_LIB_FILES:$LIB_LOCATION/ruby/vendors/rbvmomi/lib
    RBVMOMI_VENDOR_RUBY_LIB_RBVMOMI_FILES:$LIB_LOCATION/ruby/vendors/rbvmomi/lib/rbvmomi
    RBVMOMI_VENDOR_RUBY_LIB_RBVMOMI_VIM_FILES:$LIB_LOCATION/ruby/vendors/rbvmomi/lib/rbvmomi/vim
    RBVMOMI_VENDOR_RUBY_LIB_RBVMOMI_UTILS_FILES:$LIB_LOCATION/ruby/vendors/rbvmomi/lib/rbvmomi/utils
)

INSTALL_CLIENT_FILES=(
    COMMON_CLOUD_CLIENT_LIB_FILES:$LIB_LOCATION/ruby/cloud
    ECO_LIB_CLIENT_FILES:$LIB_LOCATION/ruby/cloud/econe
    ECO_BIN_CLIENT_FILES:$BIN_LOCATION
    COMMON_CLOUD_CLIENT_LIB_FILES:$LIB_LOCATION/ruby/cloud
    OCCI_LIB_CLIENT_FILES:$LIB_LOCATION/ruby/cloud/occi
    OCCI_BIN_CLIENT_FILES:$BIN_LOCATION
    MARKET_LIB_CLIENT_FILES:$LIB_LOCATION/ruby/cloud/marketplace
    MARKET_BIN_CLIENT_FILES:$BIN_LOCATION
    CLI_BIN_FILES:$BIN_LOCATION
    CLI_LIB_FILES:$LIB_LOCATION/ruby/cli
    ONE_CLI_LIB_FILES:$LIB_LOCATION/ruby/cli/one_helper
    ETC_CLIENT_FILES:$ETC_LOCATION
    OZONES_BIN_CLIENT_FILES:$BIN_LOCATION
    OZONES_LIB_CLIENT_CLI_FILES:$LIB_LOCATION/ruby/cli
    OZONES_LIB_CLIENT_CLI_HELPER_FILES:$LIB_LOCATION/ruby/cli/ozones_helper
    OZONES_LIB_API_FILES:$LIB_LOCATION/ruby
    OZONES_LIB_API_ZONA_FILES:$LIB_LOCATION/ruby/zona
    CLI_CONF_FILES:$ETC_LOCATION/cli
    OCA_LIB_FILES:$LIB_LOCATION/ruby
    RUBY_OPENNEBULA_LIB_FILES:$LIB_LOCATION/ruby/opennebula
    RUBY_AUTH_LIB_FILES:$LIB_LOCATION/ruby/opennebula
)

INSTALL_SUNSTONE_RUBY_FILES=(
    RUBY_OPENNEBULA_LIB_FILES:$LIB_LOCATION/ruby/opennebula
    OCA_LIB_FILES:$LIB_LOCATION/ruby
)

INSTALL_SUNSTONE_FILES=(
    SUNSTONE_FILES:$SUNSTONE_LOCATION
    SUNSTONE_BIN_FILES:$BIN_LOCATION
    SUNSTONE_MODELS_FILES:$SUNSTONE_LOCATION/models
    SUNSTONE_MODELS_JSON_FILES:$SUNSTONE_LOCATION/models/OpenNebulaJSON
    SUNSTONE_VIEWS_FILES:$SUNSTONE_LOCATION/views
    SUNSTONE_PUBLIC_JS_FILES:$SUNSTONE_LOCATION/public/js
    SUNSTONE_PUBLIC_JS_PLUGINS_FILES:$SUNSTONE_LOCATION/public/js/plugins
    SUNSTONE_PUBLIC_CSS_FILES:$SUNSTONE_LOCATION/public/css
    SUNSTONE_PUBLIC_VENDOR_CRYPTOJS:$SUNSTONE_LOCATION/public/vendor/crypto-js
    SUNSTONE_PUBLIC_VENDOR_EXPLORERCANVAS:$SUNSTONE_LOCATION/public/vendor/explorercanvas
    SUNSTONE_PUBLIC_VENDOR_FLOT:$SUNSTONE_LOCATION/public/vendor/flot
    SUNSTONE_PUBLIC_VENDOR_FILEUPLOADER:$SUNSTONE_LOCATION/public/vendor/fileuploader
    SUNSTONE_PUBLIC_VENDOR_NOVNC:$SUNSTONE_LOCATION/public/vendor/noVNC
    SUNSTONE_PUBLIC_VENDOR_NOVNC_WEBSOCKET:$SUNSTONE_LOCATION/public/vendor/noVNC/web-socket-js
    SUNSTONE_PUBLIC_NEW_VENDOR_DATATABLES:$SUNSTONE_LOCATION/public/vendor/4.0/datatables
    SUNSTONE_PUBLIC_NEW_VENDOR_FOUNDATION_DATATABLES:$SUNSTONE_LOCATION/public/vendor/4.0/foundation_datatables
    SUNSTONE_PUBLIC_NEW_VENDOR_JGROWL:$SUNSTONE_LOCATION/public/vendor/4.0/jgrowl
    SUNSTONE_PUBLIC_NEW_VENDOR_JQUERY:$SUNSTONE_LOCATION/public/vendor/4.0/
    SUNSTONE_PUBLIC_NEW_VENDOR_FOUNDATION:$SUNSTONE_LOCATION/public/vendor/4.0/foundation
    SUNSTONE_PUBLIC_NEW_VENDOR_JQUERYLAYOUT:$SUNSTONE_LOCATION/public/vendor/4.0/jquery_layout
    SUNSTONE_PUBLIC_NEW_VENDOR_FONTAWESOME:$SUNSTONE_LOCATION/public/vendor/4.0/fontawesome
    SUNSTONE_PUBLIC_NEW_VENDOR_FONTAWESOME_FONT:$SUNSTONE_LOCATION/public/vendor/4.0/fontawesome/font
    SUNSTONE_PUBLIC_NEW_VENDOR_FONTAWESOME_CSS:$SUNSTONE_LOCATION/public/vendor/4.0/fontawesome/css
    SUNSTONE_PUBLIC_NEW_VENDOR_NOUISLIDER:$SUNSTONE_LOCATION/public/vendor/4.0/nouislider
    SUNSTONE_PUBLIC_NEW_VENDOR_JDPICKER:$SUNSTONE_LOCATION/public/vendor/4.0/jdpicker_1.1
    SUNSTONE_PUBLIC_NEW_VENDOR_JDPICKER_IMAGES:$SUNSTONE_LOCATION/public/vendor/4.0/jdpicker_1.1/images
    SUNSTONE_PUBLIC_NEW_VENDOR_TIMEPICKER:$SUNSTONE_LOCATION/public/vendor/4.0/
    SUNSTONE_PUBLIC_NEW_VENDOR_DATETIMEPICKER:$SUNSTONE_LOCATION/public/vendor/4.0/datetimepicker
    SUNSTONE_PUBLIC_IMAGES_FILES:$SUNSTONE_LOCATION/public/images
    SUNSTONE_PUBLIC_LOCALE_CA:$SUNSTONE_LOCATION/public/locale/ca
    SUNSTONE_PUBLIC_LOCALE_CS_CZ:$SUNSTONE_LOCATION/public/locale/cs_CZ
    SUNSTONE_PUBLIC_LOCALE_DE:$SUNSTONE_LOCATION/public/locale/de
    SUNSTONE_PUBLIC_LOCALE_EL_GR:$SUNSTONE_LOCATION/public/locale/el_GR
    SUNSTONE_PUBLIC_LOCALE_EN_US:$SUNSTONE_LOCATION/public/locale/en_US
    SUNSTONE_PUBLIC_LOCALE_ES_ES:$SUNSTONE_LOCATION/public/locale/es_ES
    SUNSTONE_PUBLIC_LOCALE_FA_IR:$SUNSTONE_LOCATION/public/locale/fa_IR
    SUNSTONE_PUBLIC_LOCALE_FR_FR:$SUNSTONE_LOCATION/public/locale/fr_FR
    SUNSTONE_PUBLIC_LOCALE_IT_IT:$SUNSTONE_LOCATION/public/locale/it_IT
    SUNSTONE_PUBLIC_LOCALE_NL_NL:$SUNSTONE_LOCATION/public/locale/nl_NL
    SUNSTONE_PUBLIC_LOCALE_PL:$SUNSTONE_LOCATION/public/locale/pl
    SUNSTONE_PUBLIC_LOCALE_PT_PT:$SUNSTONE_LOCATION/public/locale/pt_PT
    SUNSTONE_PUBLIC_LOCALE_PT_BR:$SUNSTONE_LOCATION/public/locale/pt_BR
    SUNSTONE_PUBLIC_LOCALE_RU_RU:$SUNSTONE_LOCATION/public/locale/ru_RU
    SUNSTONE_PUBLIC_LOCALE_SK_SK:$SUNSTONE_LOCATION/public/locale/sk_SK
    SUNSTONE_PUBLIC_LOCALE_ZH_CN:$SUNSTONE_LOCATION/public/locale/zh_CN
    SUNSTONE_PUBLIC_LOCALE_ZH_TW:$SUNSTONE_LOCATION/public/locale/zh_TW
)

INSTALL_SUNSTONE_ETC_FILES=(
    SUNSTONE_ETC_FILES:$ETC_LOCATION
    SUNSTONE_ETC_VIEW_FILES:$ETC_LOCATION/sunstone-views
)

INSTALL_ONEGATE_FILES=(
    ONEGATE_FILES:$ONEGATE_LOCATION
    ONEGATE_BIN_FILES:$BIN_LOCATION
)

INSTALL_ONEGATE_ETC_FILES=(
    ONEGATE_ETC_FILES:$ETC_LOCATION
)

INSTALL_OZONES_RUBY_FILES=(
    OZONES_RUBY_LIB_FILES:$LIB_LOCATION/ruby
    RUBY_OPENNEBULA_LIB_FILES:$LIB_LOCATION/ruby/opennebula
)

INSTALL_OZONES_FILES=(
    OZONES_FILES:$OZONES_LOCATION
    OZONES_BIN_FILES:$BIN_LOCATION
    OZONES_MODELS_FILES:$OZONES_LOCATION/models
    OZONES_TEMPLATE_FILES:$OZONES_LOCATION/templates
    OZONES_LIB_FILES:$OZONES_LOCATION/lib
    OZONES_LIB_ZONE_FILES:$OZONES_LOCATION/lib/OZones
    OZONES_PUBLIC_VENDOR_JQUERY:$OZONES_LOCATION/public/vendor/jQuery
    OZONES_PUBLIC_VENDOR_DATATABLES:$OZONES_LOCATION/public/vendor/dataTables
    OZONES_PUBLIC_VENDOR_CRYPTOJS:$OZONES_LOCATION/public/vendor/crypto-js
    OZONES_PUBLIC_VENDOR_JGROWL:$OZONES_LOCATION/public/vendor/jGrowl
    OZONES_PUBLIC_VENDOR_JQUERYUI:$OZONES_LOCATION/public/vendor/jQueryUI
    OZONES_PUBLIC_VENDOR_JQUERYUIIMAGES:$OZONES_LOCATION/public/vendor/jQueryUI/images
    OZONES_PUBLIC_VENDOR_JQUERYLAYOUT:$OZONES_LOCATION/public/vendor/jQueryLayout
    OZONES_PUBLIC_VENDOR_FONTAWESOME:$OZONES_LOCATION/public/vendor/FontAwesome
    OZONES_PUBLIC_VENDOR_FONTAWESOME_FONT:$OZONES_LOCATION/public/vendor/FontAwesome/font
    OZONES_PUBLIC_VENDOR_FONTAWESOME_CSS:$OZONES_LOCATION/public/vendor/FontAwesome/css
    OZONES_PUBLIC_JS_FILES:$OZONES_LOCATION/public/js
    OZONES_PUBLIC_IMAGES_FILES:$OZONES_LOCATION/public/images
    OZONES_PUBLIC_CSS_FILES:$OZONES_LOCATION/public/css
    OZONES_PUBLIC_JS_PLUGINS_FILES:$OZONES_LOCATION/public/js/plugins
    OZONES_BIN_CLIENT_FILES:$BIN_LOCATION
    OZONES_LIB_CLIENT_CLI_FILES:$LIB_LOCATION/ruby/cli
    OZONES_LIB_CLIENT_CLI_HELPER_FILES:$LIB_LOCATION/ruby/cli/ozones_helper
    OZONES_LIB_API_FILES:$LIB_LOCATION/ruby
    OZONES_LIB_API_ZONA_FILES:$LIB_LOCATION/ruby/zona
)

INSTALL_OZONES_ETC_FILES=(
    OZONES_ETC_FILES:$ETC_LOCATION
)


INSTALL_ETC_FILES=(
    ETC_FILES:$ETC_LOCATION
    VMWARE_ETC_FILES:$ETC_LOCATION
    VMM_EC2_ETC_FILES:$ETC_LOCATION/vmm_ec2
    VMM_EXEC_ETC_FILES:$ETC_LOCATION/vmm_exec
    IM_EC2_ETC_FILES:$ETC_LOCATION/im_ec2
    HM_ETC_FILES:$ETC_LOCATION/hm
    AUTH_ETC_FILES:$ETC_LOCATION/auth
    ECO_ETC_FILES:$ETC_LOCATION
    ECO_ETC_TEMPLATE_FILES:$ETC_LOCATION/ec2query_templates
    OCCI_ETC_FILES:$ETC_LOCATION
    OCCI_ETC_TEMPLATE_FILES:$ETC_LOCATION/occi_templates
    CLI_CONF_FILES:$ETC_LOCATION/cli
)

#-------------------------------------------------------------------------------
# Binary files, to be installed under $BIN_LOCATION
#-------------------------------------------------------------------------------

BIN_FILES="src/nebula/oned \
           src/scheduler/src/sched/mm_sched \
           src/cli/onevm \
           src/cli/oneacct \
           src/cli/onehost \
           src/cli/onevnet \
           src/cli/oneuser \
           src/cli/oneimage \
           src/cli/onegroup \
           src/cli/onetemplate \
           src/cli/oneacl \
           src/cli/onedatastore \
           src/cli/onecluster \
           src/onedb/onedb \
           src/onedb/onezonedb/onezonedb \
           src/mad/utils/tty_expect \
           share/scripts/one"

#-------------------------------------------------------------------------------
# C/C++ OpenNebula API Library & Development files
# Include files, to be installed under $INCLUDE_LOCATION
# Library files, to be installed under $LIB_LOCATION
#-------------------------------------------------------------------------------

INCLUDE_FILES=""
LIB_FILES=""

#-------------------------------------------------------------------------------
# Ruby library files, to be installed under $LIB_LOCATION/ruby
#-------------------------------------------------------------------------------

RUBY_LIB_FILES="src/mad/ruby/ActionManager.rb \
                src/mad/ruby/CommandManager.rb \
                src/mad/ruby/OpenNebulaDriver.rb \
                src/mad/ruby/VirtualMachineDriver.rb \
                src/mad/ruby/DriverExecHelper.rb \
                src/mad/ruby/ssh_stream.rb \
                src/vnm_mad/one_vnm.rb \
                src/mad/ruby/Ganglia.rb \
                src/oca/ruby/deprecated/OpenNebula.rb \
                src/oca/ruby/opennebula.rb \
                src/sunstone/OpenNebulaVNC.rb"

#-------------------------------------------------------------------------------
# Ruby auth library files, to be installed under $LIB_LOCATION/ruby/opennebula
#-------------------------------------------------------------------------------

RUBY_AUTH_LIB_FILES="src/authm_mad/remotes/ssh/ssh_auth.rb \
                src/authm_mad/remotes/server_x509/server_x509_auth.rb \
                src/authm_mad/remotes/server_cipher/server_cipher_auth.rb \
                src/authm_mad/remotes/ldap/ldap_auth.rb \
                src/authm_mad/remotes/x509/x509_auth.rb"

#-----------------------------------------------------------------------------
# MAD Script library files, to be installed under $LIB_LOCATION/<script lang>
# and remotes directory
#-----------------------------------------------------------------------------

MAD_SH_LIB_FILES="src/mad/sh/scripts_common.sh"
MAD_RUBY_LIB_FILES="src/mad/ruby/scripts_common.rb"

#-------------------------------------------------------------------------------
# Driver executable files, to be installed under $LIB_LOCATION/mads
#-------------------------------------------------------------------------------

MADS_LIB_FILES="src/mad/sh/madcommon.sh \
              src/vmm_mad/exec/one_vmm_exec.rb \
              src/vmm_mad/exec/one_vmm_exec \
              src/vmm_mad/exec/one_vmm_sh \
              src/vmm_mad/exec/one_vmm_ssh \
              src/vmm_mad/ec2/one_vmm_ec2.rb \
              src/vmm_mad/ec2/one_vmm_ec2 \
              src/vmm_mad/dummy/one_vmm_dummy.rb \
              src/vmm_mad/dummy/one_vmm_dummy \
              src/im_mad/im_exec/one_im_exec.rb \
              src/im_mad/im_exec/one_im_exec \
              src/im_mad/im_exec/one_im_ssh \
              src/im_mad/im_exec/one_im_sh \
              src/im_mad/ec2/one_im_ec2.rb \
              src/im_mad/ec2/one_im_ec2 \
              src/im_mad/dummy/one_im_dummy.rb \
              src/im_mad/dummy/one_im_dummy \
              src/tm_mad/one_tm \
              src/tm_mad/one_tm.rb \
              src/hm_mad/one_hm.rb \
              src/hm_mad/one_hm \
              src/authm_mad/one_auth_mad.rb \
              src/authm_mad/one_auth_mad \
              src/datastore_mad/one_datastore.rb \
              src/datastore_mad/one_datastore"

#-------------------------------------------------------------------------------
# VMM SH Driver KVM scripts, to be installed under $REMOTES_LOCATION/vmm/kvm
#-------------------------------------------------------------------------------

VMM_EXEC_KVM_SCRIPTS="src/vmm_mad/remotes/kvm/cancel \
                    src/vmm_mad/remotes/kvm/deploy \
                    src/vmm_mad/remotes/kvm/kvmrc \
                    src/vmm_mad/remotes/kvm/migrate \
                    src/vmm_mad/remotes/kvm/migrate_local \
                    src/vmm_mad/remotes/kvm/restore \
                    src/vmm_mad/remotes/kvm/reboot \
                    src/vmm_mad/remotes/kvm/reset \
                    src/vmm_mad/remotes/kvm/save \
                    src/vmm_mad/remotes/kvm/poll \
                    src/vmm_mad/remotes/kvm/poll_ganglia \
                    src/vmm_mad/remotes/kvm/attach_disk \
                    src/vmm_mad/remotes/kvm/detach_disk \
                    src/vmm_mad/remotes/kvm/attach_nic \
                    src/vmm_mad/remotes/kvm/detach_nic \
                    src/vmm_mad/remotes/kvm/snapshot_create \
                    src/vmm_mad/remotes/kvm/snapshot_revert \
                    src/vmm_mad/remotes/kvm/snapshot_delete \
                    src/vmm_mad/remotes/kvm/shutdown"

#-------------------------------------------------------------------------------
# VMM SH Driver Xen scripts, to be installed under $REMOTES_LOCATION/vmm/xen
#-------------------------------------------------------------------------------

VMM_EXEC_XEN3_SCRIPTS="src/vmm_mad/remotes/xen/cancel \
                    src/vmm_mad/remotes/xen/deploy \
                    src/vmm_mad/remotes/xen/xen3/xenrc \
                    src/vmm_mad/remotes/xen/migrate \
                    src/vmm_mad/remotes/xen/restore \
                    src/vmm_mad/remotes/xen/reboot \
                    src/vmm_mad/remotes/xen/reset \
                    src/vmm_mad/remotes/xen/save \
                    src/vmm_mad/remotes/xen/poll \
                    src/vmm_mad/remotes/xen/poll_ganglia \
                    src/vmm_mad/remotes/xen/attach_disk \
                    src/vmm_mad/remotes/xen/detach_disk \
                    src/vmm_mad/remotes/xen/attach_nic \
                    src/vmm_mad/remotes/xen/detach_nic \
                    src/vmm_mad/remotes/xen/snapshot_create \
                    src/vmm_mad/remotes/xen/snapshot_revert \
                    src/vmm_mad/remotes/xen/snapshot_delete \
                    src/vmm_mad/remotes/xen/shutdown"

VMM_EXEC_XEN4_SCRIPTS="src/vmm_mad/remotes/xen/cancel \
                    src/vmm_mad/remotes/xen/deploy \
                    src/vmm_mad/remotes/xen/xen4/xenrc \
                    src/vmm_mad/remotes/xen/migrate \
                    src/vmm_mad/remotes/xen/restore \
                    src/vmm_mad/remotes/xen/reboot \
                    src/vmm_mad/remotes/xen/reset \
                    src/vmm_mad/remotes/xen/save \
                    src/vmm_mad/remotes/xen/poll \
                    src/vmm_mad/remotes/xen/poll_ganglia \
                    src/vmm_mad/remotes/xen/attach_disk \
                    src/vmm_mad/remotes/xen/detach_disk \
                    src/vmm_mad/remotes/xen/attach_nic \
                    src/vmm_mad/remotes/xen/detach_nic \
                    src/vmm_mad/remotes/xen/snapshot_create \
                    src/vmm_mad/remotes/xen/snapshot_revert \
                    src/vmm_mad/remotes/xen/snapshot_delete \
                    src/vmm_mad/remotes/xen/shutdown"
#-------------------------------------------------------------------------------
# VMM Driver VMWARE scripts, to be installed under $REMOTES_LOCATION/vmm/vmware
#-------------------------------------------------------------------------------

VMM_EXEC_VMWARE_SCRIPTS="src/vmm_mad/remotes/vmware/cancel \
                         src/vmm_mad/remotes/vmware/attach_disk \
                         src/vmm_mad/remotes/vmware/detach_disk \
                         src/vmm_mad/remotes/vmware/attach_nic \
                         src/vmm_mad/remotes/vmware/detach_nic \
                         src/vmm_mad/remotes/vmware/snapshot_create \
                         src/vmm_mad/remotes/vmware/snapshot_revert \
                         src/vmm_mad/remotes/vmware/snapshot_delete \
                         src/vmm_mad/remotes/vmware/scripts_common_sh.sh \
                         src/vmm_mad/remotes/vmware/deploy \
                         src/vmm_mad/remotes/vmware/migrate \
                         src/vmm_mad/remotes/vmware/restore \
                         src/vmm_mad/remotes/vmware/reboot \
                         src/vmm_mad/remotes/vmware/reset \
                         src/vmm_mad/remotes/vmware/save \
                         src/vmm_mad/remotes/vmware/poll \
                         src/vmm_mad/remotes/vmware/checkpoint \
                         src/vmm_mad/remotes/vmware/shutdown \
                         src/vmm_mad/remotes/vmware/vmware_driver.rb \
                         src/vmm_mad/remotes/vmware/vi_driver.rb"

#-------------------------------------------------------------------------------
# Information Manager Probes, to be installed under $REMOTES_LOCATION/im
#-------------------------------------------------------------------------------

IM_PROBES_FILES="src/im_mad/remotes/run_probes"

IM_PROBES_KVM_FILES="src/im_mad/remotes/kvm.d/kvm.rb \
                     src/im_mad/remotes/kvm.d/architecture.sh \
                     src/im_mad/remotes/kvm.d/cpu.sh \
                     src/im_mad/remotes/kvm.d/poll.sh \
                     src/im_mad/remotes/kvm.d/name.sh"

IM_PROBES_XEN_FILES="src/im_mad/remotes/xen.d/xen.rb \
                     src/im_mad/remotes/xen.d/architecture.sh \
                     src/im_mad/remotes/xen.d/cpu.sh \
                     src/im_mad/remotes/xen.d/poll.sh \
                     src/im_mad/remotes/xen.d/name.sh"

IM_PROBES_VMWARE_FILES="src/im_mad/remotes/vmware.d/vmware.rb"

IM_PROBES_GANGLIA_FILES="src/im_mad/remotes/ganglia.d/ganglia_probe"

#-------------------------------------------------------------------------------
# Auth Manager drivers to be installed under $REMOTES_LOCATION/auth
#-------------------------------------------------------------------------------

AUTH_SERVER_CIPHER_FILES="src/authm_mad/remotes/server_cipher/authenticate"

AUTH_SERVER_X509_FILES="src/authm_mad/remotes/server_x509/authenticate"

AUTH_X509_FILES="src/authm_mad/remotes/x509/authenticate"

AUTH_LDAP_FILES="src/authm_mad/remotes/ldap/authenticate"

AUTH_SSH_FILES="src/authm_mad/remotes/ssh/authenticate"

AUTH_DUMMY_FILES="src/authm_mad/remotes/dummy/authenticate"

AUTH_PLAIN_FILES="src/authm_mad/remotes/plain/authenticate"

#-------------------------------------------------------------------------------
# Virtual Network Manager drivers to be installed under $REMOTES_LOCATION/vnm
#-------------------------------------------------------------------------------

NETWORK_FILES="src/vnm_mad/remotes/OpenNebulaNetwork.rb \
               src/vnm_mad/remotes/Firewall.rb \
               src/vnm_mad/remotes/OpenNebulaNic.rb"

NETWORK_8021Q_FILES="src/vnm_mad/remotes/802.1Q/clean \
                    src/vnm_mad/remotes/802.1Q/post \
                    src/vnm_mad/remotes/802.1Q/pre \
                    src/vnm_mad/remotes/802.1Q/HostManaged.rb"

NETWORK_DUMMY_FILES="src/vnm_mad/remotes/dummy/clean \
                    src/vnm_mad/remotes/dummy/post \
                    src/vnm_mad/remotes/dummy/pre"

NETWORK_EBTABLES_FILES="src/vnm_mad/remotes/ebtables/clean \
                    src/vnm_mad/remotes/ebtables/post \
                    src/vnm_mad/remotes/ebtables/pre \
                    src/vnm_mad/remotes/ebtables/Ebtables.rb"

NETWORK_FW_FILES="src/vnm_mad/remotes/fw/post \
                          src/vnm_mad/remotes/fw/pre \
                          src/vnm_mad/remotes/fw/clean"

NETWORK_OVSWITCH_FILES="src/vnm_mad/remotes/ovswitch/clean \
                    src/vnm_mad/remotes/ovswitch/post \
                    src/vnm_mad/remotes/ovswitch/pre \
                    src/vnm_mad/remotes/ovswitch/OpenvSwitch.rb"

NETWORK_OVSWITCH_BRCOMPAT_FILES="src/vnm_mad/remotes/ovswitch_brcompat/clean \
                    src/vnm_mad/remotes/ovswitch_brcompat/post \
                    src/vnm_mad/remotes/ovswitch_brcompat/pre \
                    src/vnm_mad/remotes/ovswitch_brcompat/OpenvSwitch.rb"

NETWORK_VMWARE_FILES="src/vnm_mad/remotes/vmware/clean \
                    src/vnm_mad/remotes/vmware/post \
                    src/vnm_mad/remotes/vmware/pre \
                    src/vnm_mad/remotes/vmware/VMware.rb"

#-------------------------------------------------------------------------------
# Transfer Manager commands, to be installed under $LIB_LOCATION/tm_commands
#   - SHARED TM, $VAR_LOCATION/tm/shared
#   - QCOW2 TM, $VAR_LOCATION/tm/qcow2
#   - SSH TM, $VAR_LOCATION/tm/ssh
#   - DUMMY TM, $VAR_LOCATION/tm/dummy
#   - VMWARE TM, $VAR_LOCATION/tm/vmware
#   - ISCSI TM, $VAR_LOCATION/tm/iscsi
#   - LVM TM, $VAR_LOCATION/tm/lvm
#   - CEPH TM, $VAR_LOCATION/tm/ceph
#-------------------------------------------------------------------------------

TM_FILES="src/tm_mad/tm_common.sh"

TM_SHARED_FILES="src/tm_mad/shared/clone \
                 src/tm_mad/shared/delete \
                 src/tm_mad/shared/ln \
                 src/tm_mad/shared/mkswap \
                 src/tm_mad/shared/mkimage \
                 src/tm_mad/shared/mv \
                 src/tm_mad/shared/context \
                 src/tm_mad/shared/premigrate \
                 src/tm_mad/shared/postmigrate \
                 src/tm_mad/shared/mvds \
                 src/tm_mad/shared/cpds"

TM_QCOW2_FILES="src/tm_mad/qcow2/clone \
                 src/tm_mad/qcow2/delete \
                 src/tm_mad/qcow2/ln \
                 src/tm_mad/qcow2/mkswap \
                 src/tm_mad/qcow2/mkimage \
                 src/tm_mad/qcow2/mv \
                 src/tm_mad/qcow2/context \
                 src/tm_mad/qcow2/premigrate \
                 src/tm_mad/qcow2/postmigrate \
                 src/tm_mad/qcow2/mvds \
                 src/tm_mad/qcow2/cpds"

TM_SSH_FILES="src/tm_mad/ssh/clone \
              src/tm_mad/ssh/delete \
              src/tm_mad/ssh/ln \
              src/tm_mad/ssh/mkswap \
              src/tm_mad/ssh/mkimage \
              src/tm_mad/ssh/mv \
              src/tm_mad/ssh/context \
              src/tm_mad/ssh/premigrate \
              src/tm_mad/ssh/postmigrate \
              src/tm_mad/ssh/mvds \
              src/tm_mad/ssh/cpds"

TM_DUMMY_FILES="src/tm_mad/dummy/clone \
              src/tm_mad/dummy/delete \
              src/tm_mad/dummy/ln \
              src/tm_mad/dummy/mkswap \
              src/tm_mad/dummy/mkimage \
              src/tm_mad/dummy/mv \
              src/tm_mad/dummy/context \
              src/tm_mad/dummy/premigrate \
              src/tm_mad/dummy/postmigrate \
              src/tm_mad/dummy/mvds \
              src/tm_mad/dummy/cpds"

TM_VMFS_FILES="src/tm_mad/vmfs/clone \
                 src/tm_mad/vmfs/delete
                 src/tm_mad/vmfs/ln \
                 src/tm_mad/vmfs/mkswap \
                 src/tm_mad/vmfs/mkimage \
                 src/tm_mad/vmfs/mv \
                 src/tm_mad/vmfs/context \
                 src/tm_mad/vmfs/mvds \
                 src/tm_mad/vmfs/cpds \
                 src/tm_mad/vmfs/postmigrate \
                 src/tm_mad/vmfs/premigrate"

TM_ISCSI_FILES="src/tm_mad/iscsi/clone \
                 src/tm_mad/iscsi/ln \
                 src/tm_mad/iscsi/mv \
                 src/tm_mad/iscsi/mvds \
                 src/tm_mad/iscsi/cpds \
                 src/tm_mad/iscsi/premigrate \
                 src/tm_mad/iscsi/postmigrate \
                 src/tm_mad/iscsi/delete"

TM_LVM_FILES="src/tm_mad/lvm/clone \
                 src/tm_mad/lvm/ln \
                 src/tm_mad/lvm/mv \
                 src/tm_mad/lvm/mvds \
                 src/tm_mad/lvm/cpds \
                 src/tm_mad/lvm/premigrate \
                 src/tm_mad/lvm/postmigrate \
                 src/tm_mad/lvm/delete"

TM_CEPH_FILES="src/tm_mad/ceph/clone \
                 src/tm_mad/ceph/ln \
                 src/tm_mad/ceph/mv \
                 src/tm_mad/ceph/mvds \
                 src/tm_mad/ceph/cpds \
                 src/tm_mad/ceph/premigrate \
                 src/tm_mad/ceph/postmigrate \
                 src/tm_mad/ceph/delete"

#-------------------------------------------------------------------------------
# Datastore drivers, to be installed under $REMOTES_LOCATION/datastore
#   - Dummy Image Repository, $REMOTES_LOCATION/datastore/dummy
#   - FS based Image Repository, $REMOTES_LOCATION/datastore/fs
#   - VMware based Image Repository, $REMOTES_LOCATION/datastore/vmware
#   - VMFS based Image Repository, $REMOTES_LOCATION/datastore/vmfs
#   - iSCSI based Image Repository, $REMOTES_LOCATION/datastore/iscsi
#   - LVM based Image Repository, $REMOTES_LOCATION/datastore/lvm
#-------------------------------------------------------------------------------

DATASTORE_DRIVER_COMMON_SCRIPTS="src/datastore_mad/remotes/xpath.rb \
                             src/datastore_mad/remotes/downloader.sh \
                             src/datastore_mad/remotes/libfs.sh"

DATASTORE_DRIVER_DUMMY_SCRIPTS="src/datastore_mad/remotes/dummy/cp \
                         src/datastore_mad/remotes/dummy/mkfs \
                         src/datastore_mad/remotes/dummy/stat \
                         src/datastore_mad/remotes/dummy/clone \
                         src/datastore_mad/remotes/dummy/rm"

DATASTORE_DRIVER_FS_SCRIPTS="src/datastore_mad/remotes/fs/cp \
                         src/datastore_mad/remotes/fs/mkfs \
                         src/datastore_mad/remotes/fs/stat \
                         src/datastore_mad/remotes/fs/clone \
                         src/datastore_mad/remotes/fs/rm"

DATASTORE_DRIVER_VMFS_SCRIPTS="src/datastore_mad/remotes/vmfs/cp \
                         src/datastore_mad/remotes/vmfs/mkfs \
                         src/datastore_mad/remotes/vmfs/stat \
                         src/datastore_mad/remotes/vmfs/clone \
                         src/datastore_mad/remotes/vmfs/rm \
                         src/datastore_mad/remotes/vmfs/vmfs.conf"

DATASTORE_DRIVER_ISCSI_SCRIPTS="src/datastore_mad/remotes/iscsi/cp \
                         src/datastore_mad/remotes/iscsi/mkfs \
                         src/datastore_mad/remotes/iscsi/stat \
                         src/datastore_mad/remotes/iscsi/rm \
                         src/datastore_mad/remotes/iscsi/clone \
                         src/datastore_mad/remotes/iscsi/iscsi.conf"

DATASTORE_DRIVER_LVM_SCRIPTS="src/datastore_mad/remotes/lvm/cp \
                         src/datastore_mad/remotes/lvm/mkfs \
                         src/datastore_mad/remotes/lvm/stat \
                         src/datastore_mad/remotes/lvm/rm \
                         src/datastore_mad/remotes/lvm/clone \
                         src/datastore_mad/remotes/lvm/lvm.conf"

DATASTORE_DRIVER_CEPH_SCRIPTS="src/datastore_mad/remotes/ceph/cp \
                         src/datastore_mad/remotes/ceph/mkfs \
                         src/datastore_mad/remotes/ceph/stat \
                         src/datastore_mad/remotes/ceph/rm \
                         src/datastore_mad/remotes/ceph/clone \
                         src/datastore_mad/remotes/ceph/ceph.conf"

#-------------------------------------------------------------------------------
# Migration scripts for onedb command, to be installed under $LIB_LOCATION
#-------------------------------------------------------------------------------
ONEDB_MIGRATOR_FILES="src/onedb/2.0_to_2.9.80.rb \
                      src/onedb/2.9.80_to_2.9.85.rb \
                      src/onedb/2.9.85_to_2.9.90.rb \
                      src/onedb/2.9.90_to_3.0.0.rb \
                      src/onedb/3.0.0_to_3.1.0.rb \
                      src/onedb/3.1.0_to_3.1.80.rb \
                      src/onedb/3.1.80_to_3.2.0.rb \
                      src/onedb/3.2.0_to_3.2.1.rb \
                      src/onedb/3.2.1_to_3.3.0.rb \
                      src/onedb/3.3.0_to_3.3.80.rb \
                      src/onedb/3.3.80_to_3.4.0.rb \
                      src/onedb/3.4.0_to_3.4.1.rb \
                      src/onedb/3.4.1_to_3.5.80.rb \
                      src/onedb/3.5.80_to_3.6.0.rb \
                      src/onedb/3.6.0_to_3.7.80.rb \
                      src/onedb/3.7.80_to_3.8.0.rb \
                      src/onedb/3.8.0_to_3.8.1.rb \
                      src/onedb/3.8.1_to_3.8.2.rb \
                      src/onedb/3.8.2_to_3.8.3.rb \
                      src/onedb/3.8.3_to_3.8.4.rb \
                      src/onedb/3.8.4_to_3.9.80.rb \
                      src/onedb/3.9.80_to_3.9.90.rb \
                      src/onedb/3.9.90_to_4.0.0.rb \
<<<<<<< HEAD
                      src/onedb/4.0.0_to_4.0.1.rb \
=======
                      src/onedb/4.0.1_to_4.1.80.rb \
>>>>>>> 95ea9ecf
                      src/onedb/fsck.rb \
                      src/onedb/onedb.rb \
                      src/onedb/onedb_backend.rb"

#-------------------------------------------------------------------------------
# Configuration files for OpenNebula, to be installed under $ETC_LOCATION
#-------------------------------------------------------------------------------

ETC_FILES="share/etc/oned.conf \
           share/etc/defaultrc \
           src/scheduler/etc/sched.conf \
           src/cli/etc/group.default"

VMWARE_ETC_FILES="src/vmm_mad/remotes/vmware/vmwarerc"

#-------------------------------------------------------------------------------
# Virtualization drivers config. files, to be installed under $ETC_LOCATION
#   - ec2, $ETC_LOCATION/vmm_ec2
#   - ssh, $ETC_LOCATION/vmm_exec
#-------------------------------------------------------------------------------

VMM_EC2_ETC_FILES="src/vmm_mad/ec2/vmm_ec2rc \
                   src/vmm_mad/ec2/vmm_ec2.conf"

VMM_EXEC_ETC_FILES="src/vmm_mad/exec/vmm_execrc \
                  src/vmm_mad/exec/vmm_exec_kvm.conf \
                  src/vmm_mad/exec/vmm_exec_xen3.conf \
                  src/vmm_mad/exec/vmm_exec_xen4.conf \
                  src/vmm_mad/exec/vmm_exec_vmware.conf"

#-------------------------------------------------------------------------------
# Information drivers config. files, to be installed under $ETC_LOCATION
#   - ec2, $ETC_LOCATION/im_ec2
#-------------------------------------------------------------------------------

IM_EC2_ETC_FILES="src/im_mad/ec2/im_ec2rc \
                  src/im_mad/ec2/im_ec2.conf"

#-------------------------------------------------------------------------------
# Hook Manager driver config. files, to be installed under $ETC_LOCATION/hm
#-------------------------------------------------------------------------------

HM_ETC_FILES="src/hm_mad/hmrc"

#-------------------------------------------------------------------------------
# Auth Manager drivers config. files, to be installed under $ETC_LOCATION/auth
#-------------------------------------------------------------------------------

AUTH_ETC_FILES="src/authm_mad/remotes/server_x509/server_x509_auth.conf \
                src/authm_mad/remotes/ldap/ldap_auth.conf \
                src/authm_mad/remotes/x509/x509_auth.conf"

#-------------------------------------------------------------------------------
# Sample files, to be installed under $SHARE_LOCATION/examples
#-------------------------------------------------------------------------------

EXAMPLE_SHARE_FILES="share/examples/vm.template \
                     share/examples/private.net \
                     share/examples/public.net"

#-------------------------------------------------------------------------------
# File required to interact with a tgtd server
#-------------------------------------------------------------------------------

TGT_SHARE_FILES="share/scripts/tgt/tgt-setup-lun-one"

#-------------------------------------------------------------------------------
# Files required to interact with the websockify server
#-------------------------------------------------------------------------------

WEBSOCKIFY_SHARE_FILES="share/websockify/websocketproxy.py \
                        share/websockify/websocket.py \
                        share/websockify/websockify"

#-------------------------------------------------------------------------------
# HOOK scripts, to be installed under $VAR_LOCATION/remotes/hooks
#-------------------------------------------------------------------------------

HOOK_FT_FILES="share/hooks/host_error.rb"

#-------------------------------------------------------------------------------
# Installation scripts, to be installed under $SHARE_LOCATION
#-------------------------------------------------------------------------------

INSTALL_GEMS_SHARE_FILE="share/install_gems/install_gems"

#-------------------------------------------------------------------------------
# OCA Files
#-------------------------------------------------------------------------------
OCA_LIB_FILES="src/oca/ruby/opennebula.rb"

RUBY_OPENNEBULA_LIB_FILES="src/oca/ruby/opennebula/host.rb \
                           src/oca/ruby/opennebula/host_pool.rb \
                           src/oca/ruby/opennebula/pool.rb \
                           src/oca/ruby/opennebula/user.rb \
                           src/oca/ruby/opennebula/user_pool.rb \
                           src/oca/ruby/opennebula/virtual_machine.rb \
                           src/oca/ruby/opennebula/virtual_machine_pool.rb \
                           src/oca/ruby/opennebula/virtual_network.rb \
                           src/oca/ruby/opennebula/virtual_network_pool.rb \
                           src/oca/ruby/opennebula/image.rb \
                           src/oca/ruby/opennebula/image_pool.rb \
                           src/oca/ruby/opennebula/template.rb \
                           src/oca/ruby/opennebula/template_pool.rb \
                           src/oca/ruby/opennebula/document.rb \
                           src/oca/ruby/opennebula/document_pool.rb \
                           src/oca/ruby/opennebula/document_json.rb \
                           src/oca/ruby/opennebula/document_pool_json.rb \
                           src/oca/ruby/opennebula/group.rb \
                           src/oca/ruby/opennebula/group_pool.rb \
                           src/oca/ruby/opennebula/acl.rb \
                           src/oca/ruby/opennebula/acl_pool.rb \
                           src/oca/ruby/opennebula/datastore.rb \
                           src/oca/ruby/opennebula/datastore_pool.rb \
                           src/oca/ruby/opennebula/cluster.rb \
                           src/oca/ruby/opennebula/cluster_pool.rb \
                           src/oca/ruby/opennebula/xml_utils.rb \
                           src/oca/ruby/opennebula/client.rb \
                           src/oca/ruby/opennebula/error.rb \
                           src/oca/ruby/opennebula/pool_element.rb \
                           src/oca/ruby/opennebula/xml_element.rb \
                           src/oca/ruby/opennebula/xml_pool.rb \
                           src/oca/ruby/opennebula/system.rb"

#-------------------------------------------------------------------------------
# Common Cloud Files
#-------------------------------------------------------------------------------

COMMON_CLOUD_LIB_FILES="src/cloud/common/CloudServer.rb \
                        src/cloud/common/CloudClient.rb \
                        src/cloud/common/CloudAuth.rb"

COMMON_CLOUD_CLIENT_LIB_FILES="src/cloud/common/CloudClient.rb"

CLOUD_AUTH_LIB_FILES="src/cloud/common/CloudAuth/OCCICloudAuth.rb \
                      src/cloud/common/CloudAuth/SunstoneCloudAuth.rb \
                      src/cloud/common/CloudAuth/EC2CloudAuth.rb \
                      src/cloud/common/CloudAuth/X509CloudAuth.rb \
                      src/cloud/common/CloudAuth/OneGateCloudAuth.rb \
                      src/cloud/common/CloudAuth/OpenNebulaCloudAuth.rb"

#-------------------------------------------------------------------------------
# EC2 Query for OpenNebula
#-------------------------------------------------------------------------------

ECO_LIB_FILES="src/cloud/ec2/lib/EC2QueryClient.rb \
               src/cloud/ec2/lib/EC2QueryServer.rb \
               src/cloud/ec2/lib/ImageEC2.rb \
               src/cloud/ec2/lib/elastic_ip.rb \
               src/cloud/ec2/lib/ebs.rb \
               src/cloud/ec2/lib/instance.rb \
               src/cloud/ec2/lib/keypair.rb \
               src/cloud/ec2/lib/net_ssh_replacement.rb \
               src/cloud/ec2/lib/econe_application.rb \
               src/cloud/ec2/lib/econe-server.rb"

ECO_LIB_CLIENT_FILES="src/cloud/ec2/lib/EC2QueryClient.rb"

ECO_LIB_VIEW_FILES="src/cloud/ec2/lib/views/describe_images.erb \
                    src/cloud/ec2/lib/views/describe_instances.erb \
                    src/cloud/ec2/lib/views/describe_regions.erb \
                    src/cloud/ec2/lib/views/describe_availability_zones.erb \
                    src/cloud/ec2/lib/views/create_volume.erb \
                    src/cloud/ec2/lib/views/describe_volumes.erb \
                    src/cloud/ec2/lib/views/attach_volume.erb \
                    src/cloud/ec2/lib/views/detach_volume.erb \
                    src/cloud/ec2/lib/views/delete_volume.erb \
                    src/cloud/ec2/lib/views/register_image.erb \
                    src/cloud/ec2/lib/views/run_instances.erb \
                    src/cloud/ec2/lib/views/allocate_address.erb \
                    src/cloud/ec2/lib/views/associate_address.erb \
                    src/cloud/ec2/lib/views/disassociate_address.erb \
                    src/cloud/ec2/lib/views/describe_addresses.erb \
                    src/cloud/ec2/lib/views/release_address.erb \
                    src/cloud/ec2/lib/views/create_keypair.erb \
                    src/cloud/ec2/lib/views/delete_keypair.erb \
                    src/cloud/ec2/lib/views/describe_keypairs.erb \
                    src/cloud/ec2/lib/views/terminate_instances.erb \
                    src/cloud/ec2/lib/views/stop_instances.erb \
                    src/cloud/ec2/lib/views/reboot_instances.erb \
                    src/cloud/ec2/lib/views/start_instances.erb"

ECO_BIN_FILES="src/cloud/ec2/bin/econe-server \
               src/cloud/ec2/bin/econe-describe-images \
               src/cloud/ec2/bin/econe-describe-volumes \
               src/cloud/ec2/bin/econe-describe-instances \
               src/cloud/ec2/bin/econe-describe-keypairs \
               src/cloud/ec2/bin/econe-register \
               src/cloud/ec2/bin/econe-attach-volume \
               src/cloud/ec2/bin/econe-detach-volume \
               src/cloud/ec2/bin/econe-delete-volume \
               src/cloud/ec2/bin/econe-delete-keypair \
               src/cloud/ec2/bin/econe-create-volume \
               src/cloud/ec2/bin/econe-create-keypair \
               src/cloud/ec2/bin/econe-run-instances \
               src/cloud/ec2/bin/econe-terminate-instances \
               src/cloud/ec2/bin/econe-start-instances \
               src/cloud/ec2/bin/econe-stop-instances \
               src/cloud/ec2/bin/econe-reboot-instances \
               src/cloud/ec2/bin/econe-describe-addresses \
               src/cloud/ec2/bin/econe-allocate-address \
               src/cloud/ec2/bin/econe-release-address \
               src/cloud/ec2/bin/econe-associate-address \
               src/cloud/ec2/bin/econe-disassociate-address \
               src/cloud/ec2/bin/econe-upload"

ECO_BIN_CLIENT_FILES="src/cloud/ec2/bin/econe-describe-images \
               src/cloud/ec2/bin/econe-describe-instances \
               src/cloud/ec2/bin/econe-describe-volumes \
               src/cloud/ec2/bin/econe-register \
               src/cloud/ec2/bin/econe-attach-volume \
               src/cloud/ec2/bin/econe-detach-volume \
               src/cloud/ec2/bin/econe-delete-volume \
               src/cloud/ec2/bin/econe-create-volume \
               src/cloud/ec2/bin/econe-run-instances \
               src/cloud/ec2/bin/econe-terminate-instances \
               src/cloud/ec2/bin/econe-start-instances \
               src/cloud/ec2/bin/econe-stop-instances \
               src/cloud/ec2/bin/econe-reboot-instances \
               src/cloud/ec2/bin/econe-describe-addresses \
               src/cloud/ec2/bin/econe-allocate-address \
               src/cloud/ec2/bin/econe-release-address \
               src/cloud/ec2/bin/econe-associate-address \
               src/cloud/ec2/bin/econe-disassociate-address \
               src/cloud/ec2/bin/econe-upload"

ECO_ETC_FILES="src/cloud/ec2/etc/econe.conf"

ECO_ETC_TEMPLATE_FILES="src/cloud/ec2/etc/templates/m1.small.erb"

#-----------------------------------------------------------------------------
# OCCI files
#-----------------------------------------------------------------------------

OCCI_LIB_FILES="src/cloud/occi/lib/OCCIServer.rb \
                src/cloud/occi/lib/occi-server.rb \
                src/cloud/occi/lib/occi_application.rb \
                src/cloud/occi/lib/OCCIClient.rb \
                src/cloud/occi/lib/VirtualMachineOCCI.rb \
                src/cloud/occi/lib/VirtualMachinePoolOCCI.rb \
                src/cloud/occi/lib/VirtualNetworkOCCI.rb \
                src/cloud/occi/lib/VirtualNetworkPoolOCCI.rb \
                src/cloud/occi/lib/UserOCCI.rb \
                src/cloud/occi/lib/UserPoolOCCI.rb \
                src/cloud/occi/lib/ImageOCCI.rb \
                src/cloud/occi/lib/ImagePoolOCCI.rb \
                src/sunstone/OpenNebulaVNC.rb"

OCCI_LIB_CLIENT_FILES="src/cloud/occi/lib/OCCIClient.rb"

OCCI_BIN_FILES="src/cloud/occi/bin/occi-server \
               src/cloud/occi/bin/occi-compute \
               src/cloud/occi/bin/occi-network \
               src/cloud/occi/bin/occi-instance-type \
               src/cloud/occi/bin/occi-storage"

OCCI_BIN_CLIENT_FILES="src/cloud/occi/bin/occi-compute \
               src/cloud/occi/bin/occi-network \
               src/cloud/occi/bin/occi-instance-type \
               src/cloud/occi/bin/occi-storage"

OCCI_ETC_FILES="src/cloud/occi/etc/occi-server.conf"

OCCI_ETC_TEMPLATE_FILES="src/cloud/occi/etc/templates/common.erb \
                    src/cloud/occi/etc/templates/custom.erb \
                    src/cloud/occi/etc/templates/small.erb \
                    src/cloud/occi/etc/templates/medium.erb \
                    src/cloud/occi/etc/templates/network.erb \
                    src/cloud/occi/etc/templates/large.erb"

#-------------------------------------------------------------------------------
# Marketplace Client
#-------------------------------------------------------------------------------

MARKET_LIB_FILES="src/cloud/marketplace/lib/marketplace_client.rb"

MARKET_LIB_CLIENT_FILES="src/cloud/marketplace/lib/marketplace_client.rb"

MARKET_BIN_FILES="src/cloud/marketplace/bin/onemarket"

MARKET_BIN_CLIENT_FILES="src/cloud/marketplace/bin/onemarket"


#-----------------------------------------------------------------------------
# CLI files
#-----------------------------------------------------------------------------

CLI_LIB_FILES="src/cli/cli_helper.rb \
               src/cli/command_parser.rb \
               src/cli/one_helper.rb"

ONE_CLI_LIB_FILES="src/cli/one_helper/onegroup_helper.rb \
                   src/cli/one_helper/onehost_helper.rb \
                   src/cli/one_helper/oneimage_helper.rb \
                   src/cli/one_helper/onetemplate_helper.rb \
                   src/cli/one_helper/onequota_helper.rb \
                   src/cli/one_helper/oneuser_helper.rb \
                   src/cli/one_helper/onevm_helper.rb \
                   src/cli/one_helper/onevnet_helper.rb \
                   src/cli/one_helper/oneacl_helper.rb \
                   src/cli/one_helper/onedatastore_helper.rb \
                   src/cli/one_helper/onecluster_helper.rb \
                   src/cli/one_helper/oneacct_helper.rb"

CLI_BIN_FILES="src/cli/onevm \
               src/cli/onehost \
               src/cli/onevnet \
               src/cli/oneuser \
               src/cli/oneimage \
               src/cli/onetemplate \
               src/cli/onegroup \
               src/cli/oneacl \
               src/cli/onedatastore \
               src/cli/onecluster \
               src/cli/oneacct"

CLI_CONF_FILES="src/cli/etc/onegroup.yaml \
                src/cli/etc/onehost.yaml \
                src/cli/etc/oneimage.yaml \
                src/cli/etc/onetemplate.yaml \
                src/cli/etc/oneuser.yaml \
                src/cli/etc/onevm.yaml \
                src/cli/etc/onevnet.yaml \
                src/cli/etc/oneacl.yaml \
                src/cli/etc/onedatastore.yaml \
                src/cli/etc/onecluster.yaml \
                src/cli/etc/oneacct.yaml"

ETC_CLIENT_FILES="src/cli/etc/group.default"

#-----------------------------------------------------------------------------
# Sunstone files
#-----------------------------------------------------------------------------

SUNSTONE_FILES="src/sunstone/sunstone-server.rb \
                src/sunstone/config.ru"

SUNSTONE_BIN_FILES="src/sunstone/bin/sunstone-server \
                    src/sunstone/bin/novnc-server"

SUNSTONE_ETC_FILES="src/sunstone/etc/sunstone-server.conf \
                    src/sunstone/etc/sunstone-views.yaml"

SUNSTONE_ETC_VIEW_FILES="src/sunstone/etc/sunstone-views/admin.yaml \
                    src/sunstone/etc/sunstone-views/user.yaml"

SUNSTONE_MODELS_FILES="src/sunstone/models/OpenNebulaJSON.rb \
                       src/sunstone/models/SunstoneServer.rb \
                       src/sunstone/models/SunstoneMarketplace.rb \
                       src/sunstone/models/SunstoneViews.rb"

SUNSTONE_MODELS_JSON_FILES="src/sunstone/models/OpenNebulaJSON/HostJSON.rb \
                    src/sunstone/models/OpenNebulaJSON/ImageJSON.rb \
                    src/sunstone/models/OpenNebulaJSON/GroupJSON.rb \
                    src/sunstone/models/OpenNebulaJSON/JSONUtils.rb \
                    src/sunstone/models/OpenNebulaJSON/PoolJSON.rb \
                    src/sunstone/models/OpenNebulaJSON/UserJSON.rb \
                    src/sunstone/models/OpenNebulaJSON/VirtualMachineJSON.rb \
                    src/sunstone/models/OpenNebulaJSON/TemplateJSON.rb \
                    src/sunstone/models/OpenNebulaJSON/AclJSON.rb \
                    src/sunstone/models/OpenNebulaJSON/ClusterJSON.rb \
                    src/sunstone/models/OpenNebulaJSON/DatastoreJSON.rb \
                    src/sunstone/models/OpenNebulaJSON/VirtualNetworkJSON.rb"

SUNSTONE_VIEWS_FILES="src/sunstone/views/index.erb \
                      src/sunstone/views/login.erb \
                      src/sunstone/views/_login_standard.erb \
                      src/sunstone/views/_login_x509.erb"

SUNSTONE_PUBLIC_JS_FILES="src/sunstone/public/js/layout.js \
                        src/sunstone/public/js/login.js \
                        src/sunstone/public/js/sunstone.js \
                        src/sunstone/public/js/sunstone-util.js \
                        src/sunstone/public/js/opennebula.js \
                        src/sunstone/public/js/locale.js"

SUNSTONE_PUBLIC_JS_PLUGINS_FILES="\
                        src/sunstone/public/js/plugins/dashboard-tab.js \
                        src/sunstone/public/js/plugins/hosts-tab.js \
                        src/sunstone/public/js/plugins/clusters-tab.js \
                        src/sunstone/public/js/plugins/datastores-tab.js \
                        src/sunstone/public/js/plugins/system-tab.js \
                        src/sunstone/public/js/plugins/vresources-tab.js \
                        src/sunstone/public/js/plugins/infra-tab.js \
                        src/sunstone/public/js/plugins/groups-tab.js \
                        src/sunstone/public/js/plugins/images-tab.js \
                        src/sunstone/public/js/plugins/files-tab.js \
                        src/sunstone/public/js/plugins/templates-tab.js \
                        src/sunstone/public/js/plugins/users-tab.js \
                        src/sunstone/public/js/plugins/vms-tab.js \
                        src/sunstone/public/js/plugins/acls-tab.js \
                        src/sunstone/public/js/plugins/vnets-tab.js \
                        src/sunstone/public/js/plugins/marketplace-tab.js \
                        src/sunstone/public/js/plugins/config-tab.js"

SUNSTONE_PUBLIC_CSS_FILES="src/sunstone/public/css/app.css \
                src/sunstone/public/css/login.css"

SUNSTONE_PUBLIC_VENDOR_FLOT="\
src/sunstone/public/vendor/flot/jquery.flot.min.js \
src/sunstone/public/vendor/flot/jquery.flot.navigate.min.js \
src/sunstone/public/vendor/flot/jquery.flot.pie.min.js \
src/sunstone/public/vendor/flot/jquery.flot.resize.min.js \
src/sunstone/public/vendor/flot/jquery.flot.stack.min.js \
src/sunstone/public/vendor/flot/LICENSE.txt \
src/sunstone/public/vendor/flot/NOTICE"

SUNSTONE_PUBLIC_VENDOR_CRYPTOJS="\
src/sunstone/public/vendor/crypto-js/NOTICE \
src/sunstone/public/vendor/crypto-js/sha1-min.js \
src/sunstone/public/vendor/crypto-js/core-min.js \
src/sunstone/public/vendor/crypto-js/enc-base64-min.js \
src/sunstone/public/vendor/crypto-js/NEW-BSD-LICENSE.txt"

SUNSTONE_PUBLIC_VENDOR_EXPLORERCANVAS="\
src/sunstone/public/vendor/explorercanvas/excanvas.compiled.js \
src/sunstone/public/vendor/explorercanvas/NOTICE \
src/sunstone/public/vendor/explorercanvas/LICENSE.txt"

SUNSTONE_PUBLIC_VENDOR_FILEUPLOADER="\
src/sunstone/public/vendor/fileuploader/NOTICE \
src/sunstone/public/vendor/fileuploader/fileuploader.js"

SUNSTONE_PUBLIC_VENDOR_NOVNC="\
src/sunstone/public/vendor/noVNC/LICENSE.txt \
src/sunstone/public/vendor/noVNC/black.css \
src/sunstone/public/vendor/noVNC/playback.js \
src/sunstone/public/vendor/noVNC/websock.js \
src/sunstone/public/vendor/noVNC/util.js \
src/sunstone/public/vendor/noVNC/des.js \
src/sunstone/public/vendor/noVNC/jsunzip.js \
src/sunstone/public/vendor/noVNC/Orbitron700.ttf \
src/sunstone/public/vendor/noVNC/display.js \
src/sunstone/public/vendor/noVNC/input.js \
src/sunstone/public/vendor/noVNC/rfb.js \
src/sunstone/public/vendor/noVNC/base64.js \
src/sunstone/public/vendor/noVNC/Orbitron700.woff \
src/sunstone/public/vendor/noVNC/logo.js \
src/sunstone/public/vendor/noVNC/blue.css \
src/sunstone/public/vendor/noVNC/ui.js \
src/sunstone/public/vendor/noVNC/vnc.js \
src/sunstone/public/vendor/noVNC/base.css \
src/sunstone/public/vendor/noVNC/webutil.js"

SUNSTONE_PUBLIC_VENDOR_NOVNC_WEBSOCKET="\
src/sunstone/public/vendor/noVNC/web-socket-js/web_socket.js \
src/sunstone/public/vendor/noVNC/web-socket-js/README.txt \
src/sunstone/public/vendor/noVNC/web-socket-js/swfobject.js \
src/sunstone/public/vendor/noVNC/web-socket-js/WebSocketMain.swf"

SUNSTONE_PUBLIC_VENDOR_XML2JSON="\
src/sunstone/public/vendor/xml2json/NOTICE \
src/sunstone/public/vendor/xml2json/jquery.xml2json.pack.js"

SUNSTONE_PUBLIC_NEW_VENDOR_DATATABLES="\
                src/sunstone/public/vendor/4.0/datatables/media/js/jquery.dataTables.min.js \
                src/sunstone/public/vendor/4.0/datatables/license-bsd.txt"

SUNSTONE_PUBLIC_NEW_VENDOR_FOUNDATION_DATATABLES="\
                src/sunstone/public/vendor/4.0/foundation_datatables/javascripts/datatables.foundation.js \
                src/sunstone/public/vendor/4.0/foundation_datatables/javascripts/responsive-tables.js"

SUNSTONE_PUBLIC_NEW_VENDOR_JGROWL="\
                src/sunstone/public/vendor/4.0/jgrowl/jquery.jgrowl.js \
                src/sunstone/public/vendor/4.0/jgrowl/jquery.jgrowl.css \
                src/sunstone/public/vendor/4.0/jgrowl/LICENSE"

SUNSTONE_PUBLIC_NEW_VENDOR_FOUNDATION="\
  src/sunstone/public/vendor/4.0/foundation/modernizr.foundation.js \
  src/sunstone/public/vendor/4.0/foundation/jquery.foundation.reveal.js \
  src/sunstone/public/vendor/4.0/foundation/jquery.foundation.orbit.js \
  src/sunstone/public/vendor/4.0/foundation/jquery.foundation.forms.js \
  src/sunstone/public/vendor/4.0/foundation/jquery.placeholder.js \
  src/sunstone/public/vendor/4.0/foundation/jquery.foundation.tooltips.js \
  src/sunstone/public/vendor/4.0/foundation/jquery.foundation.alerts.js \
  src/sunstone/public/vendor/4.0/foundation/jquery.foundation.buttons.js \
  src/sunstone/public/vendor/4.0/foundation/jquery.foundation.accordion.js \
  src/sunstone/public/vendor/4.0/foundation/jquery.foundation.navigation.js \
  src/sunstone/public/vendor/4.0/foundation/jquery.foundation.mediaQueryToggle.js \
  src/sunstone/public/vendor/4.0/foundation/jquery.foundation.tabs.js \
  src/sunstone/public/vendor/4.0/foundation/app.js "

SUNSTONE_PUBLIC_NEW_VENDOR_JQUERY="\
                        src/sunstone/public/vendor/4.0/jquery-1.9.1.min.js \
                        src/sunstone/public/vendor/4.0/jquery-migrate-1.1.0.js"

SUNSTONE_PUBLIC_NEW_VENDOR_JQUERYLAYOUT="\
            src/sunstone/public/vendor/4.0/jquery_layout/layout-default-latest.css \
            src/sunstone/public/vendor/4.0/jquery_layout/jquery.layout-latest.min.js"


SUNSTONE_PUBLIC_NEW_VENDOR_FONTAWESOME_CSS="\
  src/sunstone/public/vendor/4.0/fontawesome/css/font-awesome.min.css"

SUNSTONE_PUBLIC_NEW_VENDOR_FONTAWESOME_FONT="\
src/sunstone/public/vendor/4.0/fontawesome/font/fontawesome-webfont.eot \
src/sunstone/public/vendor/4.0/fontawesome/font/fontawesome-webfont.woff \
src/sunstone/public/vendor/4.0/fontawesome/font/fontawesome-webfont.ttf \
src/sunstone/public/vendor/4.0/fontawesome/font/fontawesome-webfont.svg \
"

SUNSTONE_PUBLIC_NEW_VENDOR_NOUISLIDER="\
                src/sunstone/public/vendor/4.0/nouislider/jquery.nouislider.min.js \
                src/sunstone/public/vendor/4.0/nouislider/nouislider.css"

SUNSTONE_PUBLIC_NEW_VENDOR_JDPICKER="\
                src/sunstone/public/vendor/4.0/jdpicker_1.1/jdpicker.css \
                src/sunstone/public/vendor/4.0/jdpicker_1.1/jquery.jdpicker.js"

SUNSTONE_PUBLIC_NEW_VENDOR_JDPICKER_IMAGES="\
                src/sunstone/public/vendor/4.0/jdpicker_1.1/images/bg_hover.png \
                src/sunstone/public/vendor/4.0/jdpicker_1.1/images/bg_selectable.png \
                src/sunstone/public/vendor/4.0/jdpicker_1.1/images/bg_selected.png"

SUNSTONE_PUBLIC_NEW_VENDOR_TIMEPICKER="src/sunstone/public/vendor/4.0/jquery.timePicker.min.js"

SUNSTONE_PUBLIC_NEW_VENDOR_DATETIMEPICKER="\
                src/sunstone/public/vendor/4.0/datetimepicker/LICENSE.txt \
                src/sunstone/public/vendor/4.0/datetimepicker/README.md \
                src/sunstone/public/vendor/4.0/datetimepicker/design/dtpicker_mock.png \
                src/sunstone/public/vendor/4.0/datetimepicker/design/dtpicker_mock.svg \
                src/sunstone/public/vendor/4.0/datetimepicker/jquery.simple-dtpicker.css \
                src/sunstone/public/vendor/4.0/datetimepicker/jquery.simple-dtpicker.html \
                src/sunstone/public/vendor/4.0/datetimepicker/jquery.simple-dtpicker.js \
                src/sunstone/public/vendor/4.0/datetimepicker/simple-dtpicker.jquery.json"

SUNSTONE_PUBLIC_IMAGES_FILES="src/sunstone/public/images/ajax-loader.gif \
                        src/sunstone/public/images/favicon.ico \
                        src/sunstone/public/images/login_over.png \
                        src/sunstone/public/images/login.png \
                        src/sunstone/public/images/opennebula-sunstone-big.png \
                        src/sunstone/public/images/opennebula-sunstone-small.png \
                        src/sunstone/public/images/opennebula-sunstone-v4.0.png \
                        src/sunstone/public/images/opennebula-sunstone-v4.0-small.png \
                        src/sunstone/public/images/panel.png \
                        src/sunstone/public/images/panel_short.png \
                        src/sunstone/public/images/pbar.gif \
                        src/sunstone/public/images/Refresh-icon.png \
                        src/sunstone/public/images/red_bullet.png \
                        src/sunstone/public/images/yellow_bullet.png \
                        src/sunstone/public/images/green_bullet.png \
                        src/sunstone/public/images/vnc_off.png \
                        src/sunstone/public/images/vnc_on.png \
                        src/sunstone/public/images/network_icon.png \
                        src/sunstone/public/images/system_icon.png \
                        src/sunstone/public/images/server_icon.png  \
                        src/sunstone/public/images/sort_asc.png \
                        src/sunstone/public/images/sort_asc_disabled.png \
                        src/sunstone/public/images/sort_both.png \
                        src/sunstone/public/images/sort_desc.png \
                        src/sunstone/public/images/sort_desc_disabled.png\
"

SUNSTONE_PUBLIC_LOCALE_CA="\
src/sunstone/locale/languages/ca.js \
src/sunstone/locale/languages/ca_datatable.txt"

SUNSTONE_PUBLIC_LOCALE_CS_CZ="\
src/sunstone/locale/languages/cs_CZ.js \
src/sunstone/locale/languages/cs_datatable.txt"

SUNSTONE_PUBLIC_LOCALE_DE="\
src/sunstone/locale/languages/de.js \
src/sunstone/locale/languages/de_datatable.txt"

SUNSTONE_PUBLIC_LOCALE_EL_GR="\
src/sunstone/locale/languages/el_GR.js \
src/sunstone/locale/languages/el_datatable.txt"

SUNSTONE_PUBLIC_LOCALE_EN_US="\
src/sunstone/locale/languages/en_US.js \
src/sunstone/locale/languages/en_datatable.txt"

SUNSTONE_PUBLIC_LOCALE_ES_ES="\
src/sunstone/locale/languages/es_ES.js \
src/sunstone/locale/languages/es_datatable.txt"

SUNSTONE_PUBLIC_LOCALE_FA_IR="\
src/sunstone/locale/languages/fa_IR.js \
src/sunstone/locale/languages/fa_datatable.txt"

SUNSTONE_PUBLIC_LOCALE_FR_FR="\
src/sunstone/locale/languages/fr_FR.js \
src/sunstone/locale/languages/fr_datatable.txt"

SUNSTONE_PUBLIC_LOCALE_IT_IT="\
src/sunstone/locale/languages/it_IT.js \
src/sunstone/locale/languages/it_datatable.txt"

SUNSTONE_PUBLIC_LOCALE_NL_NL="\
src/sunstone/locale/languages/nl_NL.js \
src/sunstone/locale/languages/nl_datatable.txt"

SUNSTONE_PUBLIC_LOCALE_PL="\
src/sunstone/locale/languages/pl.js \
src/sunstone/locale/languages/pl_datatable.txt"

SUNSTONE_PUBLIC_LOCALE_PT_PT="\
src/sunstone/locale/languages/pt_PT.js \
src/sunstone/locale/languages/pt_datatable.txt"

SUNSTONE_PUBLIC_LOCALE_PT_BR="\
src/sunstone/locale/languages/pt_BR.js \
src/sunstone/locale/languages/pt_datatable.txt"

SUNSTONE_PUBLIC_LOCALE_RU_RU="\
src/sunstone/locale/languages/ru_RU.js \
src/sunstone/locale/languages/ru_datatable.txt"

SUNSTONE_PUBLIC_LOCALE_SK_SK="\
src/sunstone/locale/languages/sk_SK.js \
src/sunstone/locale/languages/sk_datatable.txt"

SUNSTONE_PUBLIC_LOCALE_ZH_CN="\
src/sunstone/locale/languages/zh_CN.js \
src/sunstone/locale/languages/zh_datatable.txt"

SUNSTONE_PUBLIC_LOCALE_ZH_TW="\
src/sunstone/locale/languages/zh_TW.js \
src/sunstone/locale/languages/zh_datatable.txt"

#-----------------------------------------------------------------------------
# OneGate files
#-----------------------------------------------------------------------------

ONEGATE_FILES="src/onegate/onegate-server.rb \
                src/onegate/config.ru"

ONEGATE_BIN_FILES="src/onegate/bin/onegate-server"

ONEGATE_ETC_FILES="src/onegate/etc/onegate-server.conf"

#-----------------------------------------------------------------------------
# Ozones files
#-----------------------------------------------------------------------------

OZONES_FILES="src/ozones/Server/ozones-server.rb"

OZONES_BIN_FILES="src/ozones/Server/bin/ozones-server"

OZONES_ETC_FILES="src/ozones/Server/etc/ozones-server.conf"

OZONES_MODELS_FILES="src/ozones/Server/models/OzonesServer.rb \
                     src/ozones/Server/models/Auth.rb \
                     src/sunstone/models/OpenNebulaJSON/JSONUtils.rb"

OZONES_TEMPLATE_FILES="src/ozones/Server/templates/index.html \
                       src/ozones/Server/templates/login.html"

OZONES_LIB_FILES="src/ozones/Server/lib/OZones.rb"

OZONES_LIB_ZONE_FILES="src/ozones/Server/lib/OZones/Zones.rb \
                src/ozones/Server/lib/OZones/VDC.rb \
                src/ozones/Server/lib/OZones/ProxyRules.rb \
                src/ozones/Server/lib/OZones/ApacheWritter.rb \
                src/ozones/Server/lib/OZones/AggregatedHosts.rb \
                src/ozones/Server/lib/OZones/AggregatedUsers.rb \
                src/ozones/Server/lib/OZones/AggregatedVirtualMachines.rb \
                src/ozones/Server/lib/OZones/AggregatedVirtualNetworks.rb \
                src/ozones/Server/lib/OZones/AggregatedPool.rb \
                src/ozones/Server/lib/OZones/AggregatedImages.rb \
                src/ozones/Server/lib/OZones/AggregatedDatastores.rb \
                src/ozones/Server/lib/OZones/AggregatedClusters.rb \
                src/ozones/Server/lib/OZones/AggregatedTemplates.rb"

OZONES_LIB_API_FILES="src/ozones/Client/lib/zona.rb"

OZONES_LIB_API_ZONA_FILES="src/ozones/Client/lib/zona/ZoneElement.rb \
                src/ozones/Client/lib/zona/OZonesPool.rb \
                src/ozones/Client/lib/zona/OZonesJSON.rb \
                src/ozones/Client/lib/zona/VDCPool.rb \
                src/ozones/Client/lib/zona/VDCElement.rb \
                src/ozones/Client/lib/zona/OZonesElement.rb \
                src/ozones/Client/lib/zona/ZonePool.rb"

OZONES_PUBLIC_VENDOR_JQUERY="\
                        src/ozones/Server/public/vendor/jQuery/jquery-1.7.2.min.js \
                        src/ozones/Server/public/vendor/jQuery/MIT-LICENSE.txt \
                        src/ozones/Server/public/vendor/jQuery/NOTICE"

OZONES_PUBLIC_VENDOR_CRYPTOJS=$SUNSTONE_PUBLIC_VENDOR_CRYPTOJS

OZONES_PUBLIC_VENDOR_DATATABLES="\
                src/ozones/Server/public/vendor/dataTables/jquery.dataTables.min.js \
                src/ozones/Server/public/vendor/dataTables/ColVis.min.js \
                src/ozones/Server/public/vendor/dataTables/ColReorderWithResize.js \
                src/ozones/Server/public/vendor/dataTables/demo_table_jui.css \
                src/ozones/Server/public/vendor/dataTables/ColVis.css \
                src/ozones/Server/public/vendor/dataTables/BSD-LICENSE.txt \
                src/ozones/Server/public/vendor/dataTables/NOTICE"

OZONES_PUBLIC_VENDOR_JGROWL="\
                src/ozones/Server/public/vendor/jGrowl/jquery.jgrowl_minimized.js \
                src/ozones/Server/public/vendor/jGrowl/jquery.jgrowl.css \
                src/ozones/Server/public/vendor/jGrowl/NOTICE"

OZONES_PUBLIC_VENDOR_JQUERYUI="\
src/ozones/Server/public/vendor/jQueryUI/jquery-ui-1.8.16.custom.css \
src/ozones/Server/public/vendor/jQueryUI/jquery-ui-1.9.2.custom.min.css \
src/ozones/Server/public/vendor/jQueryUI/MIT-LICENSE.txt \
src/ozones/Server/public/vendor/jQueryUI/jquery-ui-1.8.16.custom.min.js \
src/ozones/Server/public/vendor/jQueryUI/NOTICE \
"

OZONES_PUBLIC_VENDOR_JQUERYUIIMAGES="\
src/ozones/Server/public/vendor/jQueryUI/images/ui-bg_flat_0_353735_40x100.png \
src/ozones/Server/public/vendor/jQueryUI/images/ui-bg_flat_0_aaaaaa_40x100.png \
src/ozones/Server/public/vendor/jQueryUI/images/ui-bg_flat_0_eeeeee_40x100.png \
src/ozones/Server/public/vendor/jQueryUI/images/ui-bg_flat_0_f2f2f2_40x100.png \
src/ozones/Server/public/vendor/jQueryUI/images/ui-bg_flat_0_ffffff_40x100.png \
src/ozones/Server/public/vendor/jQueryUI/images/ui-bg_flat_100_f6f6f6_40x100.png \
src/ozones/Server/public/vendor/jQueryUI/images/ui-bg_flat_25_f6f6f6_40x100.png \
src/ozones/Server/public/vendor/jQueryUI/images/ui-bg_flat_55_ffffff_40x100.png \
src/ozones/Server/public/vendor/jQueryUI/images/ui-bg_flat_65_353735_40x100.png \
src/ozones/Server/public/vendor/jQueryUI/images/ui-bg_flat_75_ffffff_40x100.png \
src/ozones/Server/public/vendor/jQueryUI/images/ui-bg_glass_55_fbf9ee_1x400.png \
src/ozones/Server/public/vendor/jQueryUI/images/ui-bg_glass_65_ffffff_1x400.png \
src/ozones/Server/public/vendor/jQueryUI/images/ui-bg_glass_75_dadada_1x400.png \
src/ozones/Server/public/vendor/jQueryUI/images/ui-bg_glass_75_e6e6e6_1x400.png \
src/ozones/Server/public/vendor/jQueryUI/images/ui-bg_glass_95_fef1ec_1x400.png \
src/ozones/Server/public/vendor/jQueryUI/images/ui-bg_highlight-soft_100_f6f6f6_1x100.png \
src/ozones/Server/public/vendor/jQueryUI/images/ui-bg_highlight-soft_25_0073ea_1x100.png \
src/ozones/Server/public/vendor/jQueryUI/images/ui-bg_highlight-soft_25_0098c3_1x100.png \
src/ozones/Server/public/vendor/jQueryUI/images/ui-bg_highlight-soft_25_353735_1x100.png \
src/ozones/Server/public/vendor/jQueryUI/images/ui-bg_highlight-soft_25_f6f6f6_1x100.png \
src/ozones/Server/public/vendor/jQueryUI/images/ui-bg_highlight-soft_50_dddddd_1x100.png \
src/ozones/Server/public/vendor/jQueryUI/images/ui-bg_highlight-soft_50_ffffff_1x100.png \
src/ozones/Server/public/vendor/jQueryUI/images/ui-bg_highlight-soft_75_cccccc_1x100.png \
src/ozones/Server/public/vendor/jQueryUI/images/ui-icons_0073ea_256x240.png \
src/ozones/Server/public/vendor/jQueryUI/images/ui-icons_0098c3_256x240.png \
src/ozones/Server/public/vendor/jQueryUI/images/ui-icons_222222_256x240.png \
src/ozones/Server/public/vendor/jQueryUI/images/ui-icons_2e83ff_256x240.png \
src/ozones/Server/public/vendor/jQueryUI/images/ui-icons_353735_256x240.png \
src/ozones/Server/public/vendor/jQueryUI/images/ui-icons_454545_256x240.png \
src/ozones/Server/public/vendor/jQueryUI/images/ui-icons_666666_256x240.png \
src/ozones/Server/public/vendor/jQueryUI/images/ui-icons_888888_256x240.png \
src/ozones/Server/public/vendor/jQueryUI/images/ui-icons_cd0a0a_256x240.png \
src/ozones/Server/public/vendor/jQueryUI/images/ui-icons_d10300_256x240.png \
src/ozones/Server/public/vendor/jQueryUI/images/ui-icons_ff0084_256x240.png \
src/ozones/Server/public/vendor/jQueryUI/images/ui-icons_ffffff_256x240.png \
"

OZONES_PUBLIC_VENDOR_JQUERYLAYOUT="\
          src/ozones/Server/public/vendor/jQueryLayout/layout-default-latest.css \
          src/ozones/Server/public/vendor/jQueryLayout/jquery.layout-latest.min.js \
          src/ozones/Server/public/vendor/jQueryLayout/NOTICE"

OZONES_PUBLIC_VENDOR_FONTAWESOME="\
src/ozones/Server/public/vendor/FontAwesome/NOTICE \
"

OZONES_PUBLIC_VENDOR_FONTAWESOME_FONT="\
src/ozones/Server/public/vendor/FontAwesome/font/fontawesome-webfont.eot \
src/ozones/Server/public/vendor/FontAwesome/font/fontawesome-webfont.woff \
src/ozones/Server/public/vendor/FontAwesome/font/fontawesome-webfont.ttf \
src/ozones/Server/public/vendor/FontAwesome/font/fontawesome-webfont.svg \
"

OZONES_PUBLIC_VENDOR_FONTAWESOME_CSS="\
src/ozones/Server/public/vendor/FontAwesome/css/font-awesome.css \
"

OZONES_PUBLIC_JS_FILES="src/ozones/Server/public/js/ozones.js \
                  src/ozones/Server/public/js/login.js \
                  src/ozones/Server/public/js/ozones-util.js \
                  src/ozones/Server/public/js/legacysunstone/layout.js \
                  src/ozones/Server/public/js/legacysunstone/sunstone.js \
                  src/ozones/Server/public/js/legacysunstone/sunstone-util.js \
                  src/ozones/Server/public/js/legacysunstone/locale.js"

OZONES_PUBLIC_CSS_FILES="src/ozones/Server/public/css/application.css \
                         src/ozones/Server/public/css/layout.css \
                         src/ozones/Server/public/css/login.css"

OZONES_PUBLIC_IMAGES_FILES="src/ozones/Server/public/images/favicon.ico \
                        src/ozones/Server/public/images/panel.png \
                        src/ozones/Server/public/images/login.png \
                        src/ozones/Server/public/images/login_over.png \
                        src/ozones/Server/public/images/Refresh-icon.png \
                        src/ozones/Server/public/images/ajax-loader.gif \
                        src/ozones/Server/public/images/opennebula-zones-small.png \
                        src/ozones/Server/public/images/opennebula-zones-big.png \
                        src/ozones/Server/public/images/pbar.gif"

OZONES_PUBLIC_JS_PLUGINS_FILES="src/ozones/Server/public/js/plugins/zones-tab.js \
                               src/ozones/Server/public/js/plugins/vdcs-tab.js \
                               src/ozones/Server/public/js/plugins/aggregated-tab.js \
                               src/ozones/Server/public/js/plugins/dashboard-tab.js"

OZONES_LIB_CLIENT_CLI_FILES="src/ozones/Client/lib/cli/ozones_helper.rb"

OZONES_LIB_CLIENT_CLI_HELPER_FILES="\
                src/ozones/Client/lib/cli/ozones_helper/vdc_helper.rb \
                src/ozones/Client/lib/cli/ozones_helper/zones_helper.rb"

OZONES_BIN_CLIENT_FILES="src/ozones/Client/bin/onevdc \
                         src/ozones/Client/bin/onezone"

OZONES_RUBY_LIB_FILES="src/oca/ruby/OpenNebula.rb"

#-----------------------------------------------------------------------------
# MAN files
#-----------------------------------------------------------------------------

MAN_FILES="share/man/oneauth.1.gz \
        share/man/oneacct.1.gz \
        share/man/oneacl.1.gz \
        share/man/onehost.1.gz \
        share/man/oneimage.1.gz \
        share/man/oneuser.1.gz \
        share/man/onevm.1.gz \
        share/man/onevnet.1.gz \
        share/man/onetemplate.1.gz \
        share/man/onegroup.1.gz \
        share/man/onedb.1.gz \
        share/man/onedatastore.1.gz \
        share/man/onecluster.1.gz \
        share/man/econe-allocate-address.1.gz \
        share/man/econe-associate-address.1.gz \
        share/man/econe-attach-volume.1.gz \
        share/man/econe-create-keypair.1.gz \
        share/man/econe-create-volume.1.gz \
        share/man/econe-delete-keypair.1.gz \
        share/man/econe-delete-volume.1.gz \
        share/man/econe-describe-addresses.1.gz \
        share/man/econe-describe-images.1.gz \
        share/man/econe-describe-instances.1.gz \
        share/man/econe-describe-keypairs.1.gz \
        share/man/econe-describe-volumes.1.gz \
        share/man/econe-detach-volume.1.gz \
        share/man/econe-disassociate-address.1.gz \
        share/man/econe-reboot-instances.1.gz \
        share/man/econe-register.1.gz \
        share/man/econe-release-address.1.gz \
        share/man/econe-run-instances.1.gz \
        share/man/econe-start-instances.1.gz \
        share/man/econe-stop-instances.1.gz \
        share/man/econe-terminate-instances.1.gz \
        share/man/econe-upload.1.gz \
        share/man/occi-compute.1.gz \
        share/man/occi-network.1.gz \
        share/man/occi-storage.1.gz \
        share/man/onezone.1.gz \
        share/man/onevdc.1.gz"

#-----------------------------------------------------------------------------
# Ruby VENDOR files
#-----------------------------------------------------------------------------

RBVMOMI_VENDOR_RUBY_FILES="share/vendor/ruby/gems/rbvmomi/LICENSE \
share/vendor/ruby/gems/rbvmomi/README.rdoc \
share/vendor/ruby/gems/rbvmomi/VERSION \
share/vendor/ruby/gems/rbvmomi/vmodl.db"

RBVMOMI_VENDOR_RUBY_LIB_FILES="share/vendor/ruby/gems/rbvmomi/lib/rbvmomi.rb"

RBVMOMI_VENDOR_RUBY_LIB_RBVMOMI_FILES="share/vendor/ruby/gems/rbvmomi/lib/rbvmomi/basic_types.rb \
share/vendor/ruby/gems/rbvmomi/lib/rbvmomi/connection.rb \
share/vendor/ruby/gems/rbvmomi/lib/rbvmomi/deserialization.rb \
share/vendor/ruby/gems/rbvmomi/lib/rbvmomi/fault.rb \
share/vendor/ruby/gems/rbvmomi/lib/rbvmomi/pbm.rb \
share/vendor/ruby/gems/rbvmomi/lib/rbvmomi/trivial_soap.rb
share/vendor/ruby/gems/rbvmomi/lib/rbvmomi/trollop.rb \
share/vendor/ruby/gems/rbvmomi/lib/rbvmomi/type_loader.rb \
share/vendor/ruby/gems/rbvmomi/lib/rbvmomi/vim.rb"

RBVMOMI_VENDOR_RUBY_LIB_RBVMOMI_UTILS_FILES="share/vendor/ruby/gems/rbvmomi/lib/rbvmomi/utils/admission_control.rb \
share/vendor/ruby/gems/rbvmomi/lib/rbvmomi/utils/deploy.rb \
share/vendor/ruby/gems/rbvmomi/lib/rbvmomi/utils/leases.rb \
share/vendor/ruby/gems/rbvmomi/lib/rbvmomi/utils/perfdump.rb"

RBVMOMI_VENDOR_RUBY_LIB_RBVMOMI_VIM_FILES="share/vendor/ruby/gems/rbvmomi/lib/rbvmomi/vim/ComputeResource.rb \
share/vendor/ruby/gems/rbvmomi/lib/rbvmomi/vim/Datacenter.rb \
share/vendor/ruby/gems/rbvmomi/lib/rbvmomi/vim/Datastore.rb \
share/vendor/ruby/gems/rbvmomi/lib/rbvmomi/vim/DynamicTypeMgrAllTypeInfo.rb \
share/vendor/ruby/gems/rbvmomi/lib/rbvmomi/vim/DynamicTypeMgrDataTypeInfo.rb \
share/vendor/ruby/gems/rbvmomi/lib/rbvmomi/vim/DynamicTypeMgrManagedTypeInfo.rb \
share/vendor/ruby/gems/rbvmomi/lib/rbvmomi/vim/Folder.rb \
share/vendor/ruby/gems/rbvmomi/lib/rbvmomi/vim/HostSystem.rb \
share/vendor/ruby/gems/rbvmomi/lib/rbvmomi/vim/ManagedEntity.rb \
share/vendor/ruby/gems/rbvmomi/lib/rbvmomi/vim/ManagedObject.rb \
share/vendor/ruby/gems/rbvmomi/lib/rbvmomi/vim/ObjectContent.rb \
share/vendor/ruby/gems/rbvmomi/lib/rbvmomi/vim/ObjectUpdate.rb \
share/vendor/ruby/gems/rbvmomi/lib/rbvmomi/vim/OvfManager.rb \
share/vendor/ruby/gems/rbvmomi/lib/rbvmomi/vim/PerfCounterInfo.rb \
share/vendor/ruby/gems/rbvmomi/lib/rbvmomi/vim/PerformanceManager.rb \
share/vendor/ruby/gems/rbvmomi/lib/rbvmomi/vim/PropertyCollector.rb \
share/vendor/ruby/gems/rbvmomi/lib/rbvmomi/vim/ReflectManagedMethodExecuter.rb \
share/vendor/ruby/gems/rbvmomi/lib/rbvmomi/vim/ResourcePool.rb \
share/vendor/ruby/gems/rbvmomi/lib/rbvmomi/vim/ServiceInstance.rb \
share/vendor/ruby/gems/rbvmomi/lib/rbvmomi/vim/Task.rb \
share/vendor/ruby/gems/rbvmomi/lib/rbvmomi/vim/VirtualMachine.rb"

#-----------------------------------------------------------------------------
#-----------------------------------------------------------------------------
# INSTALL.SH SCRIPT
#-----------------------------------------------------------------------------
#-----------------------------------------------------------------------------

# --- Create OpenNebula directories ---

if [ "$UNINSTALL" = "no" ] ; then
    for d in $MAKE_DIRS; do
        mkdir -p $DESTDIR$d
    done
fi

# --- Install/Uninstall files ---

do_file() {
    if [ "$UNINSTALL" = "yes" ]; then
        rm $DESTDIR$2/`basename $1`
    else
        if [ "$LINK" = "yes" ]; then
            ln -s $SRC_DIR/$1 $DESTDIR$2
        else
            cp $SRC_DIR/$1 $DESTDIR$2
        fi
    fi
}


if [ "$CLIENT" = "yes" ]; then
    INSTALL_SET=${INSTALL_CLIENT_FILES[@]}
elif [ "$ONEGATE" = "yes" ]; then
    INSTALL_SET="${INSTALL_ONEGATE_FILES[@]}"
elif [ "$SUNSTONE" = "yes" ]; then
    INSTALL_SET="${INSTALL_SUNSTONE_RUBY_FILES[@]} ${INSTALL_SUNSTONE_FILES[@]}"
elif [ "$OZONES" = "yes" ]; then
    INSTALL_SET="${INSTALL_OZONES_RUBY_FILES[@]} ${INSTALL_OZONES_FILES[@]}"
else
    INSTALL_SET="${INSTALL_FILES[@]} ${INSTALL_OZONES_FILES[@]} \
                 ${INSTALL_SUNSTONE_FILES[@]} ${INSTALL_ONEGATE_FILES[@]}"
fi

for i in ${INSTALL_SET[@]}; do
    SRC=$`echo $i | cut -d: -f1`
    DST=`echo $i | cut -d: -f2`

    eval SRC_FILES=$SRC

    for f in $SRC_FILES; do
        do_file $f $DST
    done
done

if [ "$INSTALL_ETC" = "yes" ] ; then
    if [ "$SUNSTONE" = "yes" ]; then
        INSTALL_ETC_SET="${INSTALL_SUNSTONE_ETC_FILES[@]}"
    elif [ "$ONEGATE" = "yes" ]; then
        INSTALL_ETC_SET="${INSTALL_ONEGATE_ETC_FILES[@]}"
    elif [ "$OZONES" = "yes" ]; then
        INSTALL_ETC_SET="${INSTALL_OZONES_ETC_FILES[@]}"
    else
        INSTALL_ETC_SET="${INSTALL_ETC_FILES[@]} \
                         ${INSTALL_SUNSTONE_ETC_FILES[@]} \
                         ${INSTALL_OZONES_ETC_FILES[@]} \
                         ${INSTALL_ONEGATE_ETC_FILES[@]}"
    fi

    for i in ${INSTALL_ETC_SET[@]}; do
        SRC=$`echo $i | cut -d: -f1`
        DST=`echo $i | cut -d: -f2`

        eval SRC_FILES=$SRC

        OLD_LINK=$LINK
        LINK="no"

        for f in $SRC_FILES; do
            do_file $f $DST
        done

        LINK=$OLD_LINK
   done
fi

# --- Set ownership or remove OpenNebula directories ---

if [ "$UNINSTALL" = "no" ] ; then
    for d in $CHOWN_DIRS; do
        chown -R $ONEADMIN_USER:$ONEADMIN_GROUP $DESTDIR$d
    done
else
    for d in `echo $DELETE_DIRS | awk '{for (i=NF;i>=1;i--) printf $i" "}'`; do
        rmdir $d
    done
fi<|MERGE_RESOLUTION|>--- conflicted
+++ resolved
@@ -1075,11 +1075,8 @@
                       src/onedb/3.8.4_to_3.9.80.rb \
                       src/onedb/3.9.80_to_3.9.90.rb \
                       src/onedb/3.9.90_to_4.0.0.rb \
-<<<<<<< HEAD
                       src/onedb/4.0.0_to_4.0.1.rb \
-=======
                       src/onedb/4.0.1_to_4.1.80.rb \
->>>>>>> 95ea9ecf
                       src/onedb/fsck.rb \
                       src/onedb/onedb.rb \
                       src/onedb/onedb_backend.rb"
