#!/bin/bash

# -------------------------------------------------------------------------- #
# Copyright 2002-2010, OpenNebula Project Leads (OpenNebula.org)             #
#                                                                            #
# Licensed under the Apache License, Version 2.0 (the "License"); you may    #
# not use this file except in compliance with the License. You may obtain    #
# a copy of the License at                                                   #
#                                                                            #
# http://www.apache.org/licenses/LICENSE-2.0                                 #
#                                                                            #
# Unless required by applicable law or agreed to in writing, software        #
# distributed under the License is distributed on an "AS IS" BASIS,          #
# WITHOUT WARRANTIES OR CONDITIONS OF ANY KIND, either express or implied.   #
# See the License for the specific language governing permissions and        #
# limitations under the License.                                             #
#--------------------------------------------------------------------------- #

#-------------------------------------------------------------------------------
# Install program for OpenNebula. It will install it relative to
# $ONE_LOCATION if defined with the -d option, otherwise it'll be installed
# under /. In this case you may specified the oneadmin user/group, so you do
# not need run the OpenNebula daemon with root priviledges
#-------------------------------------------------------------------------------

#-------------------------------------------------------------------------------
# COMMAND LINE PARSING
#-------------------------------------------------------------------------------
usage() {
 echo
 echo "Usage: install.sh [-u install_user] [-g install_group] [-k keep conf]"
 echo "                  [-d ONE_LOCATION] [-c occi|ec2] [-r] [-h]"
 echo
 echo "-u: user that will run opennebula, defults to user executing install.sh"
 echo "-g: group of the user that will run opennebula, defults to user"
 echo "    executing install.sh"
 echo "-k: keep current configuration files, useful when upgrading"
 echo "-d: target installation directory, if not defined it'd be root. Must be"
 echo "    an absolute path."
 echo "-c: install only 'occi' or 'ec2' client files"
 echo "-r: remove Opennebula, only useful if -d was not specified, otherwise"
 echo "    rm -rf \$ONE_LOCATION would do the job"
 echo "-l: creates symlinks instead of copying files, useful for development"
 echo "-h: prints this help"
}
#-------------------------------------------------------------------------------

TEMP_OPT=`getopt -o hkrlc:u:g:d: -n 'install.sh' -- "$@"`

if [ $? != 0 ] ; then
    usage
    exit 1
fi

eval set -- "$TEMP_OPT"

INSTALL_ETC="yes"
UNINSTALL="no"
LINK="no"
CLIENT="no"
ONEADMIN_USER=`id -u`
ONEADMIN_GROUP=`id -g`
SRC_DIR=$PWD

while true ; do
    case "$1" in
        -h) usage; exit 0;;
        -k) INSTALL_ETC="no"   ; shift ;;
        -r) UNINSTALL="yes"   ; shift ;;
        -l) LINK="yes" ; shift ;;
        -c) CLIENT="$2" ; shift 2;;
        -u) ONEADMIN_USER="$2" ; shift 2;;
        -g) ONEADMIN_GROUP="$2"; shift 2;;
        -d) ROOT="$2" ; shift 2 ;;
        --) shift ; break ;;
        *)  usage; exit 1 ;;
    esac
done

if echo "$CLIENT" | egrep -ivq '^(no|occi|ec2)$'; then
    echo "ERROR: client '$CLIENT' not valid. Use either 'occi' or 'ec2'."
    usage
    exit 1
else
    CLIENT=`echo $CLIENT | tr [:upper:] [:lower:]`
fi

#-------------------------------------------------------------------------------
# Definition of locations
#-------------------------------------------------------------------------------

if [ -z "$ROOT" ] ; then
    BIN_LOCATION="/usr/bin"
    LIB_LOCATION="/usr/lib/one"
    ETC_LOCATION="/etc/one"
    LOG_LOCATION="/var/log/one"
    VAR_LOCATION="/var/lib/one"
    IMAGES_LOCATION="$VAR_LOCATION/images"
    RUN_LOCATION="/var/run/one"
    LOCK_LOCATION="/var/lock/one"
    INCLUDE_LOCATION="/usr/include"
    SHARE_LOCATION="/usr/share/one"
    MAN_LOCATION="/usr/share/man/man8"

    if [ "$CLIENT" = "no" ]; then
        MAKE_DIRS="$BIN_LOCATION $LIB_LOCATION $ETC_LOCATION $VAR_LOCATION \
                   $INCLUDE_LOCATION $SHARE_LOCATION \
                   $LOG_LOCATION $RUN_LOCATION $LOCK_LOCATION \
                   $IMAGES_LOCATION $MAN_LOCATION"

        DELETE_DIRS="$LIB_LOCATION $ETC_LOCATION $LOG_LOCATION $VAR_LOCATION \
                     $RUN_LOCATION $SHARE_DIRS"

        CHOWN_DIRS="$LOG_LOCATION $VAR_LOCATION $RUN_LOCATION $LOCK_LOCATION"
    else
        MAKE_DIRS="$BIN_LOCATION $LIB_LOCATION"

        DELETE_DIRS=""

        CHOWN_DIRS=""
    fi

else
    BIN_LOCATION="$ROOT/bin"
    LIB_LOCATION="$ROOT/lib"
    ETC_LOCATION="$ROOT/etc"
    VAR_LOCATION="$ROOT/var"
    IMAGES_LOCATION="$VAR_LOCATION/images"
    INCLUDE_LOCATION="$ROOT/include"
    SHARE_LOCATION="$ROOT/share"
    MAN_LOCATION="$ROOT/share/man/man8"

    if [ "$CLIENT" = "no" ]; then
        MAKE_DIRS="$BIN_LOCATION $LIB_LOCATION $ETC_LOCATION $VAR_LOCATION \
                   $INCLUDE_LOCATION $SHARE_LOCATION $IMAGES_LOCATION \
                   $MAN_LOCATION"

        DELETE_DIRS="$MAKE_DIRS"

        CHOWN_DIRS="$ROOT"
    else
        MAKE_DIRS="$BIN_LOCATION $LIB_LOCATION"

        DELETE_DIRS="$MAKE_DIRS"
    fi

    CHOWN_DIRS="$ROOT"
fi

SHARE_DIRS="$SHARE_LOCATION/examples \
            $SHARE_LOCATION/examples/tm \
            $SHARE_LOCATION/hooks"

ETC_DIRS="$ETC_LOCATION/im_kvm \
          $ETC_LOCATION/im_xen \
          $ETC_LOCATION/im_ec2 \
          $ETC_LOCATION/vmm_ec2 \
<<<<<<< HEAD
=======
          $ETC_LOCATION/vmm_ssh \
>>>>>>> bd934be4
          $ETC_LOCATION/vmm_sh \
          $ETC_LOCATION/tm_nfs \
          $ETC_LOCATION/tm_ssh \
          $ETC_LOCATION/tm_dummy \
          $ETC_LOCATION/tm_lvm \
          $ETC_LOCATION/hm \
          $ETC_LOCATION/auth \
          $ETC_LOCATION/ec2query_templates \
          $ETC_LOCATION/occi_templates"

LIB_DIRS="$LIB_LOCATION/remotes \
          $LIB_LOCATION/remotes/im \
          $LIB_LOCATION/remotes/im/kvm.d \
          $LIB_LOCATION/remotes/im/xen.d \
          $LIB_LOCATION/remotes/vmm/xen \
          $LIB_LOCATION/remotes/vmm/kvm \
          $LIB_LOCATION/ruby \
          $LIB_LOCATION/ruby/OpenNebula \
          $LIB_LOCATION/ruby/cloud/ \
          $LIB_LOCATION/ruby/cloud/econe \
          $LIB_LOCATION/ruby/cloud/econe/views \
          $LIB_LOCATION/ruby/cloud/occi \
          $LIB_LOCATION/tm_commands \
          $LIB_LOCATION/tm_commands/nfs \
          $LIB_LOCATION/tm_commands/ssh \
          $LIB_LOCATION/tm_commands/dummy \
          $LIB_LOCATION/tm_commands/lvm \
          $LIB_LOCATION/mads"

LIB_ECO_CLIENT_DIRS="$LIB_LOCATION/ruby \
                 $LIB_LOCATION/ruby/OpenNebula
                 $LIB_LOCATION/ruby/cloud/ \
                 $LIB_LOCATION/ruby/cloud/econe"

LIB_OCCI_CLIENT_DIRS="$LIB_LOCATION/ruby \
                 $LIB_LOCATION/ruby/OpenNebula
                 $LIB_LOCATION/ruby/cloud/occi"

if [ "$CLIENT" = "no" ]; then
    MAKE_DIRS="$MAKE_DIRS $SHARE_DIRS $ETC_DIRS $LIB_DIRS"
elif [ "$CLIENT" = "ec2" ]; then
    MAKE_DIRS="$MAKE_DIRS $LIB_ECO_CLIENT_DIRS"
elif [ "$CLIENT" = "occi" ]; then
    MAKE_DIRS="$MAKE_DIRS $LIB_OCCI_CLIENT_DIRS"
fi

#-------------------------------------------------------------------------------
#-------------------------------------------------------------------------------
# FILE DEFINITION, WHAT IS GOING TO BE INSTALLED AND WHERE
#-------------------------------------------------------------------------------
#-------------------------------------------------------------------------------

INSTALL_FILES[0]="BIN_FILES:$BIN_LOCATION"
INSTALL_FILES[1]="INCLUDE_FILES:$INCLUDE_LOCATION"
INSTALL_FILES[2]="LIB_FILES:$LIB_LOCATION"
INSTALL_FILES[3]="RUBY_LIB_FILES:$LIB_LOCATION/ruby"
INSTALL_FILES[4]="RUBY_OPENNEBULA_LIB_FILES:$LIB_LOCATION/ruby/OpenNebula"
INSTALL_FILES[5]="MADS_LIB_FILES:$LIB_LOCATION/mads"
INSTALL_FILES[6]="IM_PROBES_FILES:$LIB_LOCATION/remotes/im"
INSTALL_FILES[7]="IM_PROBES_KVM_FILES:$LIB_LOCATION/remotes/im/kvm.d"
INSTALL_FILES[8]="IM_PROBES_XEN_FILES:$LIB_LOCATION/remotes/im/xen.d"
INSTALL_FILES[9]="VMM_SSH_KVM_SCRIPTS:$LIB_LOCATION/remotes/vmm/kvm"
INSTALL_FILES[10]="VMM_SSH_XEN_SCRIPTS:$LIB_LOCATION/remotes/vmm/xen"
INSTALL_FILES[11]="NFS_TM_COMMANDS_LIB_FILES:$LIB_LOCATION/tm_commands/nfs"
INSTALL_FILES[12]="SSH_TM_COMMANDS_LIB_FILES:$LIB_LOCATION/tm_commands/ssh"
INSTALL_FILES[13]="DUMMY_TM_COMMANDS_LIB_FILES:$LIB_LOCATION/tm_commands/dummy"
INSTALL_FILES[14]="LVM_TM_COMMANDS_LIB_FILES:$LIB_LOCATION/tm_commands/lvm"
INSTALL_FILES[15]="EXAMPLE_SHARE_FILES:$SHARE_LOCATION/examples"
INSTALL_FILES[16]="TM_EXAMPLE_SHARE_FILES:$SHARE_LOCATION/examples/tm"
INSTALL_FILES[17]="HOOK_SHARE_FILES:$SHARE_LOCATION/hooks"
INSTALL_FILES[18]="COMMON_CLOUD_LIB_FILES:$LIB_LOCATION/ruby/cloud"
INSTALL_FILES[19]="ECO_LIB_FILES:$LIB_LOCATION/ruby/cloud/econe"
INSTALL_FILES[20]="ECO_LIB_VIEW_FILES:$LIB_LOCATION/ruby/cloud/econe/views"
INSTALL_FILES[21]="ECO_BIN_FILES:$BIN_LOCATION"
INSTALL_FILES[22]="OCCI_LIB_FILES:$LIB_LOCATION/ruby/cloud/occi"
INSTALL_FILES[23]="OCCI_BIN_FILES:$BIN_LOCATION"
INSTALL_FILES[24]="MAN_FILES:$MAN_LOCATION"

INSTALL_ECO_CLIENT_FILES[0]="COMMON_CLOUD_CLIENT_LIB_FILES:$LIB_LOCATION/ruby/cloud"
INSTALL_ECO_CLIENT_FILES[1]="ECO_LIB_CLIENT_FILES:$LIB_LOCATION/ruby/cloud/econe"
INSTALL_ECO_CLIENT_FILES[2]="ECO_BIN_CLIENT_FILES:$BIN_LOCATION"

INSTALL_OCCI_CLIENT_FILES[0]="COMMON_CLOUD_CLIENT_LIB_FILES:$LIB_LOCATION/ruby/cloud"
INSTALL_OCCI_CLIENT_FILES[1]="OCCI_LIB_CLIENT_FILES:$LIB_LOCATION/ruby/cloud/occi"
INSTALL_OCCI_CLIENT_FILES[2]="OCCI_BIN_CLIENT_FILES:$BIN_LOCATION"

INSTALL_ETC_FILES[0]="ETC_FILES:$ETC_LOCATION"
INSTALL_ETC_FILES[1]="VMM_EC2_ETC_FILES:$ETC_LOCATION/vmm_ec2"
<<<<<<< HEAD
INSTALL_ETC_FILES[2]="VMM_SH_ETC_FILES:$ETC_LOCATION/vmm_sh"
INSTALL_ETC_FILES[3]="IM_EC2_ETC_FILES:$ETC_LOCATION/im_ec2"
INSTALL_ETC_FILES[4]="TM_NFS_ETC_FILES:$ETC_LOCATION/tm_nfs"
INSTALL_ETC_FILES[5]="TM_SSH_ETC_FILES:$ETC_LOCATION/tm_ssh"
INSTALL_ETC_FILES[6]="TM_DUMMY_ETC_FILES:$ETC_LOCATION/tm_dummy"
INSTALL_ETC_FILES[7]="TM_LVM_ETC_FILES:$ETC_LOCATION/tm_lvm"
INSTALL_ETC_FILES[8]="HM_ETC_FILES:$ETC_LOCATION/hm"
INSTALL_ETC_FILES[9]="AUTH_ETC_FILES:$ETC_LOCATION/auth"
INSTALL_ETC_FILES[10]="ECO_ETC_FILES:$ETC_LOCATION"
INSTALL_ETC_FILES[11]="ECO_ETC_TEMPLATE_FILES:$ETC_LOCATION/ec2query_templates"
INSTALL_ETC_FILES[12]="OCCI_ETC_FILES:$ETC_LOCATION"
INSTALL_ETC_FILES[13]="OCCI_ETC_TEMPLATE_FILES:$ETC_LOCATION/occi_templates"
=======
INSTALL_ETC_FILES[2]="VMM_SSH_ETC_FILES:$ETC_LOCATION/vmm_ssh"
INSTALL_ETC_FILES[3]="VMM_SH_ETC_FILES:$ETC_LOCATION/vmm_sh"
INSTALL_ETC_FILES[4]="IM_EC2_ETC_FILES:$ETC_LOCATION/im_ec2"
INSTALL_ETC_FILES[5]="TM_NFS_ETC_FILES:$ETC_LOCATION/tm_nfs"
INSTALL_ETC_FILES[6]="TM_SSH_ETC_FILES:$ETC_LOCATION/tm_ssh"
INSTALL_ETC_FILES[7]="TM_DUMMY_ETC_FILES:$ETC_LOCATION/tm_dummy"
INSTALL_ETC_FILES[8]="TM_LVM_ETC_FILES:$ETC_LOCATION/tm_lvm"
INSTALL_ETC_FILES[9]="HM_ETC_FILES:$ETC_LOCATION/hm"
INSTALL_ETC_FILES[10]="AUTH_ETC_FILES:$ETC_LOCATION/auth"
INSTALL_ETC_FILES[11]="ECO_ETC_FILES:$ETC_LOCATION"
INSTALL_ETC_FILES[12]="ECO_ETC_TEMPLATE_FILES:$ETC_LOCATION/ec2query_templates"
INSTALL_ETC_FILES[13]="OCCI_ETC_FILES:$ETC_LOCATION"
INSTALL_ETC_FILES[14]="OCCI_ETC_TEMPLATE_FILES:$ETC_LOCATION/occi_templates"
>>>>>>> bd934be4

#-------------------------------------------------------------------------------
# Binary files, to be installed under $BIN_LOCATION
#-------------------------------------------------------------------------------

BIN_FILES="src/nebula/oned \
           src/scheduler/src/sched/mm_sched \
           src/cli/onevm \
           src/cli/onehost \
           src/cli/onevnet \
           src/cli/oneuser \
           src/cli/oneimage \
           src/cli/onecluster \
           share/scripts/one \
           src/authm_mad/oneauth"

#-------------------------------------------------------------------------------
# C/C++ OpenNebula API Library & Development files
# Include files, to be installed under $INCLUDE_LOCATION
# Library files, to be installed under $LIB_LOCATION
#-------------------------------------------------------------------------------

INCLUDE_FILES=""
LIB_FILES=""

#-------------------------------------------------------------------------------
# Ruby library files, to be installed under $LIB_LOCATION/ruby
#-------------------------------------------------------------------------------

RUBY_LIB_FILES="src/mad/ruby/ActionManager.rb \
                src/mad/ruby/CommandManager.rb \
                src/mad/ruby/OpenNebulaDriver.rb \
                src/mad/ruby/VirtualMachineDriver.rb \
                src/cli/client_utilities.rb \
                src/cli/command_parse.rb \
                src/oca/ruby/OpenNebula.rb \
                src/tm_mad/TMScript.rb \
                src/authm_mad/one_usage.rb \
                src/authm_mad/quota.rb \
                src/authm_mad/simple_auth.rb \
                src/authm_mad/simple_permissions.rb \
                src/authm_mad/ssh_auth.rb"

RUBY_OPENNEBULA_LIB_FILES="src/oca/ruby/OpenNebula/Host.rb \
                           src/oca/ruby/OpenNebula/HostPool.rb \
                           src/oca/ruby/OpenNebula/Pool.rb \
                           src/oca/ruby/OpenNebula/User.rb \
                           src/oca/ruby/OpenNebula/UserPool.rb \
                           src/oca/ruby/OpenNebula/VirtualMachine.rb \
                           src/oca/ruby/OpenNebula/VirtualMachinePool.rb \
                           src/oca/ruby/OpenNebula/VirtualNetwork.rb \
                           src/oca/ruby/OpenNebula/VirtualNetworkPool.rb \
                           src/oca/ruby/OpenNebula/Image.rb \
                           src/oca/ruby/OpenNebula/ImagePool.rb \
                           src/oca/ruby/OpenNebula/ImageRepository.rb \
                           src/oca/ruby/OpenNebula/Cluster.rb \
                           src/oca/ruby/OpenNebula/ClusterPool.rb \
                           src/oca/ruby/OpenNebula/XMLUtils.rb"

#-------------------------------------------------------------------------------
# Driver executable files, to be installed under $LIB_LOCATION/mads
#-------------------------------------------------------------------------------

MADS_LIB_FILES="src/mad/sh/madcommon.sh \
              src/tm_mad/tm_common.sh \
              src/vmm_mad/ssh/one_vmm_ssh.rb \
              src/vmm_mad/ssh/one_vmm_ssh \
              src/vmm_mad/sh/one_vmm_sh.rb \
              src/vmm_mad/sh/one_vmm_sh \
              src/vmm_mad/ec2/one_vmm_ec2.rb \
              src/vmm_mad/ec2/one_vmm_ec2 \
              src/vmm_mad/dummy/one_vmm_dummy.rb \
              src/vmm_mad/dummy/one_vmm_dummy \
              src/im_mad/im_ssh/one_im_ssh.rb \
              src/im_mad/im_ssh/one_im_ssh \
              src/im_mad/im_sh/one_im_sh.rb \
              src/im_mad/im_sh/one_im_sh \
              src/im_mad/ec2/one_im_ec2.rb \
              src/im_mad/ec2/one_im_ec2 \
              src/im_mad/dummy/one_im_dummy.rb \
              src/im_mad/dummy/one_im_dummy \
              src/tm_mad/one_tm \
              src/tm_mad/one_tm.rb \
              src/hm_mad/one_hm.rb \
              src/hm_mad/one_hm \
              src/authm_mad/one_auth_mad.rb \
              src/authm_mad/one_auth_mad"

#-------------------------------------------------------------------------------
# VMM SH Driver KVM scripts, to be installed under $REMOTES_LOCATION/vmm/kvm
#-------------------------------------------------------------------------------

VMM_SSH_KVM_SCRIPTS="src/vmm_mad/remotes/kvm/cancel \
                    src/vmm_mad/remotes/kvm/deploy \
                    src/vmm_mad/remotes/kvm/kvmrc \
                    src/vmm_mad/remotes/kvm/migrate \
                    src/vmm_mad/remotes/kvm/poll \
                    src/vmm_mad/remotes/kvm/restore \
                    src/vmm_mad/remotes/kvm/save \
                    src/vmm_mad/remotes/kvm/shutdown"

#-------------------------------------------------------------------------------
# VMM SH Driver Xen scripts, to be installed under $REMOTES_LOCATION/vmm/xen
#-------------------------------------------------------------------------------

VMM_SSH_XEN_SCRIPTS="src/vmm_mad/remotes/xen/cancel \
                    src/vmm_mad/remotes/xen/deploy \
                    src/vmm_mad/remotes/xen/xenrc \
                    src/vmm_mad/remotes/xen/migrate \
                    src/vmm_mad/remotes/xen/poll \
                    src/vmm_mad/remotes/xen/restore \
                    src/vmm_mad/remotes/xen/save \
                    src/vmm_mad/remotes/xen/shutdown"

#-------------------------------------------------------------------------------
# Information Manager Probes, to be installed under $LIB_LOCATION/remotes
#-------------------------------------------------------------------------------

IM_PROBES_FILES="src/im_mad/remotes/run_probes"

IM_PROBES_XEN_FILES="src/im_mad/remotes/xen.d/xen.rb \
                    src/im_mad/remotes/xen.d/architecture.sh \
                    src/im_mad/remotes/xen.d/cpu.sh \
                    src/im_mad/remotes/xen.d/name.sh"

IM_PROBES_KVM_FILES="src/im_mad/remotes/kvm.d/kvm.rb \
                    src/im_mad/remotes/kvm.d/architecture.sh \
                    src/im_mad/remotes/kvm.d/cpu.sh \
                    src/im_mad/remotes/kvm.d/name.sh"


#-------------------------------------------------------------------------------
# Transfer Manager commands, to be installed under $LIB_LOCATION/tm_commands
#   - NFS TM, $LIB_LOCATION/tm_commands/nfs
#   - SSH TM, $LIB_LOCATION/tm_commands/ssh
#   - dummy TM, $LIB_LOCATION/tm_commands/dummy
#   - LVM TM, $LIB_LOCATION/tm_commands/lvm
#-------------------------------------------------------------------------------

NFS_TM_COMMANDS_LIB_FILES="src/tm_mad/nfs/tm_clone.sh \
                           src/tm_mad/nfs/tm_delete.sh \
                           src/tm_mad/nfs/tm_ln.sh \
                           src/tm_mad/nfs/tm_mkswap.sh \
                           src/tm_mad/nfs/tm_mkimage.sh \
                           src/tm_mad/nfs/tm_mv.sh \
                           src/tm_mad/nfs/tm_context.sh"

SSH_TM_COMMANDS_LIB_FILES="src/tm_mad/ssh/tm_clone.sh \
                           src/tm_mad/ssh/tm_delete.sh \
                           src/tm_mad/ssh/tm_ln.sh \
                           src/tm_mad/ssh/tm_mkswap.sh \
                           src/tm_mad/ssh/tm_mkimage.sh \
                           src/tm_mad/ssh/tm_mv.sh \
                           src/tm_mad/ssh/tm_context.sh"

DUMMY_TM_COMMANDS_LIB_FILES="src/tm_mad/dummy/tm_dummy.sh"

LVM_TM_COMMANDS_LIB_FILES="src/tm_mad/lvm/tm_clone.sh \
                           src/tm_mad/lvm/tm_delete.sh \
                           src/tm_mad/lvm/tm_ln.sh \
                           src/tm_mad/lvm/tm_mkswap.sh \
                           src/tm_mad/lvm/tm_mkimage.sh \
                           src/tm_mad/lvm/tm_mv.sh \
                           src/tm_mad/lvm/tm_context.sh"

#-------------------------------------------------------------------------------
# Configuration files for OpenNebula, to be installed under $ETC_LOCATION
#-------------------------------------------------------------------------------

ETC_FILES="share/etc/oned.conf \
           share/etc/defaultrc"

#-------------------------------------------------------------------------------
# Virtualization drivers config. files, to be installed under $ETC_LOCATION
#   - ec2, $ETC_LOCATION/vmm_ec2
#   - sh, $ETC_LOCATION/vmm_sh
#   - ssh, $ETC_LOCATION/vmm_ssh
#-------------------------------------------------------------------------------

VMM_EC2_ETC_FILES="src/vmm_mad/ec2/vmm_ec2rc \
                   src/vmm_mad/ec2/vmm_ec2.conf"

<<<<<<< HEAD
VMM_SH_ETC_FILES="src/vmm_mad/sh/vmm_shrc \
                  src/vmm_mad/sh/vmm_sh_kvm.conf \
                  src/vmm_mad/sh/vmm_sh_xen.conf"
=======
VMM_SSH_ETC_FILES="src/vmm_mad/ssh/vmm_sshrc \
                  src/vmm_mad/ssh/vmm_ssh_kvm.conf \
                  src/vmm_mad/ssh/vmm_ssh_xen.conf"
                  
VMM_SH_ETC_FILES="src/vmm_mad/sh/vmm_shrc"
>>>>>>> bd934be4

#-------------------------------------------------------------------------------
# Information drivers config. files, to be installed under $ETC_LOCATION
#   - ec2, $ETC_LOCATION/im_ec2
#-------------------------------------------------------------------------------

IM_EC2_ETC_FILES="src/im_mad/ec2/im_ec2rc \
                  src/im_mad/ec2/im_ec2.conf"

#-------------------------------------------------------------------------------
# Storage drivers config. files, to be installed under $ETC_LOCATION
#   - nfs, $ETC_LOCATION/tm_nfs
#   - ssh, $ETC_LOCATION/tm_ssh
#   - dummy, $ETC_LOCATION/tm_dummy
#   - lvm, $ETC_LOCATION/tm_lvm
#-------------------------------------------------------------------------------

TM_NFS_ETC_FILES="src/tm_mad/nfs/tm_nfs.conf \
                  src/tm_mad/nfs/tm_nfsrc"

TM_SSH_ETC_FILES="src/tm_mad/ssh/tm_ssh.conf \
                  src/tm_mad/ssh/tm_sshrc"

TM_DUMMY_ETC_FILES="src/tm_mad/dummy/tm_dummy.conf \
                    src/tm_mad/dummy/tm_dummyrc"

TM_LVM_ETC_FILES="src/tm_mad/lvm/tm_lvm.conf \
                  src/tm_mad/lvm/tm_lvmrc"

#-------------------------------------------------------------------------------
# Hook Manager driver config. files, to be installed under $ETC_LOCATION/hm
#-------------------------------------------------------------------------------

HM_ETC_FILES="src/hm_mad/hmrc"

#-------------------------------------------------------------------------------
# Hook Manager driver config. files, to be installed under $ETC_LOCATION/hm
#-------------------------------------------------------------------------------

AUTH_ETC_FILES="src/authm_mad/auth_mad \
                src/authm_mad/auth.conf"

#-------------------------------------------------------------------------------
# Sample files, to be installed under $SHARE_LOCATION/examples
#-------------------------------------------------------------------------------

EXAMPLE_SHARE_FILES="share/examples/vm.template \
                     share/examples/vm.schema \
                     share/examples/private.net \
                     share/examples/public.net"

#-------------------------------------------------------------------------------
# TM Sample files, to be installed under $SHARE_LOCATION/examples/tm
#-------------------------------------------------------------------------------

TM_EXAMPLE_SHARE_FILES="share/examples/tm/tm_clone.sh \
                        share/examples/tm/tm_delete.sh \
                        share/examples/tm/tm_ln.sh \
                        share/examples/tm/tm_mkimage.sh \
                        share/examples/tm/tm_mkswap.sh \
                        share/examples/tm/tm_mv.sh"

#-------------------------------------------------------------------------------
# HOOK scripts, to be installed under $SHARE_LOCATION/hooks
#-------------------------------------------------------------------------------

HOOK_SHARE_FILES="share/hooks/ebtables-xen \
                  share/hooks/ebtables-kvm \
                  share/hooks/ebtables-flush \
                  share/hooks/image.rb"

#-------------------------------------------------------------------------------
# Common Cloud Files
#-------------------------------------------------------------------------------

COMMON_CLOUD_LIB_FILES="src/cloud/common/CloudServer.rb \
                        src/cloud/common/CloudClient.rb \
                        src/cloud/common/Configuration.rb"

COMMON_CLOUD_CLIENT_LIB_FILES="src/cloud/common/CloudClient.rb"

#-------------------------------------------------------------------------------
# EC2 Query for OpenNebula
#-------------------------------------------------------------------------------

ECO_LIB_FILES="src/cloud/ec2/lib/EC2QueryClient.rb \
               src/cloud/ec2/lib/EC2QueryServer.rb \
               src/cloud/ec2/lib/ImageEC2.rb \
               src/cloud/ec2/lib/econe-server.rb"

ECO_LIB_CLIENT_FILES="src/cloud/ec2/lib/EC2QueryClient.rb"

ECO_LIB_VIEW_FILES="src/cloud/ec2/lib/views/describe_images.erb \
                    src/cloud/ec2/lib/views/describe_instances.erb \
                    src/cloud/ec2/lib/views/register_image.erb \
                    src/cloud/ec2/lib/views/run_instances.erb \
                    src/cloud/ec2/lib/views/terminate_instances.erb"

ECO_BIN_FILES="src/cloud/ec2/bin/econe-server \
               src/cloud/ec2/bin/econe-describe-images \
               src/cloud/ec2/bin/econe-describe-instances \
               src/cloud/ec2/bin/econe-register \
               src/cloud/ec2/bin/econe-run-instances \
               src/cloud/ec2/bin/econe-terminate-instances \
               src/cloud/ec2/bin/econe-upload"

ECO_BIN_CLIENT_FILES="src/cloud/ec2/bin/econe-describe-images \
               src/cloud/ec2/bin/econe-describe-instances \
               src/cloud/ec2/bin/econe-register \
               src/cloud/ec2/bin/econe-run-instances \
               src/cloud/ec2/bin/econe-terminate-instances \
               src/cloud/ec2/bin/econe-upload"

ECO_ETC_FILES="src/cloud/ec2/etc/econe.conf"

ECO_ETC_TEMPLATE_FILES="src/cloud/ec2/etc/templates/m1.small.erb"

#-----------------------------------------------------------------------------
# OCCI files
#-----------------------------------------------------------------------------

OCCI_LIB_FILES="src/cloud/occi/lib/OCCIServer.rb \
                src/cloud/occi/lib/occi-server.rb \
                src/cloud/occi/lib/OCCIClient.rb \
                src/cloud/occi/lib/VirtualMachineOCCI.rb \
                src/cloud/occi/lib/VirtualMachinePoolOCCI.rb \
                src/cloud/occi/lib/VirtualNetworkOCCI.rb \
                src/cloud/occi/lib/VirtualNetworkPoolOCCI.rb \
                src/cloud/occi/lib/ImageOCCI.rb \
                src/cloud/occi/lib/ImagePoolOCCI.rb"

OCCI_LIB_CLIENT_FILES="src/cloud/occi/lib/OCCIClient.rb"

OCCI_BIN_FILES="src/cloud/occi/bin/occi-server \
               src/cloud/occi/bin/occi-compute \
               src/cloud/occi/bin/occi-network \
               src/cloud/occi/bin/occi-storage"

OCCI_BIN_CLIENT_FILES="src/cloud/occi/bin/occi-compute \
               src/cloud/occi/bin/occi-network \
               src/cloud/occi/bin/occi-storage"

OCCI_ETC_FILES="src/cloud/occi/etc/occi-server.conf"

OCCI_ETC_TEMPLATE_FILES="src/cloud/occi/etc/templates/small.erb \
                    src/cloud/occi/etc/templates/medium.erb \
                    src/cloud/occi/etc/templates/large.erb"

#-----------------------------------------------------------------------------
# MAN files
#-----------------------------------------------------------------------------

MAN_FILES="share/man/oneauth.8.gz \
        share/man/onecluster.8.gz \
        share/man/onehost.8.gz \
        share/man/oneimage.8.gz \
        share/man/oneuser.8.gz \
        share/man/onevm.8.gz \
        share/man/onevnet.8.gz \
        share/man/econe-describe-images.8.gz \
        share/man/econe-describe-instances.8.gz \
        share/man/econe-register.8.gz \
        share/man/econe-run-instances.8.gz \
        share/man/econe-terminate-instances.8.gz \
        share/man/econe-upload.8.gz \
        share/man/occi-compute.8.gz \
        share/man/occi-network.8.gz \
        share/man/occi-storage.8.gz"

#-----------------------------------------------------------------------------
#-----------------------------------------------------------------------------
# INSTALL.SH SCRIPT
#-----------------------------------------------------------------------------
#-----------------------------------------------------------------------------

# --- Create OpenNebula directories ---

if [ "$UNINSTALL" = "no" ] ; then
    for d in $MAKE_DIRS; do
        mkdir -p $DESTDIR$d
    done
fi

# --- Install/Uninstall files ---

do_file() {
    if [ "$UNINSTALL" = "yes" ]; then
        rm $2/`basename $1`
    else
        if [ "$LINK" = "yes" ]; then
            ln -s $SRC_DIR/$1 $DESTDIR$2
        else
            cp $SRC_DIR/$1 $DESTDIR$2
        fi
    fi
}


if [ "$CLIENT" = "no" ]; then
    INSTALL_SET=${INSTALL_FILES[@]}
elif [ "$CLIENT" = "occi" ]; then
    INSTALL_SET=${INSTALL_OCCI_CLIENT_FILES[@]}
elif [ "$CLIENT" = "ec2" ]; then
    INSTALL_SET=${INSTALL_ECO_CLIENT_FILES[@]}
fi

for i in ${INSTALL_SET[@]}; do
    SRC=$`echo $i | cut -d: -f1`
    DST=`echo $i | cut -d: -f2`

    eval SRC_FILES=$SRC

    for f in $SRC_FILES; do
        do_file $f $DST
    done
done

if [ "$CLIENT" = "no" -a "$INSTALL_ETC" = "yes" ] ; then
    for i in ${INSTALL_ETC_FILES[@]}; do
        SRC=$`echo $i | cut -d: -f1`
        DST=`echo $i | cut -d: -f2`

        eval SRC_FILES=$SRC

        OLD_LINK=$LINK
        LINK="no"

        for f in $SRC_FILES; do
            do_file $f $DST
        done

        LINK=$OLD_LINK
   done
fi

# --- Set ownership or remove OpenNebula directories ---

if [ "$UNINSTALL" = "no" ] ; then
    for d in $CHOWN_DIRS; do
        chown -R $ONEADMIN_USER:$ONEADMIN_GROUP $DESTDIR$d
    done

    # --- Set correct permissions for Image Repository ---

    if [ -d "$DESTDIR$IMAGES_LOCATION" ]; then
        chmod 3770 $DESTDIR$IMAGES_LOCATION
    fi
else
    for d in `echo $DELETE_DIRS | awk '{for (i=NF;i>=1;i--) printf $i" "}'`; do
        rmdir $d
    done
fi<|MERGE_RESOLUTION|>--- conflicted
+++ resolved
@@ -155,10 +155,7 @@
           $ETC_LOCATION/im_xen \
           $ETC_LOCATION/im_ec2 \
           $ETC_LOCATION/vmm_ec2 \
-<<<<<<< HEAD
-=======
           $ETC_LOCATION/vmm_ssh \
->>>>>>> bd934be4
           $ETC_LOCATION/vmm_sh \
           $ETC_LOCATION/tm_nfs \
           $ETC_LOCATION/tm_ssh \
@@ -247,20 +244,6 @@
 
 INSTALL_ETC_FILES[0]="ETC_FILES:$ETC_LOCATION"
 INSTALL_ETC_FILES[1]="VMM_EC2_ETC_FILES:$ETC_LOCATION/vmm_ec2"
-<<<<<<< HEAD
-INSTALL_ETC_FILES[2]="VMM_SH_ETC_FILES:$ETC_LOCATION/vmm_sh"
-INSTALL_ETC_FILES[3]="IM_EC2_ETC_FILES:$ETC_LOCATION/im_ec2"
-INSTALL_ETC_FILES[4]="TM_NFS_ETC_FILES:$ETC_LOCATION/tm_nfs"
-INSTALL_ETC_FILES[5]="TM_SSH_ETC_FILES:$ETC_LOCATION/tm_ssh"
-INSTALL_ETC_FILES[6]="TM_DUMMY_ETC_FILES:$ETC_LOCATION/tm_dummy"
-INSTALL_ETC_FILES[7]="TM_LVM_ETC_FILES:$ETC_LOCATION/tm_lvm"
-INSTALL_ETC_FILES[8]="HM_ETC_FILES:$ETC_LOCATION/hm"
-INSTALL_ETC_FILES[9]="AUTH_ETC_FILES:$ETC_LOCATION/auth"
-INSTALL_ETC_FILES[10]="ECO_ETC_FILES:$ETC_LOCATION"
-INSTALL_ETC_FILES[11]="ECO_ETC_TEMPLATE_FILES:$ETC_LOCATION/ec2query_templates"
-INSTALL_ETC_FILES[12]="OCCI_ETC_FILES:$ETC_LOCATION"
-INSTALL_ETC_FILES[13]="OCCI_ETC_TEMPLATE_FILES:$ETC_LOCATION/occi_templates"
-=======
 INSTALL_ETC_FILES[2]="VMM_SSH_ETC_FILES:$ETC_LOCATION/vmm_ssh"
 INSTALL_ETC_FILES[3]="VMM_SH_ETC_FILES:$ETC_LOCATION/vmm_sh"
 INSTALL_ETC_FILES[4]="IM_EC2_ETC_FILES:$ETC_LOCATION/im_ec2"
@@ -274,7 +257,6 @@
 INSTALL_ETC_FILES[12]="ECO_ETC_TEMPLATE_FILES:$ETC_LOCATION/ec2query_templates"
 INSTALL_ETC_FILES[13]="OCCI_ETC_FILES:$ETC_LOCATION"
 INSTALL_ETC_FILES[14]="OCCI_ETC_TEMPLATE_FILES:$ETC_LOCATION/occi_templates"
->>>>>>> bd934be4
 
 #-------------------------------------------------------------------------------
 # Binary files, to be installed under $BIN_LOCATION
@@ -457,17 +439,11 @@
 VMM_EC2_ETC_FILES="src/vmm_mad/ec2/vmm_ec2rc \
                    src/vmm_mad/ec2/vmm_ec2.conf"
 
-<<<<<<< HEAD
-VMM_SH_ETC_FILES="src/vmm_mad/sh/vmm_shrc \
-                  src/vmm_mad/sh/vmm_sh_kvm.conf \
-                  src/vmm_mad/sh/vmm_sh_xen.conf"
-=======
 VMM_SSH_ETC_FILES="src/vmm_mad/ssh/vmm_sshrc \
                   src/vmm_mad/ssh/vmm_ssh_kvm.conf \
                   src/vmm_mad/ssh/vmm_ssh_xen.conf"
                   
 VMM_SH_ETC_FILES="src/vmm_mad/sh/vmm_shrc"
->>>>>>> bd934be4
 
 #-------------------------------------------------------------------------------
 # Information drivers config. files, to be installed under $ETC_LOCATION
