#!/bin/bash

# -------------------------------------------------------------------------- #
# Copyright 2002-2015, OpenNebula Project (OpenNebula.org), C12G Labs        #
#                                                                            #
# Licensed under the Apache License, Version 2.0 (the "License"); you may    #
# not use this file except in compliance with the License. You may obtain    #
# a copy of the License at                                                   #
#                                                                            #
# http://www.apache.org/licenses/LICENSE-2.0                                 #
#                                                                            #
# Unless required by applicable law or agreed to in writing, software        #
# distributed under the License is distributed on an "AS IS" BASIS,          #
# WITHOUT WARRANTIES OR CONDITIONS OF ANY KIND, either express or implied.   #
# See the License for the specific language governing permissions and        #
# limitations under the License.                                             #
#--------------------------------------------------------------------------- #

#-------------------------------------------------------------------------------
# Install program for OpenNebula. It will install it relative to
# $ONE_LOCATION if defined with the -d option, otherwise it'll be installed
# under /. In this case you may specified the oneadmin user/group, so you do
# not need run the OpenNebula daemon with root privileges
#-------------------------------------------------------------------------------

#-------------------------------------------------------------------------------
# COMMAND LINE PARSING
#-------------------------------------------------------------------------------
usage() {
 echo
 echo "Usage: install.sh [-u install_user] [-g install_group] [-k keep conf]"
 echo "                  [-d ONE_LOCATION] [-c cli|ec2] [-r] [-h]"
 echo
 echo "-u: user that will run opennebula, defaults to user executing install.sh"
 echo "-g: group of the user that will run opennebula, defaults to user"
 echo "    executing install.sh"
 echo "-k: keep configuration files of existing OpenNebula installation, useful"
 echo "    when upgrading. This flag should not be set when installing"
 echo "    OpenNebula for the first time"
 echo "-d: target installation directory, if not defined it'd be root. Must be"
 echo "    an absolute path."
 echo "-c: install client utilities: OpenNebula cli and ec2 client files"
 echo "-s: install OpenNebula Sunstone"
 echo "-G: install OpenNebula Gate"
 echo "-f: install OpenNebula Flow"
 echo "-r: remove Opennebula, only useful if -d was not specified, otherwise"
 echo "    rm -rf \$ONE_LOCATION would do the job"
 echo "-l: creates symlinks instead of copying files, useful for development"
 echo "-h: prints this help"
}
#-------------------------------------------------------------------------------

PARAMETERS="hkrlcsou:g:d:"

if [ $(getopt --version | tr -d " ") = "--" ]; then
    TEMP_OPT=`getopt $PARAMETERS "$@"`
else
    TEMP_OPT=`getopt -o $PARAMETERS -n 'install.sh' -- "$@"`
fi

if [ $? != 0 ] ; then
    usage
    exit 1
fi

eval set -- "$TEMP_OPT"

INSTALL_ETC="yes"
UNINSTALL="no"
LINK="no"
CLIENT="no"
ONEGATE="no"
SUNSTONE="no"
ONEFLOW="no"
ONEADMIN_USER=`id -u`
ONEADMIN_GROUP=`id -g`
SRC_DIR=$PWD

while true ; do
    case "$1" in
        -h) usage; exit 0;;
        -k) INSTALL_ETC="no"   ; shift ;;
        -r) UNINSTALL="yes"   ; shift ;;
        -l) LINK="yes" ; shift ;;
        -c) CLIENT="yes"; INSTALL_ETC="no" ; shift ;;
        -G) ONEGATE="yes"; shift ;;
        -s) SUNSTONE="yes"; shift ;;
        -f) ONEFLOW="yes"; shift ;;
        -u) ONEADMIN_USER="$2" ; shift 2;;
        -g) ONEADMIN_GROUP="$2"; shift 2;;
        -d) ROOT="$2" ; shift 2 ;;
        --) shift ; break ;;
        *)  usage; exit 1 ;;
    esac
done

#-------------------------------------------------------------------------------
# Definition of locations
#-------------------------------------------------------------------------------

CONF_LOCATION="$HOME/.one"

if [ -z "$ROOT" ] ; then
    BIN_LOCATION="/usr/bin"
    LIB_LOCATION="/usr/lib/one"
    ETC_LOCATION="/etc/one"
    LOG_LOCATION="/var/log/one"
    VAR_LOCATION="/var/lib/one"
    ONEGATE_LOCATION="$LIB_LOCATION/onegate"
    SUNSTONE_LOCATION="$LIB_LOCATION/sunstone"
    ONEFLOW_LOCATION="$LIB_LOCATION/oneflow"
    SYSTEM_DS_LOCATION="$VAR_LOCATION/datastores/0"
    DEFAULT_DS_LOCATION="$VAR_LOCATION/datastores/1"
    RUN_LOCATION="/var/run/one"
    LOCK_LOCATION="/var/lock/one"
    INCLUDE_LOCATION="/usr/include"
    SHARE_LOCATION="/usr/share/one"
    MAN_LOCATION="/usr/share/man/man1"
    VM_LOCATION="/var/lib/one/vms"
    DOCS_LOCATION="/usr/share/docs/one"

    if [ "$CLIENT" = "yes" ]; then
        MAKE_DIRS="$BIN_LOCATION $LIB_LOCATION $ETC_LOCATION"

        DELETE_DIRS=""

        CHOWN_DIRS=""
    elif [ "$SUNSTONE" = "yes" ]; then
        MAKE_DIRS="$BIN_LOCATION $LIB_LOCATION $VAR_LOCATION \
                   $SUNSTONE_LOCATION $ETC_LOCATION"

        DELETE_DIRS="$MAKE_DIRS"

        CHOWN_DIRS=""
    elif [ "$ONEGATE" = "yes" ]; then
        MAKE_DIRS="$BIN_LOCATION $LIB_LOCATION $VAR_LOCATION \
                   $ONEGATE_LOCATION $ETC_LOCATION"

        DELETE_DIRS="$MAKE_DIRS"

        CHOWN_DIRS=""
    elif [ "$ONEFLOW" = "yes" ]; then
        MAKE_DIRS="$BIN_LOCATION $LIB_LOCATION $VAR_LOCATION $ONEFLOW_LOCATION \
                    $ETC_LOCATION"

        DELETE_DIRS="$MAKE_DIRS"

        CHOWN_DIRS=""
    else
        MAKE_DIRS="$BIN_LOCATION $LIB_LOCATION $ETC_LOCATION $VAR_LOCATION \
                   $INCLUDE_LOCATION $SHARE_LOCATION $DOCS_LOCATION \
                   $LOG_LOCATION $RUN_LOCATION $LOCK_LOCATION \
                   $SYSTEM_DS_LOCATION $DEFAULT_DS_LOCATION $MAN_LOCATION \
                   $VM_LOCATION $ONEGATE_LOCATION $ONEFLOW_LOCATION"

        DELETE_DIRS="$LIB_LOCATION $ETC_LOCATION $LOG_LOCATION $VAR_LOCATION \
                     $RUN_LOCATION $SHARE_DIRS"

        CHOWN_DIRS="$LOG_LOCATION $VAR_LOCATION $RUN_LOCATION $LOCK_LOCATION"
    fi

else
    BIN_LOCATION="$ROOT/bin"
    LIB_LOCATION="$ROOT/lib"
    ETC_LOCATION="$ROOT/etc"
    VAR_LOCATION="$ROOT/var"
    ONEGATE_LOCATION="$LIB_LOCATION/onegate"
    SUNSTONE_LOCATION="$LIB_LOCATION/sunstone"
    ONEFLOW_LOCATION="$LIB_LOCATION/oneflow"
    SYSTEM_DS_LOCATION="$VAR_LOCATION/datastores/0"
    DEFAULT_DS_LOCATION="$VAR_LOCATION/datastores/1"
    INCLUDE_LOCATION="$ROOT/include"
    SHARE_LOCATION="$ROOT/share"
    MAN_LOCATION="$ROOT/share/man/man1"
    VM_LOCATION="$VAR_LOCATION/vms"
    DOCS_LOCATION="$ROOT/share/docs"

    if [ "$CLIENT" = "yes" ]; then
        MAKE_DIRS="$BIN_LOCATION $LIB_LOCATION $ETC_LOCATION"

        DELETE_DIRS="$MAKE_DIRS"
    elif [ "$ONEGATE" = "yes" ]; then
        MAKE_DIRS="$BIN_LOCATION $LIB_LOCATION $VAR_LOCATION \
                   $ONEGATE_LOCATION $ETC_LOCATION"

        DELETE_DIRS="$MAKE_DIRS"
    elif [ "$SUNSTONE" = "yes" ]; then
        MAKE_DIRS="$BIN_LOCATION $LIB_LOCATION $VAR_LOCATION \
                   $SUNSTONE_LOCATION $ETC_LOCATION"

        DELETE_DIRS="$MAKE_DIRS"
    elif [ "$ONEFLOW" = "yes" ]; then
        MAKE_DIRS="$BIN_LOCATION $LIB_LOCATION $VAR_LOCATION $ONEFLOW_LOCATION \
                   $ETC_LOCATION"

        DELETE_DIRS="$MAKE_DIRS"
    else
        MAKE_DIRS="$BIN_LOCATION $LIB_LOCATION $ETC_LOCATION $VAR_LOCATION \
                   $INCLUDE_LOCATION $SHARE_LOCATION $SYSTEM_DS_LOCATION \
                   $DEFAULT_DS_LOCATION $MAN_LOCATION $DOCS_LOCATION \
                   $VM_LOCATION $ONEGATE_LOCATION $ONEFLOW_LOCATION"

        DELETE_DIRS="$MAKE_DIRS"

        CHOWN_DIRS="$ROOT"
    fi

    CHOWN_DIRS="$ROOT"
fi

SHARE_DIRS="$SHARE_LOCATION/examples \
            $SHARE_LOCATION/websockify"

ETC_DIRS="$ETC_LOCATION/vmm_exec \
          $ETC_LOCATION/hm \
          $ETC_LOCATION/auth \
          $ETC_LOCATION/auth/certificates \
          $ETC_LOCATION/ec2query_templates \
          $ETC_LOCATION/sunstone-views \
          $ETC_LOCATION/cli"

LIB_DIRS="$LIB_LOCATION/ruby \
          $LIB_LOCATION/ruby/opennebula \
          $LIB_LOCATION/ruby/cloud/ \
          $LIB_LOCATION/ruby/cloud/econe \
          $LIB_LOCATION/ruby/cloud/econe/views \
          $LIB_LOCATION/ruby/cloud/marketplace \
          $LIB_LOCATION/ruby/cloud/CloudAuth \
          $LIB_LOCATION/ruby/onedb \
          $LIB_LOCATION/ruby/onedb/shared \
          $LIB_LOCATION/ruby/onedb/local \
          $LIB_LOCATION/ruby/vendors \
          $LIB_LOCATION/ruby/vendors/rbvmomi \
          $LIB_LOCATION/ruby/vendors/rbvmomi/lib \
          $LIB_LOCATION/ruby/vendors/rbvmomi/lib/rbvmomi \
          $LIB_LOCATION/ruby/vendors/rbvmomi/lib/rbvmomi/utils \
          $LIB_LOCATION/ruby/vendors/rbvmomi/lib/rbvmomi/vim \
          $LIB_LOCATION/mads \
          $LIB_LOCATION/sh \
          $LIB_LOCATION/ruby/cli \
          $LIB_LOCATION/ruby/cli/one_helper"

VAR_DIRS="$VAR_LOCATION/remotes \
          $VAR_LOCATION/remotes/im \
          $VAR_LOCATION/remotes/im/kvm.d \
          $VAR_LOCATION/remotes/im/xen3.d \
          $VAR_LOCATION/remotes/im/xen4.d \
          $VAR_LOCATION/remotes/im/kvm-probes.d \
          $VAR_LOCATION/remotes/im/xen3-probes.d \
          $VAR_LOCATION/remotes/im/xen4-probes.d \
          $VAR_LOCATION/remotes/im/vmware.d \
          $VAR_LOCATION/remotes/im/vcenter.d \
          $VAR_LOCATION/remotes/im/ec2.d \
          $VAR_LOCATION/remotes/im/sl.d \
          $VAR_LOCATION/remotes/im/az.d \
          $VAR_LOCATION/remotes/vmm \
          $VAR_LOCATION/remotes/vmm/kvm \
          $VAR_LOCATION/remotes/vmm/xen3 \
          $VAR_LOCATION/remotes/vmm/xen4 \
          $VAR_LOCATION/remotes/vmm/vmware \
          $VAR_LOCATION/remotes/vmm/vcenter \
          $VAR_LOCATION/remotes/vmm/ec2 \
          $VAR_LOCATION/remotes/vmm/sl \
          $VAR_LOCATION/remotes/vmm/az \
          $VAR_LOCATION/remotes/vnm \
          $VAR_LOCATION/remotes/vnm/802.1Q \
          $VAR_LOCATION/remotes/vnm/vxlan \
          $VAR_LOCATION/remotes/vnm/dummy \
          $VAR_LOCATION/remotes/vnm/ebtables \
          $VAR_LOCATION/remotes/vnm/fw \
          $VAR_LOCATION/remotes/vnm/ovswitch \
          $VAR_LOCATION/remotes/vnm/ovswitch_brcompat \
          $VAR_LOCATION/remotes/vnm/vmware \
          $VAR_LOCATION/remotes/tm/ \
          $VAR_LOCATION/remotes/tm/dummy \
          $VAR_LOCATION/remotes/tm/shared \
          $VAR_LOCATION/remotes/tm/fs_lvm \
          $VAR_LOCATION/remotes/tm/qcow2 \
          $VAR_LOCATION/remotes/tm/ssh \
          $VAR_LOCATION/remotes/tm/vmfs \
          $VAR_LOCATION/remotes/tm/lvm \
          $VAR_LOCATION/remotes/tm/ceph \
          $VAR_LOCATION/remotes/tm/dev \
          $VAR_LOCATION/remotes/hooks \
          $VAR_LOCATION/remotes/hooks/ft \
          $VAR_LOCATION/remotes/datastore \
          $VAR_LOCATION/remotes/datastore/dummy \
          $VAR_LOCATION/remotes/datastore/fs \
          $VAR_LOCATION/remotes/datastore/vmfs \
          $VAR_LOCATION/remotes/datastore/lvm \
          $VAR_LOCATION/remotes/datastore/ceph \
          $VAR_LOCATION/remotes/datastore/dev \
          $VAR_LOCATION/remotes/auth \
          $VAR_LOCATION/remotes/auth/plain \
          $VAR_LOCATION/remotes/auth/ssh \
          $VAR_LOCATION/remotes/auth/x509 \
          $VAR_LOCATION/remotes/auth/ldap \
          $VAR_LOCATION/remotes/auth/server_x509 \
          $VAR_LOCATION/remotes/auth/server_cipher \
          $VAR_LOCATION/remotes/auth/dummy"

SUNSTONE_DIRS="$SUNSTONE_LOCATION/routes \
               $SUNSTONE_LOCATION/models \
               $SUNSTONE_LOCATION/models/OpenNebulaJSON \
               $SUNSTONE_LOCATION/public \
               $SUNSTONE_LOCATION/public/js \
               $SUNSTONE_LOCATION/public/js/plugins \
               $SUNSTONE_LOCATION/public/js/user-plugins \
               $SUNSTONE_LOCATION/public/css \
               $SUNSTONE_LOCATION/public/locale \
               $SUNSTONE_LOCATION/public/locale/ca \
               $SUNSTONE_LOCATION/public/locale/cs_CZ \
               $SUNSTONE_LOCATION/public/locale/da \
               $SUNSTONE_LOCATION/public/locale/de \
               $SUNSTONE_LOCATION/public/locale/el_GR \
               $SUNSTONE_LOCATION/public/locale/en_US \
               $SUNSTONE_LOCATION/public/locale/es_ES \
               $SUNSTONE_LOCATION/public/locale/da \
               $SUNSTONE_LOCATION/public/locale/fa_IR \
               $SUNSTONE_LOCATION/public/locale/fr_FR \
               $SUNSTONE_LOCATION/public/locale/it_IT \
               $SUNSTONE_LOCATION/public/locale/ja \
               $SUNSTONE_LOCATION/public/locale/lt_LT \
               $SUNSTONE_LOCATION/public/locale/nl_NL \
               $SUNSTONE_LOCATION/public/locale/pl \
               $SUNSTONE_LOCATION/public/locale/pt_BR \
               $SUNSTONE_LOCATION/public/locale/pt_PT \
               $SUNSTONE_LOCATION/public/locale/ru_RU \
               $SUNSTONE_LOCATION/public/locale/sk_SK \
               $SUNSTONE_LOCATION/public/locale/zh_TW \
               $SUNSTONE_LOCATION/public/locale/zh_CN \
               $SUNSTONE_LOCATION/public/vendor \
               $SUNSTONE_LOCATION/public/vendor/crypto-js \
               $SUNSTONE_LOCATION/public/vendor/spice \
               $SUNSTONE_LOCATION/public/vendor/noVNC \
               $SUNSTONE_LOCATION/public/vendor/noVNC/web-socket-js \
               $SUNSTONE_LOCATION/public/vendor/4.0 \
               $SUNSTONE_LOCATION/public/vendor/4.0/flot \
               $SUNSTONE_LOCATION/public/vendor/4.0/datatables \
               $SUNSTONE_LOCATION/public/vendor/4.0/foundation_datatables \
               $SUNSTONE_LOCATION/public/vendor/4.0/jquery_layout \
               $SUNSTONE_LOCATION/public/vendor/4.0/fontawesome \
               $SUNSTONE_LOCATION/public/vendor/4.0/fontawesome/css \
               $SUNSTONE_LOCATION/public/vendor/4.0/fontawesome/fonts \
               $SUNSTONE_LOCATION/public/vendor/4.0/jgrowl \
               $SUNSTONE_LOCATION/public/vendor/4.0/resumablejs \
               $SUNSTONE_LOCATION/public/vendor/4.0/foundation \
               $SUNSTONE_LOCATION/public/vendor/4.0/modernizr \
               $SUNSTONE_LOCATION/public/vendor/4.0/nouislider \
               $SUNSTONE_LOCATION/public/images \
               $SUNSTONE_LOCATION/public/images/logos \
               $SUNSTONE_LOCATION/views"

ONEFLOW_DIRS="$ONEFLOW_LOCATION/lib \
              $ONEFLOW_LOCATION/lib/strategy \
              $ONEFLOW_LOCATION/lib/models"

LIB_ECO_CLIENT_DIRS="$LIB_LOCATION/ruby \
                 $LIB_LOCATION/ruby/opennebula \
                 $LIB_LOCATION/ruby/cloud/ \
                 $LIB_LOCATION/ruby/cloud/econe"

LIB_MARKET_CLIENT_DIRS="$LIB_LOCATION/ruby \
                 $LIB_LOCATION/ruby/opennebula \
                 $LIB_LOCATION/ruby/cloud/marketplace"

LIB_OCA_CLIENT_DIRS="$LIB_LOCATION/ruby \
                 $LIB_LOCATION/ruby/opennebula"

LIB_CLI_CLIENT_DIRS="$LIB_LOCATION/ruby/cli \
                     $LIB_LOCATION/ruby/cli/one_helper"

CONF_CLI_DIRS="$ETC_LOCATION/cli"

if [ "$CLIENT" = "yes" ]; then
    MAKE_DIRS="$MAKE_DIRS $LIB_ECO_CLIENT_DIRS $LIB_MARKET_CLIENT_DIRS \
               $LIB_OCA_CLIENT_DIRS $LIB_CLI_CLIENT_DIRS $CONF_CLI_DIRS \
               $ETC_LOCATION"
elif [ "$ONEGATE" = "yes" ]; then
    MAKE_DIRS="$MAKE_DIRS $LIB_OCA_CLIENT_DIRS"
elif [ "$SUNSTONE" = "yes" ]; then
    MAKE_DIRS="$MAKE_DIRS $SUNSTONE_DIRS $LIB_OCA_CLIENT_DIRS"
elif [ "$ONEFLOW" = "yes" ]; then
    MAKE_DIRS="$MAKE_DIRS $ONEFLOW_DIRS $LIB_OCA_CLIENT_DIRS"
else
    MAKE_DIRS="$MAKE_DIRS $SHARE_DIRS $ETC_DIRS $LIB_DIRS $VAR_DIRS \
                $SUNSTONE_DIRS $ONEFLOW_DIRS"
fi

#-------------------------------------------------------------------------------
#-------------------------------------------------------------------------------
# FILE DEFINITION, WHAT IS GOING TO BE INSTALLED AND WHERE
#-------------------------------------------------------------------------------
#-------------------------------------------------------------------------------
INSTALL_FILES=(
    BIN_FILES:$BIN_LOCATION
    INCLUDE_FILES:$INCLUDE_LOCATION
    LIB_FILES:$LIB_LOCATION
    RUBY_LIB_FILES:$LIB_LOCATION/ruby
    RUBY_AUTH_LIB_FILES:$LIB_LOCATION/ruby/opennebula
    RUBY_OPENNEBULA_LIB_FILES:$LIB_LOCATION/ruby/opennebula
    MAD_RUBY_LIB_FILES:$LIB_LOCATION/ruby
    MAD_RUBY_LIB_FILES:$VAR_LOCATION/remotes
    MAD_SH_LIB_FILES:$LIB_LOCATION/sh
    MAD_SH_LIB_FILES:$VAR_LOCATION/remotes
    ONEDB_FILES:$LIB_LOCATION/ruby/onedb
    ONEDB_SHARED_MIGRATOR_FILES:$LIB_LOCATION/ruby/onedb/shared
    ONEDB_LOCAL_MIGRATOR_FILES:$LIB_LOCATION/ruby/onedb/local
    MADS_LIB_FILES:$LIB_LOCATION/mads
    IM_PROBES_FILES:$VAR_LOCATION/remotes/im
    IM_PROBES_KVM_FILES:$VAR_LOCATION/remotes/im/kvm.d
    IM_PROBES_KVM_PROBES_FILES:$VAR_LOCATION/remotes/im/kvm-probes.d
    IM_PROBES_XEN3_FILES:$VAR_LOCATION/remotes/im/xen3.d
    IM_PROBES_XEN3_PROBES_FILES:$VAR_LOCATION/remotes/im/xen3-probes.d
    IM_PROBES_XEN4_FILES:$VAR_LOCATION/remotes/im/xen4.d
    IM_PROBES_XEN4_PROBES_FILES:$VAR_LOCATION/remotes/im/xen4-probes.d
    IM_PROBES_VMWARE_FILES:$VAR_LOCATION/remotes/im/vmware.d
    IM_PROBES_VCENTER_FILES:$VAR_LOCATION/remotes/im/vcenter.d
    IM_PROBES_EC2_FILES:$VAR_LOCATION/remotes/im/ec2.d
    IM_PROBES_SL_FILES:$VAR_LOCATION/remotes/im/sl.d
    IM_PROBES_AZ_FILES:$VAR_LOCATION/remotes/im/az.d
    IM_PROBES_VERSION:$VAR_LOCATION/remotes
    AUTH_SSH_FILES:$VAR_LOCATION/remotes/auth/ssh
    AUTH_X509_FILES:$VAR_LOCATION/remotes/auth/x509
    AUTH_LDAP_FILES:$VAR_LOCATION/remotes/auth/ldap
    AUTH_SERVER_X509_FILES:$VAR_LOCATION/remotes/auth/server_x509
    AUTH_SERVER_CIPHER_FILES:$VAR_LOCATION/remotes/auth/server_cipher
    AUTH_DUMMY_FILES:$VAR_LOCATION/remotes/auth/dummy
    AUTH_PLAIN_FILES:$VAR_LOCATION/remotes/auth/plain
    VMM_EXEC_KVM_SCRIPTS:$VAR_LOCATION/remotes/vmm/kvm
    VMM_EXEC_XEN3_SCRIPTS:$VAR_LOCATION/remotes/vmm/xen3
    VMM_EXEC_XEN4_SCRIPTS:$VAR_LOCATION/remotes/vmm/xen4
    VMM_EXEC_VMWARE_SCRIPTS:$VAR_LOCATION/remotes/vmm/vmware
    VMM_EXEC_VCENTER_SCRIPTS:$VAR_LOCATION/remotes/vmm/vcenter
    VMM_EXEC_EC2_SCRIPTS:$VAR_LOCATION/remotes/vmm/ec2
    VMM_EXEC_SL_SCRIPTS:$VAR_LOCATION/remotes/vmm/sl
    VMM_EXEC_AZ_SCRIPTS:$VAR_LOCATION/remotes/vmm/az
    TM_FILES:$VAR_LOCATION/remotes/tm
    TM_SHARED_FILES:$VAR_LOCATION/remotes/tm/shared
    TM_FS_LVM_FILES:$VAR_LOCATION/remotes/tm/fs_lvm
    TM_QCOW2_FILES:$VAR_LOCATION/remotes/tm/qcow2
    TM_SSH_FILES:$VAR_LOCATION/remotes/tm/ssh
    TM_VMFS_FILES:$VAR_LOCATION/remotes/tm/vmfs
    TM_LVM_FILES:$VAR_LOCATION/remotes/tm/lvm
    TM_CEPH_FILES:$VAR_LOCATION/remotes/tm/ceph
    TM_DEV_FILES:$VAR_LOCATION/remotes/tm/dev
    TM_DUMMY_FILES:$VAR_LOCATION/remotes/tm/dummy
    DATASTORE_DRIVER_COMMON_SCRIPTS:$VAR_LOCATION/remotes/datastore/
    DATASTORE_DRIVER_DUMMY_SCRIPTS:$VAR_LOCATION/remotes/datastore/dummy
    DATASTORE_DRIVER_FS_SCRIPTS:$VAR_LOCATION/remotes/datastore/fs
    DATASTORE_DRIVER_VMFS_SCRIPTS:$VAR_LOCATION/remotes/datastore/vmfs
    DATASTORE_DRIVER_LVM_SCRIPTS:$VAR_LOCATION/remotes/datastore/lvm
    DATASTORE_DRIVER_CEPH_SCRIPTS:$VAR_LOCATION/remotes/datastore/ceph
    DATASTORE_DRIVER_DEV_SCRIPTS:$VAR_LOCATION/remotes/datastore/dev
    NETWORK_FILES:$VAR_LOCATION/remotes/vnm
    NETWORK_8021Q_FILES:$VAR_LOCATION/remotes/vnm/802.1Q
    NETWORK_VXLAN_FILES:$VAR_LOCATION/remotes/vnm/vxlan
    NETWORK_DUMMY_FILES:$VAR_LOCATION/remotes/vnm/dummy
    NETWORK_EBTABLES_FILES:$VAR_LOCATION/remotes/vnm/ebtables
    NETWORK_FW_FILES:$VAR_LOCATION/remotes/vnm/fw
    NETWORK_OVSWITCH_FILES:$VAR_LOCATION/remotes/vnm/ovswitch
    NETWORK_OVSWITCH_BRCOMPAT_FILES:$VAR_LOCATION/remotes/vnm/ovswitch_brcompat
    NETWORK_VMWARE_FILES:$VAR_LOCATION/remotes/vnm/vmware
    EXAMPLE_SHARE_FILES:$SHARE_LOCATION/examples
    WEBSOCKIFY_SHARE_FILES:$SHARE_LOCATION/websockify
    INSTALL_GEMS_SHARE_FILE:$SHARE_LOCATION
    HOOK_FT_FILES:$VAR_LOCATION/remotes/hooks/ft
    COMMON_CLOUD_LIB_FILES:$LIB_LOCATION/ruby/cloud
    CLOUD_AUTH_LIB_FILES:$LIB_LOCATION/ruby/cloud/CloudAuth
    ECO_LIB_FILES:$LIB_LOCATION/ruby/cloud/econe
    ECO_LIB_VIEW_FILES:$LIB_LOCATION/ruby/cloud/econe/views
    ECO_BIN_FILES:$BIN_LOCATION
    MARKET_LIB_FILES:$LIB_LOCATION/ruby/cloud/marketplace
    MARKET_BIN_FILES:$BIN_LOCATION
    MAN_FILES:$MAN_LOCATION
    DOCS_FILES:$DOCS_LOCATION
    CLI_LIB_FILES:$LIB_LOCATION/ruby/cli
    ONE_CLI_LIB_FILES:$LIB_LOCATION/ruby/cli/one_helper
    RBVMOMI_VENDOR_RUBY_FILES:$LIB_LOCATION/ruby/vendors/rbvmomi
    RBVMOMI_VENDOR_RUBY_LIB_FILES:$LIB_LOCATION/ruby/vendors/rbvmomi/lib
    RBVMOMI_VENDOR_RUBY_LIB_RBVMOMI_FILES:$LIB_LOCATION/ruby/vendors/rbvmomi/lib/rbvmomi
    RBVMOMI_VENDOR_RUBY_LIB_RBVMOMI_VIM_FILES:$LIB_LOCATION/ruby/vendors/rbvmomi/lib/rbvmomi/vim
    RBVMOMI_VENDOR_RUBY_LIB_RBVMOMI_UTILS_FILES:$LIB_LOCATION/ruby/vendors/rbvmomi/lib/rbvmomi/utils
)

INSTALL_CLIENT_FILES=(
    COMMON_CLOUD_CLIENT_LIB_FILES:$LIB_LOCATION/ruby/cloud
    ECO_LIB_CLIENT_FILES:$LIB_LOCATION/ruby/cloud/econe
    ECO_BIN_CLIENT_FILES:$BIN_LOCATION
    COMMON_CLOUD_CLIENT_LIB_FILES:$LIB_LOCATION/ruby/cloud
    MARKET_LIB_CLIENT_FILES:$LIB_LOCATION/ruby/cloud/marketplace
    MARKET_BIN_CLIENT_FILES:$BIN_LOCATION
    CLI_BIN_FILES:$BIN_LOCATION
    CLI_LIB_FILES:$LIB_LOCATION/ruby/cli
    ONE_CLI_LIB_FILES:$LIB_LOCATION/ruby/cli/one_helper
    CLI_CONF_FILES:$ETC_LOCATION/cli
    OCA_LIB_FILES:$LIB_LOCATION/ruby
    RUBY_OPENNEBULA_LIB_FILES:$LIB_LOCATION/ruby/opennebula
    RUBY_AUTH_LIB_FILES:$LIB_LOCATION/ruby/opennebula
)

INSTALL_SUNSTONE_RUBY_FILES=(
    RUBY_OPENNEBULA_LIB_FILES:$LIB_LOCATION/ruby/opennebula
    OCA_LIB_FILES:$LIB_LOCATION/ruby
)

INSTALL_SUNSTONE_FILES=(
    SUNSTONE_FILES:$SUNSTONE_LOCATION
    SUNSTONE_BIN_FILES:$BIN_LOCATION
    SUNSTONE_MODELS_FILES:$SUNSTONE_LOCATION/models
    SUNSTONE_MODELS_JSON_FILES:$SUNSTONE_LOCATION/models/OpenNebulaJSON
    SUNSTONE_VIEWS_FILES:$SUNSTONE_LOCATION/views
    SUNSTONE_PUBLIC_JS_FILES:$SUNSTONE_LOCATION/public/js
    SUNSTONE_PUBLIC_JS_PLUGINS_FILES:$SUNSTONE_LOCATION/public/js/plugins
    SUNSTONE_ROUTES_FILES:$SUNSTONE_LOCATION/routes
    SUNSTONE_PUBLIC_CSS_FILES:$SUNSTONE_LOCATION/public/css
    SUNSTONE_PUBLIC_VENDOR_CRYPTOJS:$SUNSTONE_LOCATION/public/vendor/crypto-js
    SUNSTONE_PUBLIC_VENDOR_SPICE:$SUNSTONE_LOCATION/public/vendor/spice
    SUNSTONE_PUBLIC_VENDOR_NOVNC:$SUNSTONE_LOCATION/public/vendor/noVNC
    SUNSTONE_PUBLIC_VENDOR_NOVNC_WEBSOCKET:$SUNSTONE_LOCATION/public/vendor/noVNC/web-socket-js
    SUNSTONE_PUBLIC_NEW_VENDOR_FLOT:$SUNSTONE_LOCATION/public/vendor/4.0/flot
    SUNSTONE_PUBLIC_NEW_VENDOR_DATATABLES:$SUNSTONE_LOCATION/public/vendor/4.0/datatables
    SUNSTONE_PUBLIC_NEW_VENDOR_FOUNDATION_DATATABLES:$SUNSTONE_LOCATION/public/vendor/4.0/foundation_datatables
    SUNSTONE_PUBLIC_NEW_VENDOR_JGROWL:$SUNSTONE_LOCATION/public/vendor/4.0/jgrowl
    SUNSTONE_PUBLIC_NEW_VENDOR_RESUMABLEJS:$SUNSTONE_LOCATION/public/vendor/4.0/resumablejs
    SUNSTONE_PUBLIC_NEW_VENDOR_JQUERY:$SUNSTONE_LOCATION/public/vendor/4.0/
    SUNSTONE_PUBLIC_NEW_VENDOR_FOUNDATION:$SUNSTONE_LOCATION/public/vendor/4.0/foundation
    SUNSTONE_PUBLIC_NEW_VENDOR_MODERNIZR:$SUNSTONE_LOCATION/public/vendor/4.0/modernizr
    SUNSTONE_PUBLIC_NEW_VENDOR_FONTAWESOME:$SUNSTONE_LOCATION/public/vendor/4.0/fontawesome
    SUNSTONE_PUBLIC_NEW_VENDOR_FONTAWESOME_FONT:$SUNSTONE_LOCATION/public/vendor/4.0/fontawesome/fonts
    SUNSTONE_PUBLIC_NEW_VENDOR_FONTAWESOME_CSS:$SUNSTONE_LOCATION/public/vendor/4.0/fontawesome/css
    SUNSTONE_PUBLIC_NEW_VENDOR_NOUISLIDER:$SUNSTONE_LOCATION/public/vendor/4.0/nouislider
    SUNSTONE_PUBLIC_IMAGES_FILES:$SUNSTONE_LOCATION/public/images
    SUNSTONE_PUBLIC_LOGOS_FILES:$SUNSTONE_LOCATION/public/images/logos
    SUNSTONE_PUBLIC_LOCALE_CA:$SUNSTONE_LOCATION/public/locale/ca
    SUNSTONE_PUBLIC_LOCALE_CS_CZ:$SUNSTONE_LOCATION/public/locale/cs_CZ
    SUNSTONE_PUBLIC_LOCALE_DE:$SUNSTONE_LOCATION/public/locale/de
    SUNSTONE_PUBLIC_LOCALE_DA:$SUNSTONE_LOCATION/public/locale/da
    SUNSTONE_PUBLIC_LOCALE_EL_GR:$SUNSTONE_LOCATION/public/locale/el_GR
    SUNSTONE_PUBLIC_LOCALE_EN_US:$SUNSTONE_LOCATION/public/locale/en_US
    SUNSTONE_PUBLIC_LOCALE_ES_ES:$SUNSTONE_LOCATION/public/locale/es_ES
    SUNSTONE_PUBLIC_LOCALE_FA_IR:$SUNSTONE_LOCATION/public/locale/fa_IR
    SUNSTONE_PUBLIC_LOCALE_FR_FR:$SUNSTONE_LOCATION/public/locale/fr_FR
    SUNSTONE_PUBLIC_LOCALE_IT_IT:$SUNSTONE_LOCATION/public/locale/it_IT
    SUNSTONE_PUBLIC_LOCALE_JA:$SUNSTONE_LOCATION/public/locale/ja
    SUNSTONE_PUBLIC_LOCALE_LT_LT:$SUNSTONE_LOCATION/public/locale/lt_LT
    SUNSTONE_PUBLIC_LOCALE_NL_NL:$SUNSTONE_LOCATION/public/locale/nl_NL
    SUNSTONE_PUBLIC_LOCALE_PL:$SUNSTONE_LOCATION/public/locale/pl
    SUNSTONE_PUBLIC_LOCALE_PT_PT:$SUNSTONE_LOCATION/public/locale/pt_PT
    SUNSTONE_PUBLIC_LOCALE_PT_BR:$SUNSTONE_LOCATION/public/locale/pt_BR
    SUNSTONE_PUBLIC_LOCALE_RU_RU:$SUNSTONE_LOCATION/public/locale/ru_RU
    SUNSTONE_PUBLIC_LOCALE_SK_SK:$SUNSTONE_LOCATION/public/locale/sk_SK
    SUNSTONE_PUBLIC_LOCALE_ZH_CN:$SUNSTONE_LOCATION/public/locale/zh_CN
    SUNSTONE_PUBLIC_LOCALE_ZH_TW:$SUNSTONE_LOCATION/public/locale/zh_TW
)

INSTALL_SUNSTONE_ETC_FILES=(
    SUNSTONE_ETC_FILES:$ETC_LOCATION
    SUNSTONE_ETC_VIEW_FILES:$ETC_LOCATION/sunstone-views
)

INSTALL_ONEGATE_FILES=(
    ONEGATE_FILES:$ONEGATE_LOCATION
    ONEGATE_BIN_FILES:$BIN_LOCATION
)

INSTALL_ONEGATE_ETC_FILES=(
    ONEGATE_ETC_FILES:$ETC_LOCATION
)

INSTALL_ONEFLOW_FILES=(
    ONEFLOW_FILES:$ONEFLOW_LOCATION
    ONEFLOW_BIN_FILES:$BIN_LOCATION
    ONEFLOW_LIB_FILES:$ONEFLOW_LOCATION/lib
    ONEFLOW_LIB_STRATEGY_FILES:$ONEFLOW_LOCATION/lib/strategy
    ONEFLOW_LIB_MODELS_FILES:$ONEFLOW_LOCATION/lib/models
)

INSTALL_ONEFLOW_ETC_FILES=(
    ONEFLOW_ETC_FILES:$ETC_LOCATION
)

INSTALL_ETC_FILES=(
    ETC_FILES:$ETC_LOCATION
    VMWARE_ETC_FILES:$ETC_LOCATION
    EC2_ETC_FILES:$ETC_LOCATION
    SL_ETC_FILES:$ETC_LOCATION
    AZ_ETC_FILES:$ETC_LOCATION
    VMM_EXEC_ETC_FILES:$ETC_LOCATION/vmm_exec
    HM_ETC_FILES:$ETC_LOCATION/hm
    AUTH_ETC_FILES:$ETC_LOCATION/auth
    ECO_ETC_FILES:$ETC_LOCATION
    ECO_ETC_TEMPLATE_FILES:$ETC_LOCATION/ec2query_templates
    CLI_CONF_FILES:$ETC_LOCATION/cli
)

#-------------------------------------------------------------------------------
# Binary files, to be installed under $BIN_LOCATION
#-------------------------------------------------------------------------------

BIN_FILES="src/nebula/oned \
           src/scheduler/src/sched/mm_sched \
           src/cli/onevm \
           src/cli/oneacct \
           src/cli/oneshowback \
           src/cli/onehost \
           src/cli/onevnet \
           src/cli/oneuser \
           src/cli/oneimage \
           src/cli/onegroup \
           src/cli/onetemplate \
           src/cli/oneacl \
           src/cli/onedatastore \
           src/cli/onecluster \
           src/cli/onezone \
           src/cli/oneflow \
           src/cli/oneflow-template \
           src/cli/onesecgroup \
           src/cli/onevdc \
           src/cli/onevcenter \
           src/onedb/onedb \
           src/mad/utils/tty_expect \
           share/scripts/one"

#-------------------------------------------------------------------------------
# C/C++ OpenNebula API Library & Development files
# Include files, to be installed under $INCLUDE_LOCATION
# Library files, to be installed under $LIB_LOCATION
#-------------------------------------------------------------------------------

INCLUDE_FILES=""
LIB_FILES=""

#-------------------------------------------------------------------------------
# Ruby library files, to be installed under $LIB_LOCATION/ruby
#-------------------------------------------------------------------------------

RUBY_LIB_FILES="src/mad/ruby/ActionManager.rb \
                src/mad/ruby/CommandManager.rb \
                src/mad/ruby/OpenNebulaDriver.rb \
                src/mad/ruby/VirtualMachineDriver.rb \
                src/mad/ruby/DriverExecHelper.rb \
                src/mad/ruby/ssh_stream.rb \
                src/vnm_mad/one_vnm.rb \
                src/oca/ruby/deprecated/OpenNebula.rb \
                src/oca/ruby/opennebula.rb \
                src/sunstone/OpenNebulaVNC.rb \
                src/vmm_mad/remotes/vcenter/vcenter_driver.rb"

#-------------------------------------------------------------------------------
# Ruby auth library files, to be installed under $LIB_LOCATION/ruby/opennebula
#-------------------------------------------------------------------------------

RUBY_AUTH_LIB_FILES="src/authm_mad/remotes/ssh/ssh_auth.rb \
                src/authm_mad/remotes/server_x509/server_x509_auth.rb \
                src/authm_mad/remotes/server_cipher/server_cipher_auth.rb \
                src/authm_mad/remotes/ldap/ldap_auth.rb \
                src/authm_mad/remotes/x509/x509_auth.rb"

#-----------------------------------------------------------------------------
# MAD Script library files, to be installed under $LIB_LOCATION/<script lang>
# and remotes directory
#-----------------------------------------------------------------------------

MAD_SH_LIB_FILES="src/mad/sh/scripts_common.sh"
MAD_RUBY_LIB_FILES="src/mad/ruby/scripts_common.rb"

#-------------------------------------------------------------------------------
# Driver executable files, to be installed under $LIB_LOCATION/mads
#-------------------------------------------------------------------------------

MADS_LIB_FILES="src/mad/sh/madcommon.sh \
              src/vmm_mad/exec/one_vmm_exec.rb \
              src/vmm_mad/exec/one_vmm_exec \
              src/vmm_mad/exec/one_vmm_sh \
              src/vmm_mad/exec/one_vmm_ssh \
              src/vmm_mad/dummy/one_vmm_dummy.rb \
              src/vmm_mad/dummy/one_vmm_dummy \
              src/im_mad/im_exec/one_im_exec.rb \
              src/im_mad/im_exec/one_im_exec \
              src/im_mad/im_exec/one_im_ssh \
              src/im_mad/im_exec/one_im_sh \
              src/im_mad/dummy/one_im_dummy.rb \
              src/im_mad/dummy/one_im_dummy \
              src/im_mad/collectd/collectd \
              src/tm_mad/one_tm \
              src/tm_mad/one_tm.rb \
              src/hm_mad/one_hm.rb \
              src/hm_mad/one_hm \
              src/authm_mad/one_auth_mad.rb \
              src/authm_mad/one_auth_mad \
              src/datastore_mad/one_datastore.rb \
              src/datastore_mad/one_datastore"

#-------------------------------------------------------------------------------
# VMM SH Driver KVM scripts, to be installed under $REMOTES_LOCATION/vmm/kvm
#-------------------------------------------------------------------------------

VMM_EXEC_KVM_SCRIPTS="src/vmm_mad/remotes/kvm/cancel \
                    src/vmm_mad/remotes/kvm/deploy \
                    src/vmm_mad/remotes/kvm/kvmrc \
                    src/vmm_mad/remotes/kvm/migrate \
                    src/vmm_mad/remotes/kvm/migrate_local \
                    src/vmm_mad/remotes/kvm/restore \
                    src/vmm_mad/remotes/kvm/reboot \
                    src/vmm_mad/remotes/kvm/reset \
                    src/vmm_mad/remotes/kvm/save \
                    src/vmm_mad/remotes/kvm/poll \
                    src/vmm_mad/remotes/kvm/attach_disk \
                    src/vmm_mad/remotes/kvm/detach_disk \
                    src/vmm_mad/remotes/kvm/attach_nic \
                    src/vmm_mad/remotes/kvm/detach_nic \
                    src/vmm_mad/remotes/kvm/snapshot_create \
                    src/vmm_mad/remotes/kvm/snapshot_revert \
                    src/vmm_mad/remotes/kvm/snapshot_delete \
                    src/vmm_mad/remotes/kvm/shutdown"

#-------------------------------------------------------------------------------
# VMM SH Driver Xen scripts, to be installed under $REMOTES_LOCATION/vmm/xen
#-------------------------------------------------------------------------------

VMM_EXEC_XEN3_SCRIPTS="src/vmm_mad/remotes/xen/cancel \
                    src/vmm_mad/remotes/xen/deploy \
                    src/vmm_mad/remotes/xen/xen3/xenrc \
                    src/vmm_mad/remotes/xen/xen3/migrate \
                    src/vmm_mad/remotes/xen/restore \
                    src/vmm_mad/remotes/xen/reboot \
                    src/vmm_mad/remotes/xen/xen3/reset \
                    src/vmm_mad/remotes/xen/save \
                    src/vmm_mad/remotes/xen/poll \
                    src/vmm_mad/remotes/xen/attach_disk \
                    src/vmm_mad/remotes/xen/detach_disk \
                    src/vmm_mad/remotes/xen/attach_nic \
                    src/vmm_mad/remotes/xen/detach_nic \
                    src/vmm_mad/remotes/xen/snapshot_create \
                    src/vmm_mad/remotes/xen/snapshot_revert \
                    src/vmm_mad/remotes/xen/snapshot_delete \
                    src/vmm_mad/remotes/xen/shutdown"

VMM_EXEC_XEN4_SCRIPTS="src/vmm_mad/remotes/xen/cancel \
                    src/vmm_mad/remotes/xen/deploy \
                    src/vmm_mad/remotes/xen/xen4/xenrc \
                    src/vmm_mad/remotes/xen/xen4/migrate \
                    src/vmm_mad/remotes/xen/restore \
                    src/vmm_mad/remotes/xen/reboot \
                    src/vmm_mad/remotes/xen/xen4/reset \
                    src/vmm_mad/remotes/xen/save \
                    src/vmm_mad/remotes/xen/poll \
                    src/vmm_mad/remotes/xen/attach_disk \
                    src/vmm_mad/remotes/xen/detach_disk \
                    src/vmm_mad/remotes/xen/attach_nic \
                    src/vmm_mad/remotes/xen/detach_nic \
                    src/vmm_mad/remotes/xen/snapshot_create \
                    src/vmm_mad/remotes/xen/snapshot_revert \
                    src/vmm_mad/remotes/xen/snapshot_delete \
                    src/vmm_mad/remotes/xen/shutdown"
#-------------------------------------------------------------------------------
# VMM Driver VMWARE scripts, to be installed under $REMOTES_LOCATION/vmm/vmware
#-------------------------------------------------------------------------------

VMM_EXEC_VMWARE_SCRIPTS="src/vmm_mad/remotes/vmware/cancel \
                         src/vmm_mad/remotes/vmware/attach_disk \
                         src/vmm_mad/remotes/vmware/detach_disk \
                         src/vmm_mad/remotes/vmware/attach_nic \
                         src/vmm_mad/remotes/vmware/detach_nic \
                         src/vmm_mad/remotes/vmware/snapshot_create \
                         src/vmm_mad/remotes/vmware/snapshot_revert \
                         src/vmm_mad/remotes/vmware/snapshot_delete \
                         src/vmm_mad/remotes/vmware/scripts_common_sh.sh \
                         src/vmm_mad/remotes/vmware/deploy \
                         src/vmm_mad/remotes/vmware/migrate \
                         src/vmm_mad/remotes/vmware/restore \
                         src/vmm_mad/remotes/vmware/reboot \
                         src/vmm_mad/remotes/vmware/reset \
                         src/vmm_mad/remotes/vmware/save \
                         src/vmm_mad/remotes/vmware/poll \
                         src/vmm_mad/remotes/vmware/checkpoint \
                         src/vmm_mad/remotes/vmware/shutdown \
                         src/vmm_mad/remotes/vmware/vmware_driver.rb \
                         src/vmm_mad/remotes/vmware/vi_driver.rb"

#-------------------------------------------------------------------------------
# VMM Driver vCenter scripts, installed under $REMOTES_LOCATION/vmm/vcenter
#-------------------------------------------------------------------------------

VMM_EXEC_VCENTER_SCRIPTS="src/vmm_mad/remotes/vcenter/cancel \
                         src/vmm_mad/remotes/vcenter/attach_disk \
                         src/vmm_mad/remotes/vcenter/detach_disk \
                         src/vmm_mad/remotes/vcenter/attach_nic \
                         src/vmm_mad/remotes/vcenter/detach_nic \
                         src/vmm_mad/remotes/vcenter/snapshot_create \
                         src/vmm_mad/remotes/vcenter/snapshot_revert \
                         src/vmm_mad/remotes/vcenter/snapshot_delete \
                         src/vmm_mad/remotes/vcenter/deploy \
                         src/vmm_mad/remotes/vcenter/migrate \
                         src/vmm_mad/remotes/vcenter/restore \
                         src/vmm_mad/remotes/vcenter/reboot \
                         src/vmm_mad/remotes/vcenter/reset \
                         src/vmm_mad/remotes/vcenter/save \
                         src/vmm_mad/remotes/vcenter/poll \
                         src/vmm_mad/remotes/vcenter/shutdown"

#------------------------------------------------------------------------------
# VMM Driver EC2 scripts, to be installed under $REMOTES_LOCATION/vmm/ec2
#------------------------------------------------------------------------------

VMM_EXEC_EC2_SCRIPTS="src/vmm_mad/remotes/ec2/cancel \
                      src/vmm_mad/remotes/ec2/attach_disk \
                      src/vmm_mad/remotes/ec2/detach_disk \
                      src/vmm_mad/remotes/ec2/attach_nic \
                      src/vmm_mad/remotes/ec2/detach_nic \
                      src/vmm_mad/remotes/ec2/snapshot_create \
                      src/vmm_mad/remotes/ec2/snapshot_revert \
                      src/vmm_mad/remotes/ec2/snapshot_delete \
                      src/vmm_mad/remotes/ec2/deploy \
                      src/vmm_mad/remotes/ec2/migrate \
                      src/vmm_mad/remotes/ec2/restore \
                      src/vmm_mad/remotes/ec2/reboot \
                      src/vmm_mad/remotes/ec2/reset \
                      src/vmm_mad/remotes/ec2/save \
                      src/vmm_mad/remotes/ec2/poll \
                      src/vmm_mad/remotes/ec2/shutdown \
                      src/vmm_mad/remotes/ec2/ec2_driver.rb"

#------------------------------------------------------------------------------
# VMM Driver SoftLayer scripts, to be installed under $REMOTES_LOCATION/vmm/sl
#------------------------------------------------------------------------------

VMM_EXEC_SL_SCRIPTS="src/vmm_mad/remotes/sl/cancel \
                     src/vmm_mad/remotes/sl/attach_disk \
                     src/vmm_mad/remotes/sl/detach_disk \
                     src/vmm_mad/remotes/sl/attach_nic \
                     src/vmm_mad/remotes/sl/detach_nic \
                     src/vmm_mad/remotes/sl/snapshot_create \
                     src/vmm_mad/remotes/sl/snapshot_revert \
                     src/vmm_mad/remotes/sl/snapshot_delete \
                     src/vmm_mad/remotes/sl/deploy \
                     src/vmm_mad/remotes/sl/migrate \
                     src/vmm_mad/remotes/sl/restore \
                     src/vmm_mad/remotes/sl/reboot \
                     src/vmm_mad/remotes/sl/reset \
                     src/vmm_mad/remotes/sl/save \
                     src/vmm_mad/remotes/sl/poll \
                     src/vmm_mad/remotes/sl/shutdown \
                     src/vmm_mad/remotes/sl/sl_driver.rb"

#------------------------------------------------------------------------------
# VMM Driver Azure scripts, to be installed under $REMOTES_LOCATION/vmm/az
#------------------------------------------------------------------------------

VMM_EXEC_AZ_SCRIPTS="src/vmm_mad/remotes/az/cancel \
                     src/vmm_mad/remotes/az/attach_disk \
                     src/vmm_mad/remotes/az/detach_disk \
                     src/vmm_mad/remotes/az/attach_nic \
                     src/vmm_mad/remotes/az/detach_nic \
                     src/vmm_mad/remotes/az/snapshot_create \
                     src/vmm_mad/remotes/az/snapshot_revert \
                     src/vmm_mad/remotes/az/snapshot_delete \
                     src/vmm_mad/remotes/az/deploy \
                     src/vmm_mad/remotes/az/migrate \
                     src/vmm_mad/remotes/az/restore \
                     src/vmm_mad/remotes/az/reboot \
                     src/vmm_mad/remotes/az/reset \
                     src/vmm_mad/remotes/az/save \
                     src/vmm_mad/remotes/az/poll \
                     src/vmm_mad/remotes/az/shutdown \
                     src/vmm_mad/remotes/az/az_driver.rb"

#-------------------------------------------------------------------------------
# Information Manager Probes, to be installed under $REMOTES_LOCATION/im
#-------------------------------------------------------------------------------

IM_PROBES_FILES="src/im_mad/remotes/run_probes \
                 src/im_mad/remotes/stop_probes"

IM_PROBES_KVM_FILES="src/im_mad/remotes/kvm.d/collectd-client_control.sh \
                     src/im_mad/remotes/kvm.d/collectd-client.rb"

IM_PROBES_KVM_PROBES_FILES="src/im_mad/remotes/kvm-probes.d/kvm.rb \
                     src/im_mad/remotes/kvm-probes.d/architecture.sh \
                     src/im_mad/remotes/kvm-probes.d/cpu.sh \
                     src/im_mad/remotes/kvm-probes.d/poll.sh \
                     src/im_mad/remotes/kvm-probes.d/name.sh \
                     src/im_mad/remotes/common.d/monitor_ds.sh \
                     src/im_mad/remotes/common.d/version.sh \
                     src/im_mad/remotes/common.d/collectd-client-shepherd.sh"

IM_PROBES_XEN3_FILES="src/im_mad/remotes/xen.d/collectd-client_control.sh \
                      src/im_mad/remotes/xen.d/collectd-client.rb"

IM_PROBES_XEN3_PROBES_FILES="src/im_mad/remotes/xen-probes.d/xen.rb \
                      src/im_mad/remotes/xen-probes.d/architecture.sh \
                      src/im_mad/remotes/xen-probes.d/cpu.sh \
                      src/im_mad/remotes/xen-probes.d/poll3.sh \
                      src/im_mad/remotes/xen-probes.d/name.sh
                      src/im_mad/remotes/common.d/monitor_ds.sh \
                      src/im_mad/remotes/common.d/version.sh \
                      src/im_mad/remotes/common.d/collectd-client-shepherd.sh"

IM_PROBES_XEN4_FILES="src/im_mad/remotes/xen.d/collectd-client_control.sh \
                      src/im_mad/remotes/xen.d/collectd-client.rb"

IM_PROBES_XEN4_PROBES_FILES="src/im_mad/remotes/xen-probes.d/xen.rb \
                      src/im_mad/remotes/xen-probes.d/architecture.sh \
                      src/im_mad/remotes/xen-probes.d/cpu.sh \
                      src/im_mad/remotes/xen-probes.d/poll4.sh \
                      src/im_mad/remotes/xen-probes.d/name.sh \
                      src/im_mad/remotes/common.d/monitor_ds.sh \
                      src/im_mad/remotes/common.d/version.sh \
                      src/im_mad/remotes/common.d/collectd-client-shepherd.sh"

IM_PROBES_VMWARE_FILES="src/im_mad/remotes/vmware.d/vmware.rb"

IM_PROBES_VCENTER_FILES="src/im_mad/remotes/vcenter.d/vcenter.rb"

IM_PROBES_EC2_FILES="src/im_mad/remotes/ec2.d/poll"

IM_PROBES_SL_FILES="src/im_mad/remotes/sl.d/poll"
IM_PROBES_AZ_FILES="src/im_mad/remotes/az.d/poll"

IM_PROBES_VERSION="src/im_mad/remotes/VERSION"

#-------------------------------------------------------------------------------
# Auth Manager drivers to be installed under $REMOTES_LOCATION/auth
#-------------------------------------------------------------------------------

AUTH_SERVER_CIPHER_FILES="src/authm_mad/remotes/server_cipher/authenticate"

AUTH_SERVER_X509_FILES="src/authm_mad/remotes/server_x509/authenticate"

AUTH_X509_FILES="src/authm_mad/remotes/x509/authenticate"

AUTH_LDAP_FILES="src/authm_mad/remotes/ldap/authenticate"

AUTH_SSH_FILES="src/authm_mad/remotes/ssh/authenticate"

AUTH_DUMMY_FILES="src/authm_mad/remotes/dummy/authenticate"

AUTH_PLAIN_FILES="src/authm_mad/remotes/plain/authenticate"

#-------------------------------------------------------------------------------
# Virtual Network Manager drivers to be installed under $REMOTES_LOCATION/vnm
#-------------------------------------------------------------------------------

NETWORK_FILES="src/vnm_mad/remotes/lib/vnm_driver.rb \
               src/vnm_mad/remotes/lib/vnmmad.rb \
               src/vnm_mad/remotes/OpenNebulaNetwork.conf \
               src/vnm_mad/remotes/lib/fw_driver.rb \
               src/vnm_mad/remotes/lib/sg_driver.rb \
               src/vnm_mad/remotes/lib/address.rb \
               src/vnm_mad/remotes/lib/command.rb \
               src/vnm_mad/remotes/lib/vm.rb \
               src/vnm_mad/remotes/lib/vlan.rb \
               src/vnm_mad/remotes/lib/security_groups.rb \
               src/vnm_mad/remotes/lib/security_groups_iptables.rb \
               src/vnm_mad/remotes/lib/nic.rb"

NETWORK_8021Q_FILES="src/vnm_mad/remotes/802.1Q/clean \
                    src/vnm_mad/remotes/802.1Q/post \
                    src/vnm_mad/remotes/802.1Q/pre \
                    src/vnm_mad/remotes/802.1Q/vlan_tag_driver.rb"

NETWORK_VXLAN_FILES="src/vnm_mad/remotes/vxlan/clean \
                    src/vnm_mad/remotes/vxlan/post \
                    src/vnm_mad/remotes/vxlan/pre \
                    src/vnm_mad/remotes/vxlan/vxlan_driver.rb"


NETWORK_DUMMY_FILES="src/vnm_mad/remotes/dummy/clean \
                    src/vnm_mad/remotes/dummy/post \
                    src/vnm_mad/remotes/dummy/pre"

NETWORK_EBTABLES_FILES="src/vnm_mad/remotes/ebtables/clean \
                    src/vnm_mad/remotes/ebtables/post \
                    src/vnm_mad/remotes/ebtables/pre \
                    src/vnm_mad/remotes/ebtables/Ebtables.rb"

NETWORK_FW_FILES="src/vnm_mad/remotes/fw/post \
                          src/vnm_mad/remotes/fw/pre \
                          src/vnm_mad/remotes/fw/clean"

NETWORK_OVSWITCH_FILES="src/vnm_mad/remotes/ovswitch/clean \
                    src/vnm_mad/remotes/ovswitch/post \
                    src/vnm_mad/remotes/ovswitch/pre \
                    src/vnm_mad/remotes/ovswitch/OpenvSwitch.rb"

NETWORK_OVSWITCH_BRCOMPAT_FILES="src/vnm_mad/remotes/ovswitch_brcompat/clean \
                    src/vnm_mad/remotes/ovswitch_brcompat/post \
                    src/vnm_mad/remotes/ovswitch_brcompat/pre \
                    src/vnm_mad/remotes/ovswitch_brcompat/OpenvSwitch.rb"

NETWORK_VMWARE_FILES="src/vnm_mad/remotes/vmware/clean \
                    src/vnm_mad/remotes/vmware/post \
                    src/vnm_mad/remotes/vmware/pre \
                    src/vnm_mad/remotes/vmware/VMware.rb"

#-------------------------------------------------------------------------------
# Transfer Manager commands, to be installed under $LIB_LOCATION/tm_commands
#   - SHARED TM, $VAR_LOCATION/tm/shared
#   - FS_LVM TM, $VAR_LOCATION/tm/fs_lvm
#   - QCOW2 TM, $VAR_LOCATION/tm/qcow2
#   - SSH TM, $VAR_LOCATION/tm/ssh
#   - DUMMY TM, $VAR_LOCATION/tm/dummy
#   - VMWARE TM, $VAR_LOCATION/tm/vmware
#   - LVM TM, $VAR_LOCATION/tm/lvm
#   - CEPH TM, $VAR_LOCATION/tm/ceph
#   - DEV TM, $VAR_LOCATION/tm/dev
#-------------------------------------------------------------------------------

TM_FILES="src/tm_mad/tm_common.sh"

TM_SHARED_FILES="src/tm_mad/shared/clone \
                 src/tm_mad/shared/delete \
                 src/tm_mad/shared/ln \
                 src/tm_mad/shared/mkswap \
                 src/tm_mad/shared/mkimage \
                 src/tm_mad/shared/mv \
                 src/tm_mad/shared/context \
                 src/tm_mad/shared/premigrate \
                 src/tm_mad/shared/postmigrate \
                 src/tm_mad/shared/failmigrate \
                 src/tm_mad/shared/mvds \
                 src/tm_mad/shared/snap_create \
                 src/tm_mad/shared/snap_delete \
                 src/tm_mad/shared/snap_revert \
                 src/tm_mad/shared/cpds"

TM_FS_LVM_FILES="src/tm_mad/fs_lvm/clone \
                 src/tm_mad/fs_lvm/ln \
                 src/tm_mad/fs_lvm/mv \
                 src/tm_mad/fs_lvm/mvds \
                 src/tm_mad/fs_lvm/cpds \
                 src/tm_mad/fs_lvm/premigrate \
                 src/tm_mad/fs_lvm/postmigrate \
<<<<<<< HEAD
                 src/tm_mad/fs_lvm/snap_create \
                 src/tm_mad/fs_lvm/snap_delete \
                 src/tm_mad/fs_lvm/snap_revert \
=======
                 src/tm_mad/fs_lvm/failmigrate \
>>>>>>> 56af55f5
                 src/tm_mad/fs_lvm/delete"

TM_QCOW2_FILES="src/tm_mad/qcow2/clone \
                 src/tm_mad/qcow2/delete \
                 src/tm_mad/qcow2/ln \
                 src/tm_mad/qcow2/mkswap \
                 src/tm_mad/qcow2/mkimage \
                 src/tm_mad/qcow2/mv \
                 src/tm_mad/qcow2/context \
                 src/tm_mad/qcow2/premigrate \
                 src/tm_mad/qcow2/postmigrate \
                 src/tm_mad/qcow2/failmigrate \
                 src/tm_mad/qcow2/mvds \
                 src/tm_mad/qcow2/snap_create \
                 src/tm_mad/qcow2/snap_delete \
                 src/tm_mad/qcow2/snap_revert \
                 src/tm_mad/qcow2/cpds"

TM_SSH_FILES="src/tm_mad/ssh/clone \
              src/tm_mad/ssh/delete \
              src/tm_mad/ssh/ln \
              src/tm_mad/ssh/mkswap \
              src/tm_mad/ssh/mkimage \
              src/tm_mad/ssh/mv \
              src/tm_mad/ssh/context \
              src/tm_mad/ssh/premigrate \
              src/tm_mad/ssh/postmigrate \
              src/tm_mad/ssh/failmigrate \
              src/tm_mad/ssh/mvds \
              src/tm_mad/ssh/snap_create \
              src/tm_mad/ssh/snap_delete \
              src/tm_mad/ssh/snap_revert \
              src/tm_mad/ssh/cpds"

TM_DUMMY_FILES="src/tm_mad/dummy/clone \
              src/tm_mad/dummy/delete \
              src/tm_mad/dummy/ln \
              src/tm_mad/dummy/mkswap \
              src/tm_mad/dummy/mkimage \
              src/tm_mad/dummy/mv \
              src/tm_mad/dummy/context \
              src/tm_mad/dummy/premigrate \
              src/tm_mad/dummy/postmigrate \
              src/tm_mad/dummy/failmigrate \
              src/tm_mad/dummy/mvds \
              src/tm_mad/dummy/snap_create \
              src/tm_mad/dummy/snap_delete \
              src/tm_mad/dummy/snap_revert \
              src/tm_mad/dummy/cpds"

TM_VMFS_FILES="src/tm_mad/vmfs/clone \
                 src/tm_mad/vmfs/delete
                 src/tm_mad/vmfs/ln \
                 src/tm_mad/vmfs/mkswap \
                 src/tm_mad/vmfs/mkimage \
                 src/tm_mad/vmfs/mv \
                 src/tm_mad/vmfs/context \
                 src/tm_mad/vmfs/mvds \
                 src/tm_mad/vmfs/cpds \
                 src/tm_mad/vmfs/postmigrate \
<<<<<<< HEAD
                 src/tm_mad/vmfs/snap_create \
                 src/tm_mad/vmfs/snap_delete \
                 src/tm_mad/vmfs/snap_revert \
=======
                 src/tm_mad/vmfs/failmigrate \
>>>>>>> 56af55f5
                 src/tm_mad/vmfs/premigrate"

TM_LVM_FILES="src/tm_mad/lvm/clone \
                 src/tm_mad/lvm/ln \
                 src/tm_mad/lvm/mv \
                 src/tm_mad/lvm/mvds \
                 src/tm_mad/lvm/cpds \
                 src/tm_mad/lvm/premigrate \
                 src/tm_mad/lvm/postmigrate \
<<<<<<< HEAD
                 src/tm_mad/lvm/snap_create \
                 src/tm_mad/lvm/snap_delete \
                 src/tm_mad/lvm/snap_revert \
=======
                 src/tm_mad/lvm/failmigrate \
>>>>>>> 56af55f5
                 src/tm_mad/lvm/delete"

TM_CEPH_FILES="src/tm_mad/ceph/clone \
                 src/tm_mad/ceph/ln \
                 src/tm_mad/ceph/mv \
                 src/tm_mad/ceph/mvds \
                 src/tm_mad/ceph/cpds \
                 src/tm_mad/ceph/premigrate \
                 src/tm_mad/ceph/postmigrate \
<<<<<<< HEAD
                 src/tm_mad/ceph/snap_create \
                 src/tm_mad/ceph/snap_delete \
                 src/tm_mad/ceph/snap_revert \
=======
                 src/tm_mad/ceph/failmigrate \
>>>>>>> 56af55f5
                 src/tm_mad/ceph/delete"

TM_DEV_FILES="src/tm_mad/dev/clone \
                 src/tm_mad/dev/ln \
                 src/tm_mad/dev/mv \
                 src/tm_mad/dev/mvds \
                 src/tm_mad/dev/cpds \
                 src/tm_mad/dev/premigrate \
                 src/tm_mad/dev/postmigrate \
<<<<<<< HEAD
                 src/tm_mad/dev/snap_create \
                 src/tm_mad/dev/snap_delete \
                 src/tm_mad/dev/snap_revert \
=======
                 src/tm_mad/dev/failmigrate \
>>>>>>> 56af55f5
                 src/tm_mad/dev/delete"

#-------------------------------------------------------------------------------
# Datastore drivers, to be installed under $REMOTES_LOCATION/datastore
#   - Dummy Image Repository, $REMOTES_LOCATION/datastore/dummy
#   - FS based Image Repository, $REMOTES_LOCATION/datastore/fs
#   - VMFS based Image Repository, $REMOTES_LOCATION/datastore/vmfs
#   - LVM based Image Repository, $REMOTES_LOCATION/datastore/lvm
#-------------------------------------------------------------------------------

DATASTORE_DRIVER_COMMON_SCRIPTS="src/datastore_mad/remotes/xpath.rb \
                             src/datastore_mad/remotes/downloader.sh \
                             src/datastore_mad/remotes/libfs.sh"

DATASTORE_DRIVER_DUMMY_SCRIPTS="src/datastore_mad/remotes/dummy/cp \
                         src/datastore_mad/remotes/dummy/mkfs \
                         src/datastore_mad/remotes/dummy/stat \
                         src/datastore_mad/remotes/dummy/clone \
                         src/datastore_mad/remotes/dummy/monitor \
                         src/datastore_mad/remotes/dummy/snap_delete \
                         src/datastore_mad/remotes/dummy/snap_revert \
                         src/datastore_mad/remotes/dummy/snap_flatten \
                         src/datastore_mad/remotes/dummy/rm"

DATASTORE_DRIVER_FS_SCRIPTS="src/datastore_mad/remotes/fs/cp \
                         src/datastore_mad/remotes/fs/mkfs \
                         src/datastore_mad/remotes/fs/stat \
                         src/datastore_mad/remotes/fs/clone \
                         src/datastore_mad/remotes/fs/monitor \
                         src/datastore_mad/remotes/fs/snap_delete \
                         src/datastore_mad/remotes/fs/snap_revert \
                         src/datastore_mad/remotes/fs/snap_flatten \
                         src/datastore_mad/remotes/fs/rm"

DATASTORE_DRIVER_VMFS_SCRIPTS="src/datastore_mad/remotes/vmfs/cp \
                         src/datastore_mad/remotes/vmfs/mkfs \
                         src/datastore_mad/remotes/vmfs/stat \
                         src/datastore_mad/remotes/vmfs/clone \
                         src/datastore_mad/remotes/vmfs/monitor \
                         src/datastore_mad/remotes/vmfs/rm \
                         src/datastore_mad/remotes/vmfs/snap_delete \
                         src/datastore_mad/remotes/vmfs/snap_revert \
                         src/datastore_mad/remotes/vmfs/snap_flatten \
                         src/datastore_mad/remotes/vmfs/vmfs.conf"

DATASTORE_DRIVER_LVM_SCRIPTS="src/datastore_mad/remotes/lvm/cp \
                         src/datastore_mad/remotes/lvm/mkfs \
                         src/datastore_mad/remotes/lvm/stat \
                         src/datastore_mad/remotes/lvm/rm \
                         src/datastore_mad/remotes/lvm/monitor \
                         src/datastore_mad/remotes/lvm/clone \
                         src/datastore_mad/remotes/lvm/snap_delete \
                         src/datastore_mad/remotes/lvm/snap_revert \
                         src/datastore_mad/remotes/lvm/snap_flatten \
                         src/datastore_mad/remotes/lvm/lvm.conf"

DATASTORE_DRIVER_CEPH_SCRIPTS="src/datastore_mad/remotes/ceph/cp \
                         src/datastore_mad/remotes/ceph/mkfs \
                         src/datastore_mad/remotes/ceph/stat \
                         src/datastore_mad/remotes/ceph/rm \
                         src/datastore_mad/remotes/ceph/monitor \
                         src/datastore_mad/remotes/ceph/clone \
                         src/datastore_mad/remotes/ceph/snap_delete \
                         src/datastore_mad/remotes/ceph/snap_revert \
                         src/datastore_mad/remotes/ceph/snap_flatten \
                         src/datastore_mad/remotes/ceph/ceph.conf"

DATASTORE_DRIVER_DEV_SCRIPTS="src/datastore_mad/remotes/dev/cp \
                         src/datastore_mad/remotes/dev/mkfs \
                         src/datastore_mad/remotes/dev/stat \
                         src/datastore_mad/remotes/dev/rm \
                         src/datastore_mad/remotes/dev/monitor \
                         src/datastore_mad/remotes/dev/snap_delete \
                         src/datastore_mad/remotes/dev/snap_revert \
                         src/datastore_mad/remotes/dev/snap_flatten \
                         src/datastore_mad/remotes/dev/clone"

#-------------------------------------------------------------------------------
# Migration scripts for onedb command, to be installed under $LIB_LOCATION
#-------------------------------------------------------------------------------


ONEDB_FILES="src/onedb/fsck.rb \
            src/onedb/import_slave.rb \
            src/onedb/onedb.rb \
            src/onedb/onedb_backend.rb"

ONEDB_SHARED_MIGRATOR_FILES="src/onedb/shared/2.0_to_2.9.80.rb \
                             src/onedb/shared/2.9.80_to_2.9.85.rb \
                             src/onedb/shared/2.9.85_to_2.9.90.rb \
                             src/onedb/shared/2.9.90_to_3.0.0.rb \
                             src/onedb/shared/3.0.0_to_3.1.0.rb \
                             src/onedb/shared/3.1.0_to_3.1.80.rb \
                             src/onedb/shared/3.1.80_to_3.2.0.rb \
                             src/onedb/shared/3.2.0_to_3.2.1.rb \
                             src/onedb/shared/3.2.1_to_3.3.0.rb \
                             src/onedb/shared/3.3.0_to_3.3.80.rb \
                             src/onedb/shared/3.3.80_to_3.4.0.rb \
                             src/onedb/shared/3.4.0_to_3.4.1.rb \
                             src/onedb/shared/3.4.1_to_3.5.80.rb \
                             src/onedb/shared/3.5.80_to_3.6.0.rb \
                             src/onedb/shared/3.6.0_to_3.7.80.rb \
                             src/onedb/shared/3.7.80_to_3.8.0.rb \
                             src/onedb/shared/3.8.0_to_3.8.1.rb \
                             src/onedb/shared/3.8.1_to_3.8.2.rb \
                             src/onedb/shared/3.8.2_to_3.8.3.rb \
                             src/onedb/shared/3.8.3_to_3.8.4.rb \
                             src/onedb/shared/3.8.4_to_3.8.5.rb \
                             src/onedb/shared/3.8.5_to_3.9.80.rb \
                             src/onedb/shared/3.9.80_to_3.9.90.rb \
                             src/onedb/shared/3.9.90_to_4.0.0.rb \
                             src/onedb/shared/4.0.0_to_4.0.1.rb \
                             src/onedb/shared/4.0.1_to_4.1.80.rb \
                             src/onedb/shared/4.1.80_to_4.2.0.rb \
                             src/onedb/shared/4.2.0_to_4.3.80.rb \
                             src/onedb/shared/4.3.80_to_4.3.85.rb \
                             src/onedb/shared/4.3.85_to_4.3.90.rb \
                             src/onedb/shared/4.3.90_to_4.4.0.rb \
                             src/onedb/shared/4.4.0_to_4.4.1.rb \
                             src/onedb/shared/4.4.1_to_4.5.80.rb\
                             src/onedb/shared/4.5.80_to_4.6.0.rb \
                             src/onedb/shared/4.6.0_to_4.11.80.rb"

ONEDB_LOCAL_MIGRATOR_FILES="src/onedb/local/4.5.80_to_4.7.80.rb \
                            src/onedb/local/4.7.80_to_4.9.80.rb \
                            src/onedb/local/4.9.80_to_4.10.3.rb \
                            src/onedb/local/4.10.3_to_4.11.80.rb \
                            src/onedb/local/4.11.80_to_4.13.80.rb"

#-------------------------------------------------------------------------------
# Configuration files for OpenNebula, to be installed under $ETC_LOCATION
#-------------------------------------------------------------------------------

ETC_FILES="share/etc/oned.conf \
           share/etc/defaultrc \
           src/scheduler/etc/sched.conf"

VMWARE_ETC_FILES="src/vmm_mad/remotes/vmware/vmwarerc"

EC2_ETC_FILES="src/vmm_mad/remotes/ec2/ec2_driver.conf \
               src/vmm_mad/remotes/ec2/ec2_driver.default"

SL_ETC_FILES="src/vmm_mad/remotes/sl/sl_driver.conf \
              src/vmm_mad/remotes/sl/sl_driver.default"

AZ_ETC_FILES="src/vmm_mad/remotes/az/az_driver.conf \
              src/vmm_mad/remotes/az/az_driver.default"


#-------------------------------------------------------------------------------
# Virtualization drivers config. files, to be installed under $ETC_LOCATION
#   - ssh, $ETC_LOCATION/vmm_exec
#-------------------------------------------------------------------------------


VMM_EXEC_ETC_FILES="src/vmm_mad/exec/vmm_execrc \
                  src/vmm_mad/exec/vmm_exec_kvm.conf \
                  src/vmm_mad/exec/vmm_exec_xen3.conf \
                  src/vmm_mad/exec/vmm_exec_xen4.conf \
                  src/vmm_mad/exec/vmm_exec_vmware.conf \
                  src/vmm_mad/exec/vmm_exec_vcenter.conf"

#-------------------------------------------------------------------------------
# Hook Manager driver config. files, to be installed under $ETC_LOCATION/hm
#-------------------------------------------------------------------------------

HM_ETC_FILES="src/hm_mad/hmrc"

#-------------------------------------------------------------------------------
# Auth Manager drivers config. files, to be installed under $ETC_LOCATION/auth
#-------------------------------------------------------------------------------

AUTH_ETC_FILES="src/authm_mad/remotes/server_x509/server_x509_auth.conf \
                src/authm_mad/remotes/ldap/ldap_auth.conf \
                src/authm_mad/remotes/x509/x509_auth.conf"

#-------------------------------------------------------------------------------
# Sample files, to be installed under $SHARE_LOCATION/examples
#-------------------------------------------------------------------------------

EXAMPLE_SHARE_FILES="share/examples/vm.template \
                     share/examples/private.net \
                     share/examples/public.net"

#-------------------------------------------------------------------------------
# Files required to interact with the websockify server
#-------------------------------------------------------------------------------

WEBSOCKIFY_SHARE_FILES="share/websockify/websocketproxy.py \
                        share/websockify/websocket.py \
                        share/websockify/websockify"

#-------------------------------------------------------------------------------
# HOOK scripts, to be installed under $VAR_LOCATION/remotes/hooks
#-------------------------------------------------------------------------------

HOOK_FT_FILES="share/hooks/host_error.rb"

#-------------------------------------------------------------------------------
# Installation scripts, to be installed under $SHARE_LOCATION
#-------------------------------------------------------------------------------

INSTALL_GEMS_SHARE_FILE="share/install_gems/install_gems"

#-------------------------------------------------------------------------------
# OCA Files
#-------------------------------------------------------------------------------
OCA_LIB_FILES="src/oca/ruby/opennebula.rb"

RUBY_OPENNEBULA_LIB_FILES="src/oca/ruby/opennebula/acl_pool.rb \
                            src/oca/ruby/opennebula/acl.rb \
                            src/oca/ruby/opennebula/client.rb \
                            src/oca/ruby/opennebula/cluster_pool.rb \
                            src/oca/ruby/opennebula/cluster.rb \
                            src/oca/ruby/opennebula/datastore_pool.rb \
                            src/oca/ruby/opennebula/datastore.rb \
                            src/oca/ruby/opennebula/document_json.rb \
                            src/oca/ruby/opennebula/document_pool_json.rb \
                            src/oca/ruby/opennebula/document_pool.rb \
                            src/oca/ruby/opennebula/document.rb \
                            src/oca/ruby/opennebula/error.rb \
                            src/oca/ruby/opennebula/group_pool.rb \
                            src/oca/ruby/opennebula/group.rb \
                            src/oca/ruby/opennebula/host_pool.rb \
                            src/oca/ruby/opennebula/host.rb \
                            src/oca/ruby/opennebula/image_pool.rb \
                            src/oca/ruby/opennebula/image.rb \
                            src/oca/ruby/opennebula/oneflow_client.rb \
                            src/oca/ruby/opennebula/pool_element.rb \
                            src/oca/ruby/opennebula/pool.rb \
                            src/oca/ruby/opennebula/security_group_pool.rb \
                            src/oca/ruby/opennebula/security_group.rb \
                            src/oca/ruby/opennebula/system.rb \
                            src/oca/ruby/opennebula/template_pool.rb \
                            src/oca/ruby/opennebula/template.rb \
                            src/oca/ruby/opennebula/user_pool.rb \
                            src/oca/ruby/opennebula/user.rb \
                            src/oca/ruby/opennebula/vdc_pool.rb \
                            src/oca/ruby/opennebula/vdc.rb \
                            src/oca/ruby/opennebula/virtual_machine_pool.rb \
                            src/oca/ruby/opennebula/virtual_machine.rb \
                            src/oca/ruby/opennebula/virtual_network_pool.rb \
                            src/oca/ruby/opennebula/virtual_network.rb \
                            src/oca/ruby/opennebula/xml_element.rb \
                            src/oca/ruby/opennebula/xml_pool.rb \
                            src/oca/ruby/opennebula/xml_utils.rb \
                            src/oca/ruby/opennebula/zone_pool.rb \
                            src/oca/ruby/opennebula/zone.rb"

#-------------------------------------------------------------------------------
# Common Cloud Files
#-------------------------------------------------------------------------------

COMMON_CLOUD_LIB_FILES="src/cloud/common/CloudServer.rb \
                        src/cloud/common/CloudClient.rb \
                        src/cloud/common/CloudAuth.rb"

COMMON_CLOUD_CLIENT_LIB_FILES="src/cloud/common/CloudClient.rb"

CLOUD_AUTH_LIB_FILES="src/cloud/common/CloudAuth/SunstoneCloudAuth.rb \
                      src/cloud/common/CloudAuth/EC2CloudAuth.rb \
                      src/cloud/common/CloudAuth/X509CloudAuth.rb \
                      src/cloud/common/CloudAuth/OneGateCloudAuth.rb \
                      src/cloud/common/CloudAuth/OpenNebulaCloudAuth.rb"

#-------------------------------------------------------------------------------
# EC2 Query for OpenNebula
#-------------------------------------------------------------------------------

ECO_LIB_FILES="src/cloud/ec2/lib/EC2QueryClient.rb \
               src/cloud/ec2/lib/EC2QueryServer.rb \
               src/cloud/ec2/lib/ImageEC2.rb \
               src/cloud/ec2/lib/elastic_ip.rb \
               src/cloud/ec2/lib/ebs.rb \
               src/cloud/ec2/lib/tags.rb \
               src/cloud/ec2/lib/instance.rb \
               src/cloud/ec2/lib/keypair.rb \
               src/cloud/ec2/lib/net_ssh_replacement.rb \
               src/cloud/ec2/lib/econe_application.rb \
               src/cloud/ec2/lib/econe-server.rb"

ECO_LIB_CLIENT_FILES="src/cloud/ec2/lib/EC2QueryClient.rb"

ECO_LIB_VIEW_FILES="src/cloud/ec2/lib/views/describe_images.erb \
                    src/cloud/ec2/lib/views/describe_instances.erb \
                    src/cloud/ec2/lib/views/describe_regions.erb \
                    src/cloud/ec2/lib/views/describe_availability_zones.erb \
                    src/cloud/ec2/lib/views/create_tags.erb \
                    src/cloud/ec2/lib/views/delete_tags.erb \
                    src/cloud/ec2/lib/views/describe_tags.erb \
                    src/cloud/ec2/lib/views/create_volume.erb \
                    src/cloud/ec2/lib/views/create_snapshot.erb \
                    src/cloud/ec2/lib/views/delete_snapshot.erb \
                    src/cloud/ec2/lib/views/describe_snapshots.erb \
                    src/cloud/ec2/lib/views/create_image.erb \
                    src/cloud/ec2/lib/views/describe_volumes.erb \
                    src/cloud/ec2/lib/views/attach_volume.erb \
                    src/cloud/ec2/lib/views/detach_volume.erb \
                    src/cloud/ec2/lib/views/delete_volume.erb \
                    src/cloud/ec2/lib/views/register_image.erb \
                    src/cloud/ec2/lib/views/run_instances.erb \
                    src/cloud/ec2/lib/views/allocate_address.erb \
                    src/cloud/ec2/lib/views/associate_address.erb \
                    src/cloud/ec2/lib/views/disassociate_address.erb \
                    src/cloud/ec2/lib/views/describe_addresses.erb \
                    src/cloud/ec2/lib/views/release_address.erb \
                    src/cloud/ec2/lib/views/create_keypair.erb \
                    src/cloud/ec2/lib/views/delete_keypair.erb \
                    src/cloud/ec2/lib/views/describe_keypairs.erb \
                    src/cloud/ec2/lib/views/terminate_instances.erb \
                    src/cloud/ec2/lib/views/stop_instances.erb \
                    src/cloud/ec2/lib/views/reboot_instances.erb \
                    src/cloud/ec2/lib/views/start_instances.erb"

ECO_BIN_FILES="src/cloud/ec2/bin/econe-server \
               src/cloud/ec2/bin/econe-describe-images \
               src/cloud/ec2/bin/econe-describe-volumes \
               src/cloud/ec2/bin/econe-describe-instances \
               src/cloud/ec2/bin/econe-describe-keypairs \
               src/cloud/ec2/bin/econe-register \
               src/cloud/ec2/bin/econe-attach-volume \
               src/cloud/ec2/bin/econe-detach-volume \
               src/cloud/ec2/bin/econe-delete-volume \
               src/cloud/ec2/bin/econe-delete-keypair \
               src/cloud/ec2/bin/econe-create-volume \
               src/cloud/ec2/bin/econe-create-keypair \
               src/cloud/ec2/bin/econe-run-instances \
               src/cloud/ec2/bin/econe-terminate-instances \
               src/cloud/ec2/bin/econe-start-instances \
               src/cloud/ec2/bin/econe-stop-instances \
               src/cloud/ec2/bin/econe-reboot-instances \
               src/cloud/ec2/bin/econe-describe-addresses \
               src/cloud/ec2/bin/econe-allocate-address \
               src/cloud/ec2/bin/econe-release-address \
               src/cloud/ec2/bin/econe-associate-address \
               src/cloud/ec2/bin/econe-disassociate-address \
               src/cloud/ec2/bin/econe-upload"

ECO_BIN_CLIENT_FILES="src/cloud/ec2/bin/econe-describe-images \
               src/cloud/ec2/bin/econe-describe-instances \
               src/cloud/ec2/bin/econe-describe-volumes \
               src/cloud/ec2/bin/econe-register \
               src/cloud/ec2/bin/econe-attach-volume \
               src/cloud/ec2/bin/econe-detach-volume \
               src/cloud/ec2/bin/econe-delete-volume \
               src/cloud/ec2/bin/econe-create-volume \
               src/cloud/ec2/bin/econe-run-instances \
               src/cloud/ec2/bin/econe-terminate-instances \
               src/cloud/ec2/bin/econe-start-instances \
               src/cloud/ec2/bin/econe-stop-instances \
               src/cloud/ec2/bin/econe-reboot-instances \
               src/cloud/ec2/bin/econe-describe-addresses \
               src/cloud/ec2/bin/econe-allocate-address \
               src/cloud/ec2/bin/econe-release-address \
               src/cloud/ec2/bin/econe-associate-address \
               src/cloud/ec2/bin/econe-disassociate-address \
               src/cloud/ec2/bin/econe-upload"

ECO_ETC_FILES="src/cloud/ec2/etc/econe.conf"

ECO_ETC_TEMPLATE_FILES="src/cloud/ec2/etc/templates/m1.small.erb"

#-------------------------------------------------------------------------------
# Marketplace Client
#-------------------------------------------------------------------------------

MARKET_LIB_FILES="src/cloud/marketplace/lib/marketplace_client.rb"

MARKET_LIB_CLIENT_FILES="src/cloud/marketplace/lib/marketplace_client.rb"

MARKET_BIN_FILES="src/cloud/marketplace/bin/onemarket"

MARKET_BIN_CLIENT_FILES="src/cloud/marketplace/bin/onemarket"


#-----------------------------------------------------------------------------
# CLI files
#-----------------------------------------------------------------------------

CLI_LIB_FILES="src/cli/cli_helper.rb \
               src/cli/command_parser.rb \
               src/cli/one_helper.rb"

ONE_CLI_LIB_FILES="src/cli/one_helper/onegroup_helper.rb \
                   src/cli/one_helper/onehost_helper.rb \
                   src/cli/one_helper/oneimage_helper.rb \
                   src/cli/one_helper/onetemplate_helper.rb \
                   src/cli/one_helper/onequota_helper.rb \
                   src/cli/one_helper/oneuser_helper.rb \
                   src/cli/one_helper/onevm_helper.rb \
                   src/cli/one_helper/onevnet_helper.rb \
                   src/cli/one_helper/oneacl_helper.rb \
                   src/cli/one_helper/onedatastore_helper.rb \
                   src/cli/one_helper/onecluster_helper.rb \
                   src/cli/one_helper/onezone_helper.rb \
                   src/cli/one_helper/onevdc_helper.rb \
                   src/cli/one_helper/oneacct_helper.rb \
                   src/cli/one_helper/onesecgroup_helper.rb"

CLI_BIN_FILES="src/cli/onevm \
               src/cli/onehost \
               src/cli/onevnet \
               src/cli/oneuser \
               src/cli/oneimage \
               src/cli/onetemplate \
               src/cli/onegroup \
               src/cli/oneacl \
               src/cli/onedatastore \
               src/cli/onecluster \
               src/cli/onezone \
               src/cli/oneflow \
               src/cli/oneflow-template \
               src/cli/oneacct \
               src/cli/onesecgroup \
               src/cli/oneshowback \
               src/cli/onevdc"

CLI_CONF_FILES="src/cli/etc/onegroup.yaml \
                src/cli/etc/onehost.yaml \
                src/cli/etc/oneimage.yaml \
                src/cli/etc/onetemplate.yaml \
                src/cli/etc/oneuser.yaml \
                src/cli/etc/onevm.yaml \
                src/cli/etc/onevnet.yaml \
                src/cli/etc/oneacl.yaml \
                src/cli/etc/onedatastore.yaml \
                src/cli/etc/onecluster.yaml \
                src/cli/etc/onezone.yaml \
                src/cli/etc/oneacct.yaml \
                src/cli/etc/onesecgroup.yaml \
                src/cli/etc/oneshowback.yaml \
                src/cli/etc/onevdc.yaml"

#-----------------------------------------------------------------------------
# Sunstone files
#-----------------------------------------------------------------------------

SUNSTONE_FILES="src/sunstone/sunstone-server.rb \
                src/sunstone/config.ru"

SUNSTONE_BIN_FILES="src/sunstone/bin/sunstone-server \
                    src/sunstone/bin/novnc-server"

SUNSTONE_ETC_FILES="src/sunstone/etc/sunstone-server.conf \
                    src/sunstone/etc/sunstone-views.yaml"

SUNSTONE_ETC_VIEW_FILES="src/sunstone/etc/sunstone-views/admin.yaml \
                    src/sunstone/etc/sunstone-views/user.yaml \
                    src/sunstone/etc/sunstone-views/cloud.yaml \
                    src/sunstone/etc/sunstone-views/cloud_vcenter.yaml \
                    src/sunstone/etc/sunstone-views/groupadmin.yaml \
                    src/sunstone/etc/sunstone-views/groupadmin_vcenter.yaml \
                    src/sunstone/etc/sunstone-views/admin_vcenter.yaml"

SUNSTONE_MODELS_FILES="src/sunstone/models/OpenNebulaJSON.rb \
                       src/sunstone/models/SunstoneServer.rb \
                       src/sunstone/models/SunstoneMarketplace.rb \
                       src/sunstone/models/SunstoneViews.rb"

SUNSTONE_MODELS_JSON_FILES="src/sunstone/models/OpenNebulaJSON/HostJSON.rb \
                    src/sunstone/models/OpenNebulaJSON/ImageJSON.rb \
                    src/sunstone/models/OpenNebulaJSON/GroupJSON.rb \
                    src/sunstone/models/OpenNebulaJSON/JSONUtils.rb \
                    src/sunstone/models/OpenNebulaJSON/PoolJSON.rb \
                    src/sunstone/models/OpenNebulaJSON/UserJSON.rb \
                    src/sunstone/models/OpenNebulaJSON/VirtualMachineJSON.rb \
                    src/sunstone/models/OpenNebulaJSON/TemplateJSON.rb \
                    src/sunstone/models/OpenNebulaJSON/AclJSON.rb \
                    src/sunstone/models/OpenNebulaJSON/ClusterJSON.rb \
                    src/sunstone/models/OpenNebulaJSON/DatastoreJSON.rb \
                    src/sunstone/models/OpenNebulaJSON/VirtualNetworkJSON.rb \
                    src/sunstone/models/OpenNebulaJSON/ZoneJSON.rb \
                    src/sunstone/models/OpenNebulaJSON/SecurityGroupJSON.rb \
                    src/sunstone/models/OpenNebulaJSON/VdcJSON.rb"

SUNSTONE_VIEWS_FILES="src/sunstone/views/index.erb \
                      src/sunstone/views/login.erb \
                      src/sunstone/views/vnc.erb \
                      src/sunstone/views/spice.erb \
                      src/sunstone/views/_login_standard.erb \
                      src/sunstone/views/_login_x509.erb"

SUNSTONE_PUBLIC_JS_FILES="src/sunstone/public/js/login.js \
                        src/sunstone/public/js/sunstone.js \
                        src/sunstone/public/js/opennebula.js \
                        src/sunstone/public/js/locale.js"

SUNSTONE_PUBLIC_JS_PLUGINS_FILES="\
                        src/sunstone/public/js/plugins/dashboard-tab.js \
                        src/sunstone/public/js/plugins/hosts-tab.js \
                        src/sunstone/public/js/plugins/clusters-tab.js \
                        src/sunstone/public/js/plugins/datastores-tab.js \
                        src/sunstone/public/js/plugins/system-tab.js \
                        src/sunstone/public/js/plugins/vresources-tab.js \
                        src/sunstone/public/js/plugins/infra-tab.js \
                        src/sunstone/public/js/plugins/groups-tab.js \
                        src/sunstone/public/js/plugins/images-tab.js \
                        src/sunstone/public/js/plugins/files-tab.js \
                        src/sunstone/public/js/plugins/templates-tab.js \
                        src/sunstone/public/js/plugins/users-tab.js \
                        src/sunstone/public/js/plugins/vms-tab.js \
                        src/sunstone/public/js/plugins/acls-tab.js \
                        src/sunstone/public/js/plugins/vnets-tab.js \
                        src/sunstone/public/js/plugins/marketplace-tab.js \
                        src/sunstone/public/js/plugins/provision-tab.js \
                        src/sunstone/public/js/plugins/config-tab.js \
                        src/sunstone/public/js/plugins/oneflow-dashboard.js \
                        src/sunstone/public/js/plugins/oneflow-services.js \
                        src/sunstone/public/js/plugins/oneflow-templates.js \
                        src/sunstone/public/js/plugins/support-tab.js \
                        src/sunstone/public/js/plugins/zones-tab.js \
                        src/sunstone/public/js/plugins/secgroups-tab.js \
                        src/sunstone/public/js/plugins/vdcs-tab.js"

SUNSTONE_ROUTES_FILES="src/sunstone/routes/oneflow.rb \
  src/sunstone/routes/vcenter.rb \
  src/sunstone/routes/support.rb"

# begin bower


SUNSTONE_PUBLIC_NEW_VENDOR_JQUERY="\
    src/sunstone/public/bower_components/jquery/dist/jquery.min.js \
    src/sunstone/public/bower_components/jquery/dist/jquery.min.map \
    src/sunstone/public/bower_components/jquery-migrate/jquery-migrate.min.js"

SUNSTONE_PUBLIC_NEW_VENDOR_DATATABLES="\
    src/sunstone/public/bower_components/datatables/media/js/jquery.dataTables.min.js"

SUNSTONE_PUBLIC_NEW_VENDOR_MODERNIZR="\
    src/sunstone/public/bower_components/modernizr/modernizr.js"

SUNSTONE_PUBLIC_NEW_VENDOR_FOUNDATION="\
    src/sunstone/public/bower_components/foundation/js/foundation.min.js"


SUNSTONE_PUBLIC_NEW_VENDOR_JGROWL="\
    src/sunstone/public/bower_components/jgrowl/jquery.jgrowl.min.js \
    src/sunstone/public/bower_components/jgrowl/jquery.jgrowl.map \
    src/sunstone/public/bower_components/jgrowl/jquery.jgrowl.min.css"


SUNSTONE_PUBLIC_NEW_VENDOR_RESUMABLEJS="\
    src/sunstone/public/bower_components/resumablejs/resumable.js"

SUNSTONE_PUBLIC_NEW_VENDOR_FOUNDATION_DATATABLES="\
    src/sunstone/public/bower_components/foundation-datatables/integration/foundation/dataTables.foundation.js"

SUNSTONE_PUBLIC_NEW_VENDOR_FLOT="\
    src/sunstone/public/bower_components/flot/jquery.flot.js \
    src/sunstone/public/bower_components/flot/excanvas.min.js \
    src/sunstone/public/bower_components/flot/jquery.flot.time.js \
    src/sunstone/public/bower_components/flot/jquery.flot.resize.js \
    src/sunstone/public/bower_components/flot.tooltip/js/jquery.flot.tooltip.min.js \
    src/sunstone/public/bower_components/flot/jquery.flot.stack.js"

SUNSTONE_PUBLIC_NEW_VENDOR_FONTAWESOME_CSS="\
    src/sunstone/public/bower_components/fontawesome/css/font-awesome.min.css"

SUNSTONE_PUBLIC_NEW_VENDOR_FONTAWESOME_FONT="\
    src/sunstone/public/bower_components/fontawesome/fonts/fontawesome-webfont.eot \
    src/sunstone/public/bower_components/fontawesome/fonts/fontawesome-webfont.woff \
    src/sunstone/public/bower_components/fontawesome/fonts/fontawesome-webfont.woff2 \
    src/sunstone/public/bower_components/fontawesome/fonts/fontawesome-webfont.ttf \
    src/sunstone/public/bower_components/fontawesome/fonts/fontawesome-webfont.svg \
    src/sunstone/public/bower_components/fontawesome/fonts/FontAwesome.otf"

SUNSTONE_PUBLIC_VENDOR_NOVNC="\
    src/sunstone/public/bower_components/no-vnc/include/novnc-custom.css \
    src/sunstone/public/bower_components/no-vnc/include/base64.js \
    src/sunstone/public/bower_components/no-vnc/include/black.css \
    src/sunstone/public/bower_components/no-vnc/include/blue.css \
    src/sunstone/public/bower_components/no-vnc/include/des.js \
    src/sunstone/public/bower_components/no-vnc/include/display.js \
    src/sunstone/public/bower_components/no-vnc/include/input.js \
    src/sunstone/public/bower_components/no-vnc/include/jsunzip.js \
    src/sunstone/public/bower_components/no-vnc/include/keyboard.js \
    src/sunstone/public/bower_components/no-vnc/include/keysymdef.js \
    src/sunstone/public/bower_components/no-vnc/include/keysym.js \
    src/sunstone/public/bower_components/no-vnc/include/logo.js \
    src/sunstone/public/bower_components/no-vnc/include/Orbitron700.ttf \
    src/sunstone/public/bower_components/no-vnc/include/Orbitron700.woff \
    src/sunstone/public/bower_components/no-vnc/include/playback.js \
    src/sunstone/public/bower_components/no-vnc/include/rfb.js \
    src/sunstone/public/bower_components/no-vnc/include/ui.js \
    src/sunstone/public/bower_components/no-vnc/include/util.js \
    src/sunstone/public/bower_components/no-vnc/include/websock.js \
    src/sunstone/public/bower_components/no-vnc/include/webutil.js"

SUNSTONE_PUBLIC_VENDOR_NOVNC_WEBSOCKET="\
    src/sunstone/public/bower_components/no-vnc/include/web-socket-js/web_socket.js \
    src/sunstone/public/bower_components/no-vnc/include/web-socket-js/swfobject.js \
    src/sunstone/public/bower_components/no-vnc/include/web-socket-js/WebSocketMain.swf"

SUNSTONE_PUBLIC_VENDOR_SPICE="\
    src/sunstone/public/bower_components/spice-html5/spicearraybuffer.js \
    src/sunstone/public/bower_components/spice-html5/enums.js \
    src/sunstone/public/bower_components/spice-html5/atKeynames.js \
    src/sunstone/public/bower_components/spice-html5/utils.js \
    src/sunstone/public/bower_components/spice-html5/png.js \
    src/sunstone/public/bower_components/spice-html5/lz.js \
    src/sunstone/public/bower_components/spice-html5/quic.js \
    src/sunstone/public/bower_components/spice-html5/bitmap.js \
    src/sunstone/public/bower_components/spice-html5/spicedataview.js \
    src/sunstone/public/bower_components/spice-html5/spicetype.js \
    src/sunstone/public/bower_components/spice-html5/spicemsg.js \
    src/sunstone/public/bower_components/spice-html5/wire.js \
    src/sunstone/public/bower_components/spice-html5/spiceconn.js \
    src/sunstone/public/bower_components/spice-html5/display.js \
    src/sunstone/public/bower_components/spice-html5/main.js \
    src/sunstone/public/bower_components/spice-html5/inputs.js \
    src/sunstone/public/bower_components/spice-html5/webm.js \
    src/sunstone/public/bower_components/spice-html5/playback.js \
    src/sunstone/public/bower_components/spice-html5/simulatecursor.js \
    src/sunstone/public/bower_components/spice-html5/cursor.js \
    src/sunstone/public/bower_components/spice-html5/thirdparty/jsbn.js \
    src/sunstone/public/bower_components/spice-html5/thirdparty/rsa.js \
    src/sunstone/public/bower_components/spice-html5/thirdparty/prng4.js \
    src/sunstone/public/bower_components/spice-html5/thirdparty/rng.js \
    src/sunstone/public/bower_components/spice-html5/thirdparty/sha1.js \
    src/sunstone/public/bower_components/spice-html5/ticket.js \
    src/sunstone/public/bower_components/spice-html5/resize.js \
    src/sunstone/public/bower_components/spice-html5/filexfer.js \
    src/sunstone/public/bower_components/spice-html5/spice-custom.css"

# end bower


SUNSTONE_PUBLIC_CSS_FILES="src/sunstone/public/css/app.css \
                src/sunstone/public/css/opensans.woff \
                src/sunstone/public/css/login.css"


SUNSTONE_PUBLIC_VENDOR_CRYPTOJS="\
src/sunstone/public/vendor/crypto-js/NOTICE \
src/sunstone/public/vendor/crypto-js/sha1-min.js \
src/sunstone/public/vendor/crypto-js/core-min.js \
src/sunstone/public/vendor/crypto-js/enc-base64-min.js \
src/sunstone/public/vendor/crypto-js/NEW-BSD-LICENSE.txt"

SUNSTONE_PUBLIC_VENDOR_XML2JSON="\
src/sunstone/public/vendor/xml2json/NOTICE \
src/sunstone/public/vendor/xml2json/jquery.xml2json.pack.js"

SUNSTONE_PUBLIC_NEW_VENDOR_NOUISLIDER="\
                src/sunstone/public/vendor/4.0/nouislider/jquery.nouislider.min.js \
                src/sunstone/public/vendor/4.0/nouislider/nouislider.css"

SUNSTONE_PUBLIC_IMAGES_FILES="src/sunstone/public/images/ajax-loader.gif \
                        src/sunstone/public/images/favicon.ico \
                        src/sunstone/public/images/login_over.png \
                        src/sunstone/public/images/login.png \
                        src/sunstone/public/images/advanced_layout.png \
                        src/sunstone/public/images/cloud_layout.png \
                        src/sunstone/public/images/vcenter_layout.png \
                        src/sunstone/public/images/opennebula-sunstone-big.png \
                        src/sunstone/public/images/opennebula-sunstone-small.png \
                        src/sunstone/public/images/opennebula-sunstone-v4.0.png \
                        src/sunstone/public/images/opennebula-sunstone-v4.0-small.png \
                        src/sunstone/public/images/one_small_logo.png \
                        src/sunstone/public/images/panel.png \
                        src/sunstone/public/images/panel_short.png \
                        src/sunstone/public/images/pbar.gif \
                        src/sunstone/public/images/Refresh-icon.png \
                        src/sunstone/public/images/red_bullet.png \
                        src/sunstone/public/images/yellow_bullet.png \
                        src/sunstone/public/images/green_bullet.png \
                        src/sunstone/public/images/vnc_off.png \
                        src/sunstone/public/images/vnc_on.png \
                        src/sunstone/public/images/network_icon.png \
                        src/sunstone/public/images/system_icon.png \
                        src/sunstone/public/images/server_icon.png  \
                        src/sunstone/public/images/sort_asc.png \
                        src/sunstone/public/images/sort_asc_disabled.png \
                        src/sunstone/public/images/sort_both.png \
                        src/sunstone/public/images/sort_desc.png \
                        src/sunstone/public/images/sort_desc_disabled.png\
"

SUNSTONE_PUBLIC_LOGOS_FILES="src/sunstone/public/images/logos/arch.png \
                        src/sunstone/public/images/logos/centos.png \
                        src/sunstone/public/images/logos/debian.png \
                        src/sunstone/public/images/logos/fedora.png \
                        src/sunstone/public/images/logos/linux.png \
                        src/sunstone/public/images/logos/redhat.png \
                        src/sunstone/public/images/logos/ubuntu.png \
                        src/sunstone/public/images/logos/windowsxp.png \
                        src/sunstone/public/images/logos/windows8.png \
"

SUNSTONE_PUBLIC_LOCALE_CA="\
src/sunstone/locale/languages/ca.js \
src/sunstone/locale/languages/ca_datatable.txt"

SUNSTONE_PUBLIC_LOCALE_CS_CZ="\
src/sunstone/locale/languages/cs_CZ.js \
src/sunstone/locale/languages/cs_datatable.txt"

SUNSTONE_PUBLIC_LOCALE_DE="\
src/sunstone/locale/languages/de.js \
src/sunstone/locale/languages/de_datatable.txt"

SUNSTONE_PUBLIC_LOCALE_DA="\
src/sunstone/locale/languages/da.js \
src/sunstone/locale/languages/da_datatable.txt"

SUNSTONE_PUBLIC_LOCALE_EL_GR="\
src/sunstone/locale/languages/el_GR.js \
src/sunstone/locale/languages/el_datatable.txt"

SUNSTONE_PUBLIC_LOCALE_EN_US="\
src/sunstone/locale/languages/en_US.js \
src/sunstone/locale/languages/en_datatable.txt"

SUNSTONE_PUBLIC_LOCALE_ES_ES="\
src/sunstone/locale/languages/es_ES.js \
src/sunstone/locale/languages/es_datatable.txt"

SUNSTONE_PUBLIC_LOCALE_FA_IR="\
src/sunstone/locale/languages/fa_IR.js \
src/sunstone/locale/languages/fa_datatable.txt"

SUNSTONE_PUBLIC_LOCALE_FR_FR="\
src/sunstone/locale/languages/fr_FR.js \
src/sunstone/locale/languages/fr_datatable.txt"

SUNSTONE_PUBLIC_LOCALE_IT_IT="\
src/sunstone/locale/languages/it_IT.js \
src/sunstone/locale/languages/it_datatable.txt"

SUNSTONE_PUBLIC_LOCALE_JA="\
src/sunstone/locale/languages/ja.js \
src/sunstone/locale/languages/ja_datatable.txt"

SUNSTONE_PUBLIC_LOCALE_LT_LT="\
src/sunstone/locale/languages/lt_LT.js \
src/sunstone/locale/languages/lt_datatable.txt"

SUNSTONE_PUBLIC_LOCALE_NL_NL="\
src/sunstone/locale/languages/nl_NL.js \
src/sunstone/locale/languages/nl_datatable.txt"

SUNSTONE_PUBLIC_LOCALE_PL="\
src/sunstone/locale/languages/pl.js \
src/sunstone/locale/languages/pl_datatable.txt"

SUNSTONE_PUBLIC_LOCALE_PT_PT="\
src/sunstone/locale/languages/pt_PT.js \
src/sunstone/locale/languages/pt_datatable.txt"

SUNSTONE_PUBLIC_LOCALE_PT_BR="\
src/sunstone/locale/languages/pt_BR.js \
src/sunstone/locale/languages/pt_datatable.txt"

SUNSTONE_PUBLIC_LOCALE_RU_RU="\
src/sunstone/locale/languages/ru_RU.js \
src/sunstone/locale/languages/ru_datatable.txt"

SUNSTONE_PUBLIC_LOCALE_SK_SK="\
src/sunstone/locale/languages/sk_SK.js \
src/sunstone/locale/languages/sk_datatable.txt"

SUNSTONE_PUBLIC_LOCALE_ZH_CN="\
src/sunstone/locale/languages/zh_CN.js \
src/sunstone/locale/languages/zh_datatable.txt"

SUNSTONE_PUBLIC_LOCALE_ZH_TW="\
src/sunstone/locale/languages/zh_TW.js \
src/sunstone/locale/languages/zh_datatable.txt"

#-----------------------------------------------------------------------------
# OneGate files
#-----------------------------------------------------------------------------

ONEGATE_FILES="src/onegate/onegate-server.rb \
                src/onegate/config.ru"

ONEGATE_BIN_FILES="src/onegate/bin/onegate-server"

ONEGATE_ETC_FILES="src/onegate/etc/onegate-server.conf"

#-----------------------------------------------------------------------------
# OneFlow files
#-----------------------------------------------------------------------------


ONEFLOW_FILES="src/flow/oneflow-server.rb \
                src/flow/config.ru"

ONEFLOW_BIN_FILES="src/flow/bin/oneflow-server"

ONEFLOW_ETC_FILES="src/flow/etc/oneflow-server.conf"

ONEFLOW_LIB_FILES="src/flow/lib/grammar.rb \
                    src/flow/lib/grammar.treetop \
                    src/flow/lib/LifeCycleManager.rb \
                    src/flow/lib/log.rb \
                    src/flow/lib/models.rb \
                    src/flow/lib/strategy.rb \
                    src/flow/lib/validator.rb"

ONEFLOW_LIB_STRATEGY_FILES="src/flow/lib/strategy/straight.rb"

ONEFLOW_LIB_MODELS_FILES="src/flow/lib/models/role.rb \
                          src/flow/lib/models/service_pool.rb \
                          src/flow/lib/models/service.rb \
                          src/flow/lib/models/service_template_pool.rb \
                          src/flow/lib/models/service_template.rb"


#-----------------------------------------------------------------------------
# MAN files
#-----------------------------------------------------------------------------

MAN_FILES="share/man/oneacct.1.gz \
        share/man/oneshowback.1.gz \
        share/man/oneacl.1.gz \
        share/man/onehost.1.gz \
        share/man/oneimage.1.gz \
        share/man/oneuser.1.gz \
        share/man/onevm.1.gz \
        share/man/onevnet.1.gz \
        share/man/onetemplate.1.gz \
        share/man/onegroup.1.gz \
        share/man/onedb.1.gz \
        share/man/onedatastore.1.gz \
        share/man/onecluster.1.gz \
        share/man/onezone.1.gz \
        share/man/onevcenter.1.gz \
        share/man/oneflow.1.gz \
        share/man/oneflow-template.1.gz \
        share/man/onesecgroup.1.gz \
        share/man/onevdc.1.gz \
        share/man/econe-allocate-address.1.gz \
        share/man/econe-associate-address.1.gz \
        share/man/econe-attach-volume.1.gz \
        share/man/econe-create-keypair.1.gz \
        share/man/econe-create-volume.1.gz \
        share/man/econe-delete-keypair.1.gz \
        share/man/econe-delete-volume.1.gz \
        share/man/econe-describe-addresses.1.gz \
        share/man/econe-describe-images.1.gz \
        share/man/econe-describe-instances.1.gz \
        share/man/econe-describe-keypairs.1.gz \
        share/man/econe-describe-volumes.1.gz \
        share/man/econe-detach-volume.1.gz \
        share/man/econe-disassociate-address.1.gz \
        share/man/econe-reboot-instances.1.gz \
        share/man/econe-register.1.gz \
        share/man/econe-release-address.1.gz \
        share/man/econe-run-instances.1.gz \
        share/man/econe-start-instances.1.gz \
        share/man/econe-stop-instances.1.gz \
        share/man/econe-terminate-instances.1.gz \
        share/man/econe-upload.1.gz"

#-----------------------------------------------------------------------------
# Docs Files
#-----------------------------------------------------------------------------

DOCS_FILES="LICENSE NOTICE README.md"

#-----------------------------------------------------------------------------
# Ruby VENDOR files
#-----------------------------------------------------------------------------

RBVMOMI_VENDOR_RUBY_FILES="share/vendor/ruby/gems/rbvmomi/LICENSE \
share/vendor/ruby/gems/rbvmomi/README.rdoc \
share/vendor/ruby/gems/rbvmomi/VERSION \
share/vendor/ruby/gems/rbvmomi/vmodl.db"

RBVMOMI_VENDOR_RUBY_LIB_FILES="share/vendor/ruby/gems/rbvmomi/lib/rbvmomi.rb"

RBVMOMI_VENDOR_RUBY_LIB_RBVMOMI_FILES="share/vendor/ruby/gems/rbvmomi/lib/rbvmomi/basic_types.rb \
share/vendor/ruby/gems/rbvmomi/lib/rbvmomi/connection.rb \
share/vendor/ruby/gems/rbvmomi/lib/rbvmomi/deserialization.rb \
share/vendor/ruby/gems/rbvmomi/lib/rbvmomi/fault.rb \
share/vendor/ruby/gems/rbvmomi/lib/rbvmomi/pbm.rb \
share/vendor/ruby/gems/rbvmomi/lib/rbvmomi/trivial_soap.rb
share/vendor/ruby/gems/rbvmomi/lib/rbvmomi/trollop.rb \
share/vendor/ruby/gems/rbvmomi/lib/rbvmomi/type_loader.rb \
share/vendor/ruby/gems/rbvmomi/lib/rbvmomi/vim.rb"

RBVMOMI_VENDOR_RUBY_LIB_RBVMOMI_UTILS_FILES="share/vendor/ruby/gems/rbvmomi/lib/rbvmomi/utils/admission_control.rb \
share/vendor/ruby/gems/rbvmomi/lib/rbvmomi/utils/deploy.rb \
share/vendor/ruby/gems/rbvmomi/lib/rbvmomi/utils/leases.rb \
share/vendor/ruby/gems/rbvmomi/lib/rbvmomi/utils/perfdump.rb"

RBVMOMI_VENDOR_RUBY_LIB_RBVMOMI_VIM_FILES="share/vendor/ruby/gems/rbvmomi/lib/rbvmomi/vim/ComputeResource.rb \
share/vendor/ruby/gems/rbvmomi/lib/rbvmomi/vim/Datacenter.rb \
share/vendor/ruby/gems/rbvmomi/lib/rbvmomi/vim/Datastore.rb \
share/vendor/ruby/gems/rbvmomi/lib/rbvmomi/vim/DynamicTypeMgrAllTypeInfo.rb \
share/vendor/ruby/gems/rbvmomi/lib/rbvmomi/vim/DynamicTypeMgrDataTypeInfo.rb \
share/vendor/ruby/gems/rbvmomi/lib/rbvmomi/vim/DynamicTypeMgrManagedTypeInfo.rb \
share/vendor/ruby/gems/rbvmomi/lib/rbvmomi/vim/Folder.rb \
share/vendor/ruby/gems/rbvmomi/lib/rbvmomi/vim/HostSystem.rb \
share/vendor/ruby/gems/rbvmomi/lib/rbvmomi/vim/ManagedEntity.rb \
share/vendor/ruby/gems/rbvmomi/lib/rbvmomi/vim/ManagedObject.rb \
share/vendor/ruby/gems/rbvmomi/lib/rbvmomi/vim/ObjectContent.rb \
share/vendor/ruby/gems/rbvmomi/lib/rbvmomi/vim/ObjectUpdate.rb \
share/vendor/ruby/gems/rbvmomi/lib/rbvmomi/vim/OvfManager.rb \
share/vendor/ruby/gems/rbvmomi/lib/rbvmomi/vim/PerfCounterInfo.rb \
share/vendor/ruby/gems/rbvmomi/lib/rbvmomi/vim/PerformanceManager.rb \
share/vendor/ruby/gems/rbvmomi/lib/rbvmomi/vim/PropertyCollector.rb \
share/vendor/ruby/gems/rbvmomi/lib/rbvmomi/vim/ReflectManagedMethodExecuter.rb \
share/vendor/ruby/gems/rbvmomi/lib/rbvmomi/vim/ResourcePool.rb \
share/vendor/ruby/gems/rbvmomi/lib/rbvmomi/vim/ServiceInstance.rb \
share/vendor/ruby/gems/rbvmomi/lib/rbvmomi/vim/Task.rb \
share/vendor/ruby/gems/rbvmomi/lib/rbvmomi/vim/VirtualMachine.rb"

#-----------------------------------------------------------------------------
#-----------------------------------------------------------------------------
# INSTALL.SH SCRIPT
#-----------------------------------------------------------------------------
#-----------------------------------------------------------------------------

# --- Create OpenNebula directories ---

if [ "$UNINSTALL" = "no" ] ; then
    for d in $MAKE_DIRS; do
        mkdir -p $DESTDIR$d
    done
fi

# --- Install/Uninstall files ---

do_file() {
    if [ "$UNINSTALL" = "yes" ]; then
        rm $DESTDIR$2/`basename $1`
    else
        if [ "$LINK" = "yes" ]; then
            ln -s $SRC_DIR/$1 $DESTDIR$2
        else
            cp $SRC_DIR/$1 $DESTDIR$2
        fi
    fi
}


if [ "$CLIENT" = "yes" ]; then
    INSTALL_SET=${INSTALL_CLIENT_FILES[@]}
elif [ "$ONEGATE" = "yes" ]; then
    INSTALL_SET="${INSTALL_ONEGATE_FILES[@]}"
elif [ "$SUNSTONE" = "yes" ]; then
    INSTALL_SET="${INSTALL_SUNSTONE_RUBY_FILES[@]} ${INSTALL_SUNSTONE_FILES[@]}"
elif [ "$ONEFLOW" = "yes" ]; then
    INSTALL_SET="${INSTALL_ONEFLOW_FILES[@]}"
else
    INSTALL_SET="${INSTALL_FILES[@]} \
                 ${INSTALL_SUNSTONE_FILES[@]} ${INSTALL_ONEGATE_FILES[@]} \
                 ${INSTALL_ONEFLOW_FILES[@]}"
fi

for i in ${INSTALL_SET[@]}; do
    SRC=$`echo $i | cut -d: -f1`
    DST=`echo $i | cut -d: -f2`

    eval SRC_FILES=$SRC

    for f in $SRC_FILES; do
        do_file $f $DST
    done
done

if [ "$INSTALL_ETC" = "yes" ] ; then
    if [ "$SUNSTONE" = "yes" ]; then
        INSTALL_ETC_SET="${INSTALL_SUNSTONE_ETC_FILES[@]}"
    elif [ "$ONEGATE" = "yes" ]; then
        INSTALL_ETC_SET="${INSTALL_ONEGATE_ETC_FILES[@]}"
    elif [ "$ONEFLOW" = "yes" ]; then
        INSTALL_ETC_SET="${INSTALL_ONEFLOW_ETC_FILES[@]}"
    else
        INSTALL_ETC_SET="${INSTALL_ETC_FILES[@]} \
                         ${INSTALL_SUNSTONE_ETC_FILES[@]} \
                         ${INSTALL_ONEGATE_ETC_FILES[@]} \
                         ${INSTALL_ONEFLOW_ETC_FILES[@]}"
    fi

    for i in ${INSTALL_ETC_SET[@]}; do
        SRC=$`echo $i | cut -d: -f1`
        DST=`echo $i | cut -d: -f2`

        eval SRC_FILES=$SRC

        OLD_LINK=$LINK
        LINK="no"

        for f in $SRC_FILES; do
            do_file $f $DST
        done

        LINK=$OLD_LINK
   done
fi

# --- Set ownership or remove OpenNebula directories ---

if [ "$UNINSTALL" = "no" ] ; then
    for d in $CHOWN_DIRS; do
        chown -R $ONEADMIN_USER:$ONEADMIN_GROUP $DESTDIR$d
    done
else
    for d in `echo $DELETE_DIRS | awk '{for (i=NF;i>=1;i--) printf $i" "}'`; do
        rmdir $d
    done
fi<|MERGE_RESOLUTION|>--- conflicted
+++ resolved
@@ -1032,13 +1032,10 @@
                  src/tm_mad/fs_lvm/cpds \
                  src/tm_mad/fs_lvm/premigrate \
                  src/tm_mad/fs_lvm/postmigrate \
-<<<<<<< HEAD
                  src/tm_mad/fs_lvm/snap_create \
                  src/tm_mad/fs_lvm/snap_delete \
                  src/tm_mad/fs_lvm/snap_revert \
-=======
                  src/tm_mad/fs_lvm/failmigrate \
->>>>>>> 56af55f5
                  src/tm_mad/fs_lvm/delete"
 
 TM_QCOW2_FILES="src/tm_mad/qcow2/clone \
@@ -1099,13 +1096,10 @@
                  src/tm_mad/vmfs/mvds \
                  src/tm_mad/vmfs/cpds \
                  src/tm_mad/vmfs/postmigrate \
-<<<<<<< HEAD
                  src/tm_mad/vmfs/snap_create \
                  src/tm_mad/vmfs/snap_delete \
                  src/tm_mad/vmfs/snap_revert \
-=======
                  src/tm_mad/vmfs/failmigrate \
->>>>>>> 56af55f5
                  src/tm_mad/vmfs/premigrate"
 
 TM_LVM_FILES="src/tm_mad/lvm/clone \
@@ -1115,13 +1109,10 @@
                  src/tm_mad/lvm/cpds \
                  src/tm_mad/lvm/premigrate \
                  src/tm_mad/lvm/postmigrate \
-<<<<<<< HEAD
                  src/tm_mad/lvm/snap_create \
                  src/tm_mad/lvm/snap_delete \
                  src/tm_mad/lvm/snap_revert \
-=======
                  src/tm_mad/lvm/failmigrate \
->>>>>>> 56af55f5
                  src/tm_mad/lvm/delete"
 
 TM_CEPH_FILES="src/tm_mad/ceph/clone \
@@ -1131,13 +1122,10 @@
                  src/tm_mad/ceph/cpds \
                  src/tm_mad/ceph/premigrate \
                  src/tm_mad/ceph/postmigrate \
-<<<<<<< HEAD
                  src/tm_mad/ceph/snap_create \
                  src/tm_mad/ceph/snap_delete \
                  src/tm_mad/ceph/snap_revert \
-=======
                  src/tm_mad/ceph/failmigrate \
->>>>>>> 56af55f5
                  src/tm_mad/ceph/delete"
 
 TM_DEV_FILES="src/tm_mad/dev/clone \
@@ -1147,13 +1135,10 @@
                  src/tm_mad/dev/cpds \
                  src/tm_mad/dev/premigrate \
                  src/tm_mad/dev/postmigrate \
-<<<<<<< HEAD
                  src/tm_mad/dev/snap_create \
                  src/tm_mad/dev/snap_delete \
                  src/tm_mad/dev/snap_revert \
-=======
                  src/tm_mad/dev/failmigrate \
->>>>>>> 56af55f5
                  src/tm_mad/dev/delete"
 
 #-------------------------------------------------------------------------------
