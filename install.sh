--- conflicted
+++ resolved
@@ -839,27 +839,6 @@
 # MAN files
 #-----------------------------------------------------------------------------
 
-<<<<<<< HEAD
-MAN_FILES="share/man/oneauth.8.gz \
-        share/man/onecluster.8.gz \
-        share/man/onehost.8.gz \
-        share/man/oneimage.8.gz \
-        share/man/oneuser.8.gz \
-        share/man/onevm.8.gz \
-        share/man/onevnet.8.gz \
-        share/man/onetemplate.8.gz \
-        share/man/onegroup.8.gz \
-        share/man/onedb.8.gz \
-        share/man/econe-describe-images.8.gz \
-        share/man/econe-describe-instances.8.gz \
-        share/man/econe-register.8.gz \
-        share/man/econe-run-instances.8.gz \
-        share/man/econe-terminate-instances.8.gz \
-        share/man/econe-upload.8.gz \
-        share/man/occi-compute.8.gz \
-        share/man/occi-network.8.gz \
-        share/man/occi-storage.8.gz"
-=======
 MAN_FILES="share/man/oneauth.1.gz \
         share/man/onecluster.1.gz \
         share/man/onehost.1.gz \
@@ -878,7 +857,6 @@
         share/man/occi-compute.1.gz \
         share/man/occi-network.1.gz \
         share/man/occi-storage.1.gz"
->>>>>>> 486b601e
 
 #-----------------------------------------------------------------------------
 #-----------------------------------------------------------------------------
