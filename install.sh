--- conflicted
+++ resolved
@@ -295,14 +295,11 @@
           $VAR_LOCATION/remotes/datastore/lvm \
           $VAR_LOCATION/remotes/datastore/ceph \
           $VAR_LOCATION/remotes/datastore/dev \
-<<<<<<< HEAD
           $VAR_LOCATION/remotes/datastore/vcenter \
-=======
           $VAR_LOCATION/remotes/market \
           $VAR_LOCATION/remotes/market/http \
           $VAR_LOCATION/remotes/market/one \
           $VAR_LOCATION/remotes/market/s3 \
->>>>>>> 539342fd
           $VAR_LOCATION/remotes/datastore/iscsi \
           $VAR_LOCATION/remotes/auth \
           $VAR_LOCATION/remotes/auth/plain \
@@ -1181,13 +1178,10 @@
 
 DATASTORE_DRIVER_COMMON_SCRIPTS="src/datastore_mad/remotes/xpath.rb \
                              src/datastore_mad/remotes/downloader.sh \
-<<<<<<< HEAD
                              src/datastore_mad/remotes/libfs.sh \
-                             src/datastore_mad/remotes/vcenter_uploader.rb"
-=======
+                             src/datastore_mad/remotes/vcenter_uploader.rb \
                              src/datastore_mad/remotes/url.rb \
                              src/datastore_mad/remotes/libfs.sh"
->>>>>>> 539342fd
 
 DATASTORE_DRIVER_DUMMY_SCRIPTS="src/datastore_mad/remotes/dummy/cp \
                          src/datastore_mad/remotes/dummy/mkfs \
