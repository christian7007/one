#!/bin/bash

# -------------------------------------------------------------------------- #
# Copyright 2002-2015, OpenNebula Project, OpenNebula Systems                #
#                                                                            #
# Licensed under the Apache License, Version 2.0 (the "License"); you may    #
# not use this file except in compliance with the License. You may obtain    #
# a copy of the License at                                                   #
#                                                                            #
# http://www.apache.org/licenses/LICENSE-2.0                                 #
#                                                                            #
# Unless required by applicable law or agreed to in writing, software        #
# distributed under the License is distributed on an "AS IS" BASIS,          #
# WITHOUT WARRANTIES OR CONDITIONS OF ANY KIND, either express or implied.   #
# See the License for the specific language governing permissions and        #
# limitations under the License.                                             #
#--------------------------------------------------------------------------- #

#-------------------------------------------------------------------------------
# Install program for OpenNebula. It will install it relative to
# $ONE_LOCATION if defined with the -d option, otherwise it'll be installed
# under /. In this case you may specified the oneadmin user/group, so you do
# not need run the OpenNebula daemon with root privileges
#-------------------------------------------------------------------------------

#-------------------------------------------------------------------------------
# COMMAND LINE PARSING
#-------------------------------------------------------------------------------
usage() {
 echo
 echo "Usage: install.sh [-u install_user] [-g install_group] [-k keep conf]"
 echo "                  [-d ONE_LOCATION] [-c cli|ec2] [-r] [-h]"
 echo
 echo "-u: user that will run opennebula, defaults to user executing install.sh"
 echo "-g: group of the user that will run opennebula, defaults to user"
 echo "    executing install.sh"
 echo "-k: keep configuration files of existing OpenNebula installation, useful"
 echo "    when upgrading. This flag should not be set when installing"
 echo "    OpenNebula for the first time"
 echo "-d: target installation directory, if not defined it'd be root. Must be"
 echo "    an absolute path."
 echo "-c: install client utilities: OpenNebula cli and ec2 client files"
 echo "-s: install OpenNebula Sunstone"
 echo "-p: do not install OpenNebula Sunstone non-minified files"
 echo "-G: install OpenNebula Gate"
 echo "-f: install OpenNebula Flow"
 echo "-r: remove Opennebula, only useful if -d was not specified, otherwise"
 echo "    rm -rf \$ONE_LOCATION would do the job"
 echo "-l: creates symlinks instead of copying files, useful for development"
 echo "-h: prints this help"
}
#-------------------------------------------------------------------------------

PARAMETERS="hkrlcspou:g:d:"

if [ $(getopt --version | tr -d " ") = "--" ]; then
    TEMP_OPT=`getopt $PARAMETERS "$@"`
else
    TEMP_OPT=`getopt -o $PARAMETERS -n 'install.sh' -- "$@"`
fi

if [ $? != 0 ] ; then
    usage
    exit 1
fi

eval set -- "$TEMP_OPT"

INSTALL_ETC="yes"
UNINSTALL="no"
LINK="no"
CLIENT="no"
ONEGATE="no"
SUNSTONE="no"
SUNSTONE_DEV="yes"
ONEFLOW="no"
ONEADMIN_USER=`id -u`
ONEADMIN_GROUP=`id -g`
SRC_DIR=$PWD

while true ; do
    case "$1" in
        -h) usage; exit 0;;
        -k) INSTALL_ETC="no"   ; shift ;;
        -r) UNINSTALL="yes"   ; shift ;;
        -l) LINK="yes" ; shift ;;
        -c) CLIENT="yes"; INSTALL_ETC="no" ; shift ;;
        -G) ONEGATE="yes"; shift ;;
        -s) SUNSTONE="yes"; shift ;;
        -p) SUNSTONE_DEV="no"; shift ;;
        -f) ONEFLOW="yes"; shift ;;
        -u) ONEADMIN_USER="$2" ; shift 2;;
        -g) ONEADMIN_GROUP="$2"; shift 2;;
        -d) ROOT="$2" ; shift 2 ;;
        --) shift ; break ;;
        *)  usage; exit 1 ;;
    esac
done

#-------------------------------------------------------------------------------
# Definition of locations
#-------------------------------------------------------------------------------

CONF_LOCATION="$HOME/.one"

if [ -z "$ROOT" ] ; then
    BIN_LOCATION="/usr/bin"
    LIB_LOCATION="/usr/lib/one"
    ETC_LOCATION="/etc/one"
    LOG_LOCATION="/var/log/one"
    VAR_LOCATION="/var/lib/one"
    ONEGATE_LOCATION="$LIB_LOCATION/onegate"
    SUNSTONE_LOCATION="$LIB_LOCATION/sunstone"
    ONEFLOW_LOCATION="$LIB_LOCATION/oneflow"
    SYSTEM_DS_LOCATION="$VAR_LOCATION/datastores/0"
    DEFAULT_DS_LOCATION="$VAR_LOCATION/datastores/1"
    RUN_LOCATION="/var/run/one"
    LOCK_LOCATION="/var/lock/one"
    INCLUDE_LOCATION="/usr/include"
    SHARE_LOCATION="/usr/share/one"
    MAN_LOCATION="/usr/share/man/man1"
    VM_LOCATION="/var/lib/one/vms"
    DOCS_LOCATION="/usr/share/docs/one"

    if [ "$CLIENT" = "yes" ]; then
        MAKE_DIRS="$BIN_LOCATION $LIB_LOCATION $ETC_LOCATION"

        DELETE_DIRS=""

        CHOWN_DIRS=""
    elif [ "$SUNSTONE" = "yes" ]; then
        MAKE_DIRS="$BIN_LOCATION $LIB_LOCATION $VAR_LOCATION \
                   $SUNSTONE_LOCATION $ETC_LOCATION"

        DELETE_DIRS="$MAKE_DIRS"

        CHOWN_DIRS=""
    elif [ "$ONEGATE" = "yes" ]; then
        MAKE_DIRS="$BIN_LOCATION $LIB_LOCATION $VAR_LOCATION \
                   $ONEGATE_LOCATION $ETC_LOCATION"

        DELETE_DIRS="$MAKE_DIRS"

        CHOWN_DIRS=""
    elif [ "$ONEFLOW" = "yes" ]; then
        MAKE_DIRS="$BIN_LOCATION $LIB_LOCATION $VAR_LOCATION $ONEFLOW_LOCATION \
                    $ETC_LOCATION"

        DELETE_DIRS="$MAKE_DIRS"

        CHOWN_DIRS=""
    else
        MAKE_DIRS="$BIN_LOCATION $LIB_LOCATION $ETC_LOCATION $VAR_LOCATION \
                   $INCLUDE_LOCATION $SHARE_LOCATION $DOCS_LOCATION \
                   $LOG_LOCATION $RUN_LOCATION $LOCK_LOCATION \
                   $SYSTEM_DS_LOCATION $DEFAULT_DS_LOCATION $MAN_LOCATION \
                   $VM_LOCATION $ONEGATE_LOCATION $ONEFLOW_LOCATION"

        DELETE_DIRS="$LIB_LOCATION $ETC_LOCATION $LOG_LOCATION $VAR_LOCATION \
                     $RUN_LOCATION $SHARE_DIRS"

        CHOWN_DIRS="$LOG_LOCATION $VAR_LOCATION $RUN_LOCATION $LOCK_LOCATION"
    fi

else
    BIN_LOCATION="$ROOT/bin"
    LIB_LOCATION="$ROOT/lib"
    ETC_LOCATION="$ROOT/etc"
    VAR_LOCATION="$ROOT/var"
    ONEGATE_LOCATION="$LIB_LOCATION/onegate"
    SUNSTONE_LOCATION="$LIB_LOCATION/sunstone"
    ONEFLOW_LOCATION="$LIB_LOCATION/oneflow"
    SYSTEM_DS_LOCATION="$VAR_LOCATION/datastores/0"
    DEFAULT_DS_LOCATION="$VAR_LOCATION/datastores/1"
    INCLUDE_LOCATION="$ROOT/include"
    SHARE_LOCATION="$ROOT/share"
    MAN_LOCATION="$ROOT/share/man/man1"
    VM_LOCATION="$VAR_LOCATION/vms"
    DOCS_LOCATION="$ROOT/share/docs"

    if [ "$CLIENT" = "yes" ]; then
        MAKE_DIRS="$BIN_LOCATION $LIB_LOCATION $ETC_LOCATION"

        DELETE_DIRS="$MAKE_DIRS"
    elif [ "$ONEGATE" = "yes" ]; then
        MAKE_DIRS="$BIN_LOCATION $LIB_LOCATION $VAR_LOCATION \
                   $ONEGATE_LOCATION $ETC_LOCATION"

        DELETE_DIRS="$MAKE_DIRS"
    elif [ "$SUNSTONE" = "yes" ]; then
        MAKE_DIRS="$BIN_LOCATION $LIB_LOCATION $VAR_LOCATION \
                   $SUNSTONE_LOCATION $ETC_LOCATION"

        DELETE_DIRS="$MAKE_DIRS"
    elif [ "$ONEFLOW" = "yes" ]; then
        MAKE_DIRS="$BIN_LOCATION $LIB_LOCATION $VAR_LOCATION $ONEFLOW_LOCATION \
                   $ETC_LOCATION"

        DELETE_DIRS="$MAKE_DIRS"
    else
        MAKE_DIRS="$BIN_LOCATION $LIB_LOCATION $ETC_LOCATION $VAR_LOCATION \
                   $INCLUDE_LOCATION $SHARE_LOCATION $SYSTEM_DS_LOCATION \
                   $DEFAULT_DS_LOCATION $MAN_LOCATION $DOCS_LOCATION \
                   $VM_LOCATION $ONEGATE_LOCATION $ONEFLOW_LOCATION"

        DELETE_DIRS="$MAKE_DIRS"

        CHOWN_DIRS="$ROOT"
    fi

    CHOWN_DIRS="$ROOT"
fi

SHARE_DIRS="$SHARE_LOCATION/examples \
            $SHARE_LOCATION/websockify"

ETC_DIRS="$ETC_LOCATION/vmm_exec \
          $ETC_LOCATION/hm \
          $ETC_LOCATION/auth \
          $ETC_LOCATION/auth/certificates \
          $ETC_LOCATION/ec2query_templates \
          $ETC_LOCATION/sunstone-views \
          $ETC_LOCATION/cli"

LIB_DIRS="$LIB_LOCATION/ruby \
          $LIB_LOCATION/ruby/opennebula \
          $LIB_LOCATION/ruby/cloud/ \
          $LIB_LOCATION/ruby/cloud/econe \
          $LIB_LOCATION/ruby/cloud/econe/views \
          $LIB_LOCATION/ruby/cloud/marketplace \
          $LIB_LOCATION/ruby/cloud/CloudAuth \
          $LIB_LOCATION/ruby/onedb \
          $LIB_LOCATION/ruby/onedb/shared \
          $LIB_LOCATION/ruby/onedb/local \
          $LIB_LOCATION/ruby/onedb/patches \
          $LIB_LOCATION/ruby/vendors \
          $LIB_LOCATION/ruby/vendors/rbvmomi \
          $LIB_LOCATION/ruby/vendors/rbvmomi/lib \
          $LIB_LOCATION/ruby/vendors/rbvmomi/lib/rbvmomi \
          $LIB_LOCATION/ruby/vendors/rbvmomi/lib/rbvmomi/utils \
          $LIB_LOCATION/ruby/vendors/rbvmomi/lib/rbvmomi/vim \
          $LIB_LOCATION/mads \
          $LIB_LOCATION/sh \
          $LIB_LOCATION/ruby/cli \
          $LIB_LOCATION/ruby/cli/one_helper"

VAR_DIRS="$VAR_LOCATION/remotes \
          $VAR_LOCATION/remotes/im \
          $VAR_LOCATION/remotes/im/kvm.d \
          $VAR_LOCATION/remotes/im/xen3.d \
          $VAR_LOCATION/remotes/im/xen4.d \
          $VAR_LOCATION/remotes/im/kvm-probes.d \
          $VAR_LOCATION/remotes/im/xen3-probes.d \
          $VAR_LOCATION/remotes/im/xen4-probes.d \
          $VAR_LOCATION/remotes/im/vmware.d \
          $VAR_LOCATION/remotes/im/vcenter.d \
          $VAR_LOCATION/remotes/im/ec2.d \
          $VAR_LOCATION/remotes/im/sl.d \
          $VAR_LOCATION/remotes/im/az.d \
          $VAR_LOCATION/remotes/vmm \
          $VAR_LOCATION/remotes/vmm/kvm \
          $VAR_LOCATION/remotes/vmm/xen3 \
          $VAR_LOCATION/remotes/vmm/xen4 \
          $VAR_LOCATION/remotes/vmm/vmware \
          $VAR_LOCATION/remotes/vmm/vcenter \
          $VAR_LOCATION/remotes/vmm/ec2 \
          $VAR_LOCATION/remotes/vmm/sl \
          $VAR_LOCATION/remotes/vmm/az \
          $VAR_LOCATION/remotes/vnm \
          $VAR_LOCATION/remotes/vnm/802.1Q \
          $VAR_LOCATION/remotes/vnm/vxlan \
          $VAR_LOCATION/remotes/vnm/dummy \
          $VAR_LOCATION/remotes/vnm/ebtables \
          $VAR_LOCATION/remotes/vnm/fw \
          $VAR_LOCATION/remotes/vnm/ovswitch \
          $VAR_LOCATION/remotes/vnm/ovswitch_brcompat \
          $VAR_LOCATION/remotes/vnm/vmware \
          $VAR_LOCATION/remotes/tm/ \
          $VAR_LOCATION/remotes/tm/dummy \
          $VAR_LOCATION/remotes/tm/shared \
          $VAR_LOCATION/remotes/tm/fs_lvm \
          $VAR_LOCATION/remotes/tm/qcow2 \
          $VAR_LOCATION/remotes/tm/ssh \
          $VAR_LOCATION/remotes/tm/vmfs \
          $VAR_LOCATION/remotes/tm/lvm \
          $VAR_LOCATION/remotes/tm/ceph \
          $VAR_LOCATION/remotes/tm/dev \
          $VAR_LOCATION/remotes/tm/iscsi \
          $VAR_LOCATION/remotes/hooks \
          $VAR_LOCATION/remotes/hooks/ft \
          $VAR_LOCATION/remotes/datastore \
          $VAR_LOCATION/remotes/datastore/dummy \
          $VAR_LOCATION/remotes/datastore/fs \
          $VAR_LOCATION/remotes/datastore/vmfs \
          $VAR_LOCATION/remotes/datastore/lvm \
          $VAR_LOCATION/remotes/datastore/ceph \
          $VAR_LOCATION/remotes/datastore/dev \
<<<<<<< HEAD
          $VAR_LOCATION/remotes/market \
          $VAR_LOCATION/remotes/market/http \
          $VAR_LOCATION/remotes/market/one \
=======
          $VAR_LOCATION/remotes/datastore/iscsi \
>>>>>>> 8a05b49d
          $VAR_LOCATION/remotes/auth \
          $VAR_LOCATION/remotes/auth/plain \
          $VAR_LOCATION/remotes/auth/ssh \
          $VAR_LOCATION/remotes/auth/x509 \
          $VAR_LOCATION/remotes/auth/ldap \
          $VAR_LOCATION/remotes/auth/server_x509 \
          $VAR_LOCATION/remotes/auth/server_cipher \
          $VAR_LOCATION/remotes/auth/dummy"

SUNSTONE_DIRS="$SUNSTONE_LOCATION/routes \
               $SUNSTONE_LOCATION/models \
               $SUNSTONE_LOCATION/models/OpenNebulaJSON \
               $SUNSTONE_LOCATION/views"

SUNSTONE_MINIFIED_DIRS="SUNSTONE_LOCATION/public \
               $SUNSTONE_LOCATION/public/dist \
               $SUNSTONE_LOCATION/public/dist/console \
               $SUNSTONE_LOCATION/public/css \
               $SUNSTONE_LOCATION/public/css/opensans \
               $SUNSTONE_LOCATION/public/bower_components/fontawesome/fonts \
               $SUNSTONE_LOCATION/public/locale/languages \
               $SUNSTONE_LOCATION/public/images \
               $SUNSTONE_LOCATION/public/images/logos"

ONEFLOW_DIRS="$ONEFLOW_LOCATION/lib \
              $ONEFLOW_LOCATION/lib/strategy \
              $ONEFLOW_LOCATION/lib/models"

LIB_ECO_CLIENT_DIRS="$LIB_LOCATION/ruby \
                 $LIB_LOCATION/ruby/opennebula \
                 $LIB_LOCATION/ruby/cloud/ \
                 $LIB_LOCATION/ruby/cloud/econe"

LIB_OCA_CLIENT_DIRS="$LIB_LOCATION/ruby \
                 $LIB_LOCATION/ruby/opennebula"

LIB_CLI_CLIENT_DIRS="$LIB_LOCATION/ruby/cli \
                     $LIB_LOCATION/ruby/cli/one_helper"

CONF_CLI_DIRS="$ETC_LOCATION/cli"

if [ "$CLIENT" = "yes" ]; then
    MAKE_DIRS="$MAKE_DIRS $LIB_ECO_CLIENT_DIRS \
               $LIB_OCA_CLIENT_DIRS $LIB_CLI_CLIENT_DIRS $CONF_CLI_DIRS \
               $ETC_LOCATION"
elif [ "$ONEGATE" = "yes" ]; then
    MAKE_DIRS="$MAKE_DIRS $LIB_OCA_CLIENT_DIRS"
elif [ "$SUNSTONE" = "yes" ]; then
  if [ "$SUNSTONE_DEV" = "no" ]; then
    MAKE_DIRS="$MAKE_DIRS $SUNSTONE_DIRS $SUNSTONE_MINIFIED_DIRS $LIB_OCA_CLIENT_DIRS"
  else
    MAKE_DIRS="$MAKE_DIRS $SUNSTONE_DIRS $LIB_OCA_CLIENT_DIRS"
  fi
elif [ "$ONEFLOW" = "yes" ]; then
    MAKE_DIRS="$MAKE_DIRS $ONEFLOW_DIRS $LIB_OCA_CLIENT_DIRS"
elif [ "$SUNSTONE_DEV" = "no" ]; then
    MAKE_DIRS="$MAKE_DIRS $SHARE_DIRS $ETC_DIRS $LIB_DIRS $VAR_DIRS \
                $SUNSTONE_DIRS $SUNSTONE_MINIFIED_DIRS $ONEFLOW_DIRS"
else
    MAKE_DIRS="$MAKE_DIRS $SHARE_DIRS $ETC_DIRS $LIB_DIRS $VAR_DIRS \
                $SUNSTONE_DIRS $ONEFLOW_DIRS"
fi

#-------------------------------------------------------------------------------
#-------------------------------------------------------------------------------
# FILE DEFINITION, WHAT IS GOING TO BE INSTALLED AND WHERE
#-------------------------------------------------------------------------------
#-------------------------------------------------------------------------------
INSTALL_FILES=(
    BIN_FILES:$BIN_LOCATION
    INCLUDE_FILES:$INCLUDE_LOCATION
    LIB_FILES:$LIB_LOCATION
    RUBY_LIB_FILES:$LIB_LOCATION/ruby
    RUBY_AUTH_LIB_FILES:$LIB_LOCATION/ruby/opennebula
    RUBY_OPENNEBULA_LIB_FILES:$LIB_LOCATION/ruby/opennebula
    MAD_RUBY_LIB_FILES:$LIB_LOCATION/ruby
    MAD_RUBY_LIB_FILES:$VAR_LOCATION/remotes
    MAD_SH_LIB_FILES:$LIB_LOCATION/sh
    MAD_SH_LIB_FILES:$VAR_LOCATION/remotes
    ONEDB_FILES:$LIB_LOCATION/ruby/onedb
    ONEDB_SHARED_MIGRATOR_FILES:$LIB_LOCATION/ruby/onedb/shared
    ONEDB_LOCAL_MIGRATOR_FILES:$LIB_LOCATION/ruby/onedb/local
    ONEDB_PATCH_FILES:$LIB_LOCATION/ruby/onedb/patches
    MADS_LIB_FILES:$LIB_LOCATION/mads
    IM_PROBES_FILES:$VAR_LOCATION/remotes/im
    IM_PROBES_KVM_FILES:$VAR_LOCATION/remotes/im/kvm.d
    IM_PROBES_KVM_PROBES_FILES:$VAR_LOCATION/remotes/im/kvm-probes.d
    IM_PROBES_XEN3_FILES:$VAR_LOCATION/remotes/im/xen3.d
    IM_PROBES_XEN3_PROBES_FILES:$VAR_LOCATION/remotes/im/xen3-probes.d
    IM_PROBES_XEN4_FILES:$VAR_LOCATION/remotes/im/xen4.d
    IM_PROBES_XEN4_PROBES_FILES:$VAR_LOCATION/remotes/im/xen4-probes.d
    IM_PROBES_VMWARE_FILES:$VAR_LOCATION/remotes/im/vmware.d
    IM_PROBES_VCENTER_FILES:$VAR_LOCATION/remotes/im/vcenter.d
    IM_PROBES_EC2_FILES:$VAR_LOCATION/remotes/im/ec2.d
    IM_PROBES_SL_FILES:$VAR_LOCATION/remotes/im/sl.d
    IM_PROBES_AZ_FILES:$VAR_LOCATION/remotes/im/az.d
    IM_PROBES_VERSION:$VAR_LOCATION/remotes
    AUTH_SSH_FILES:$VAR_LOCATION/remotes/auth/ssh
    AUTH_X509_FILES:$VAR_LOCATION/remotes/auth/x509
    AUTH_LDAP_FILES:$VAR_LOCATION/remotes/auth/ldap
    AUTH_SERVER_X509_FILES:$VAR_LOCATION/remotes/auth/server_x509
    AUTH_SERVER_CIPHER_FILES:$VAR_LOCATION/remotes/auth/server_cipher
    AUTH_DUMMY_FILES:$VAR_LOCATION/remotes/auth/dummy
    AUTH_PLAIN_FILES:$VAR_LOCATION/remotes/auth/plain
    VMM_EXEC_KVM_SCRIPTS:$VAR_LOCATION/remotes/vmm/kvm
    VMM_EXEC_XEN3_SCRIPTS:$VAR_LOCATION/remotes/vmm/xen3
    VMM_EXEC_XEN4_SCRIPTS:$VAR_LOCATION/remotes/vmm/xen4
    VMM_EXEC_VMWARE_SCRIPTS:$VAR_LOCATION/remotes/vmm/vmware
    VMM_EXEC_VCENTER_SCRIPTS:$VAR_LOCATION/remotes/vmm/vcenter
    VMM_EXEC_EC2_SCRIPTS:$VAR_LOCATION/remotes/vmm/ec2
    VMM_EXEC_SL_SCRIPTS:$VAR_LOCATION/remotes/vmm/sl
    VMM_EXEC_AZ_SCRIPTS:$VAR_LOCATION/remotes/vmm/az
    TM_FILES:$VAR_LOCATION/remotes/tm
    TM_SHARED_FILES:$VAR_LOCATION/remotes/tm/shared
    TM_FS_LVM_FILES:$VAR_LOCATION/remotes/tm/fs_lvm
    TM_QCOW2_FILES:$VAR_LOCATION/remotes/tm/qcow2
    TM_SSH_FILES:$VAR_LOCATION/remotes/tm/ssh
    TM_VMFS_FILES:$VAR_LOCATION/remotes/tm/vmfs
    TM_LVM_FILES:$VAR_LOCATION/remotes/tm/lvm
    TM_CEPH_FILES:$VAR_LOCATION/remotes/tm/ceph
    TM_DEV_FILES:$VAR_LOCATION/remotes/tm/dev
    TM_ISCSI_FILES:$VAR_LOCATION/remotes/tm/iscsi
    TM_DUMMY_FILES:$VAR_LOCATION/remotes/tm/dummy
    DATASTORE_DRIVER_COMMON_SCRIPTS:$VAR_LOCATION/remotes/datastore/
    DATASTORE_DRIVER_DUMMY_SCRIPTS:$VAR_LOCATION/remotes/datastore/dummy
    DATASTORE_DRIVER_FS_SCRIPTS:$VAR_LOCATION/remotes/datastore/fs
    DATASTORE_DRIVER_VMFS_SCRIPTS:$VAR_LOCATION/remotes/datastore/vmfs
    DATASTORE_DRIVER_LVM_SCRIPTS:$VAR_LOCATION/remotes/datastore/lvm
    DATASTORE_DRIVER_CEPH_SCRIPTS:$VAR_LOCATION/remotes/datastore/ceph
    DATASTORE_DRIVER_DEV_SCRIPTS:$VAR_LOCATION/remotes/datastore/dev
<<<<<<< HEAD
    MARKETPLACE_DRIVER_HTTP_SCRIPTS:$VAR_LOCATION/remotes/market/http
    MARKETPLACE_DRIVER_ONE_SCRIPTS:$VAR_LOCATION/remotes/market/one
    MARKETPLACE_DRIVER_S3_SCRIPTS:$VAR_LOCATION/remotes/market/s3
=======
    DATASTORE_DRIVER_ISCSI_SCRIPTS:$VAR_LOCATION/remotes/datastore/iscsi
>>>>>>> 8a05b49d
    NETWORK_FILES:$VAR_LOCATION/remotes/vnm
    NETWORK_8021Q_FILES:$VAR_LOCATION/remotes/vnm/802.1Q
    NETWORK_VXLAN_FILES:$VAR_LOCATION/remotes/vnm/vxlan
    NETWORK_DUMMY_FILES:$VAR_LOCATION/remotes/vnm/dummy
    NETWORK_EBTABLES_FILES:$VAR_LOCATION/remotes/vnm/ebtables
    NETWORK_FW_FILES:$VAR_LOCATION/remotes/vnm/fw
    NETWORK_OVSWITCH_FILES:$VAR_LOCATION/remotes/vnm/ovswitch
    NETWORK_OVSWITCH_BRCOMPAT_FILES:$VAR_LOCATION/remotes/vnm/ovswitch_brcompat
    NETWORK_VMWARE_FILES:$VAR_LOCATION/remotes/vnm/vmware
    EXAMPLE_SHARE_FILES:$SHARE_LOCATION/examples
    WEBSOCKIFY_SHARE_FILES:$SHARE_LOCATION/websockify
    INSTALL_GEMS_SHARE_FILE:$SHARE_LOCATION
    HOOK_FT_FILES:$VAR_LOCATION/remotes/hooks/ft
    COMMON_CLOUD_LIB_FILES:$LIB_LOCATION/ruby/cloud
    CLOUD_AUTH_LIB_FILES:$LIB_LOCATION/ruby/cloud/CloudAuth
    ECO_LIB_FILES:$LIB_LOCATION/ruby/cloud/econe
    ECO_LIB_VIEW_FILES:$LIB_LOCATION/ruby/cloud/econe/views
    ECO_BIN_FILES:$BIN_LOCATION
    MAN_FILES:$MAN_LOCATION
    DOCS_FILES:$DOCS_LOCATION
    CLI_LIB_FILES:$LIB_LOCATION/ruby/cli
    ONE_CLI_LIB_FILES:$LIB_LOCATION/ruby/cli/one_helper
    RBVMOMI_VENDOR_RUBY_FILES:$LIB_LOCATION/ruby/vendors/rbvmomi
    RBVMOMI_VENDOR_RUBY_LIB_FILES:$LIB_LOCATION/ruby/vendors/rbvmomi/lib
    RBVMOMI_VENDOR_RUBY_LIB_RBVMOMI_FILES:$LIB_LOCATION/ruby/vendors/rbvmomi/lib/rbvmomi
    RBVMOMI_VENDOR_RUBY_LIB_RBVMOMI_VIM_FILES:$LIB_LOCATION/ruby/vendors/rbvmomi/lib/rbvmomi/vim
    RBVMOMI_VENDOR_RUBY_LIB_RBVMOMI_UTILS_FILES:$LIB_LOCATION/ruby/vendors/rbvmomi/lib/rbvmomi/utils
)

INSTALL_CLIENT_FILES=(
    COMMON_CLOUD_CLIENT_LIB_FILES:$LIB_LOCATION/ruby/cloud
    ECO_LIB_CLIENT_FILES:$LIB_LOCATION/ruby/cloud/econe
    ECO_BIN_CLIENT_FILES:$BIN_LOCATION
    COMMON_CLOUD_CLIENT_LIB_FILES:$LIB_LOCATION/ruby/cloud
    CLI_BIN_FILES:$BIN_LOCATION
    CLI_LIB_FILES:$LIB_LOCATION/ruby/cli
    ONE_CLI_LIB_FILES:$LIB_LOCATION/ruby/cli/one_helper
    CLI_CONF_FILES:$ETC_LOCATION/cli
    OCA_LIB_FILES:$LIB_LOCATION/ruby
    RUBY_OPENNEBULA_LIB_FILES:$LIB_LOCATION/ruby/opennebula
    RUBY_AUTH_LIB_FILES:$LIB_LOCATION/ruby/opennebula
)

INSTALL_SUNSTONE_RUBY_FILES=(
    RUBY_OPENNEBULA_LIB_FILES:$LIB_LOCATION/ruby/opennebula
    OCA_LIB_FILES:$LIB_LOCATION/ruby
)

INSTALL_SUNSTONE_FILES=(
    SUNSTONE_FILES:$SUNSTONE_LOCATION
    SUNSTONE_BIN_FILES:$BIN_LOCATION
    SUNSTONE_MODELS_FILES:$SUNSTONE_LOCATION/models
    SUNSTONE_MODELS_JSON_FILES:$SUNSTONE_LOCATION/models/OpenNebulaJSON
    SUNSTONE_VIEWS_FILES:$SUNSTONE_LOCATION/views
    SUNSTONE_ROUTES_FILES:$SUNSTONE_LOCATION/routes
)

INSTALL_SUNSTONE_PUBLIC_MINIFIED_FILES=(
  SUNSTONE_PUBLIC_JS_FILES:$SUNSTONE_LOCATION/public/dist
  SUNSTONE_PUBLIC_JS_CONSOLE_FILES:$SUNSTONE_LOCATION/public/dist/console
  SUNSTONE_PUBLIC_FONT_AWSOME:$SUNSTONE_LOCATION/public/bower_components/fontawesome/fonts
  SUNSTONE_PUBLIC_CSS_FILES:$SUNSTONE_LOCATION/public/css
  SUNSTONE_PUBLIC_IMAGES_FILES:$SUNSTONE_LOCATION/public/images
  SUNSTONE_PUBLIC_LOGOS_FILES:$SUNSTONE_LOCATION/public/images/logos
  SUNSTONE_PUBLIC_LOCALE_CA:$SUNSTONE_LOCATION/public/locale/languages
  SUNSTONE_PUBLIC_LOCALE_CS_CZ:$SUNSTONE_LOCATION/public/locale/languages
  SUNSTONE_PUBLIC_LOCALE_DE:$SUNSTONE_LOCATION/public/locale/languages
  SUNSTONE_PUBLIC_LOCALE_DA:$SUNSTONE_LOCATION/public/locale/languages
  SUNSTONE_PUBLIC_LOCALE_EL_GR:$SUNSTONE_LOCATION/public/locale/languages
  SUNSTONE_PUBLIC_LOCALE_EN_US:$SUNSTONE_LOCATION/public/locale/languages
  SUNSTONE_PUBLIC_LOCALE_ES_ES:$SUNSTONE_LOCATION/public/locale/languages
  SUNSTONE_PUBLIC_LOCALE_FA_IR:$SUNSTONE_LOCATION/public/locale/languages
  SUNSTONE_PUBLIC_LOCALE_FR_FR:$SUNSTONE_LOCATION/public/locale/languages
  SUNSTONE_PUBLIC_LOCALE_IT_IT:$SUNSTONE_LOCATION/public/locale/languages
  SUNSTONE_PUBLIC_LOCALE_JA:$SUNSTONE_LOCATION/public/locale/languages
  SUNSTONE_PUBLIC_LOCALE_LT_LT:$SUNSTONE_LOCATION/public/locale/languages
  SUNSTONE_PUBLIC_LOCALE_NL_NL:$SUNSTONE_LOCATION/public/locale/languages
  SUNSTONE_PUBLIC_LOCALE_PL:$SUNSTONE_LOCATION/public/locale/languages
  SUNSTONE_PUBLIC_LOCALE_PT_PT:$SUNSTONE_LOCATION/public/locale/languages
  SUNSTONE_PUBLIC_LOCALE_PT_BR:$SUNSTONE_LOCATION/public/locale/languages
  SUNSTONE_PUBLIC_LOCALE_RU_RU:$SUNSTONE_LOCATION/public/locale/languages
  SUNSTONE_PUBLIC_LOCALE_SK_SK:$SUNSTONE_LOCATION/public/locale/languages
  SUNSTONE_PUBLIC_LOCALE_ZH_CN:$SUNSTONE_LOCATION/public/locale/languages
  SUNSTONE_PUBLIC_LOCALE_ZH_TW:$SUNSTONE_LOCATION/public/locale/languages
)

INSTALL_SUNSTONE_PUBLIC_DEV_DIR=(
  SUNSTONE_PUBLIC_DEV_DIR:$SUNSTONE_LOCATION
)

INSTALL_SUNSTONE_ETC_FILES=(
    SUNSTONE_ETC_FILES:$ETC_LOCATION
    SUNSTONE_ETC_VIEW_FILES:$ETC_LOCATION/sunstone-views
)

INSTALL_ONEGATE_FILES=(
    ONEGATE_FILES:$ONEGATE_LOCATION
    ONEGATE_BIN_FILES:$BIN_LOCATION
)

INSTALL_ONEGATE_ETC_FILES=(
    ONEGATE_ETC_FILES:$ETC_LOCATION
)

INSTALL_ONEFLOW_FILES=(
    ONEFLOW_FILES:$ONEFLOW_LOCATION
    ONEFLOW_BIN_FILES:$BIN_LOCATION
    ONEFLOW_LIB_FILES:$ONEFLOW_LOCATION/lib
    ONEFLOW_LIB_STRATEGY_FILES:$ONEFLOW_LOCATION/lib/strategy
    ONEFLOW_LIB_MODELS_FILES:$ONEFLOW_LOCATION/lib/models
)

INSTALL_ONEFLOW_ETC_FILES=(
    ONEFLOW_ETC_FILES:$ETC_LOCATION
)

INSTALL_ETC_FILES=(
    ETC_FILES:$ETC_LOCATION
    VMWARE_ETC_FILES:$ETC_LOCATION
    EC2_ETC_FILES:$ETC_LOCATION
    SL_ETC_FILES:$ETC_LOCATION
    AZ_ETC_FILES:$ETC_LOCATION
    VMM_EXEC_ETC_FILES:$ETC_LOCATION/vmm_exec
    HM_ETC_FILES:$ETC_LOCATION/hm
    AUTH_ETC_FILES:$ETC_LOCATION/auth
    ECO_ETC_FILES:$ETC_LOCATION
    ECO_ETC_TEMPLATE_FILES:$ETC_LOCATION/ec2query_templates
    CLI_CONF_FILES:$ETC_LOCATION/cli
)

#-------------------------------------------------------------------------------
# Binary files, to be installed under $BIN_LOCATION
#-------------------------------------------------------------------------------

BIN_FILES="src/nebula/oned \
           src/scheduler/src/sched/mm_sched \
           src/cli/onevm \
           src/cli/oneacct \
           src/cli/oneshowback \
           src/cli/onehost \
           src/cli/onevnet \
           src/cli/oneuser \
           src/cli/oneimage \
           src/cli/onegroup \
           src/cli/onetemplate \
           src/cli/oneacl \
           src/cli/onedatastore \
           src/cli/onecluster \
           src/cli/onezone \
           src/cli/oneflow \
           src/cli/oneflow-template \
           src/cli/onesecgroup \
           src/cli/onevdc \
           src/cli/onevrouter \
           src/cli/onemarket \
           src/cli/onemarketapp \
           src/cli/onevcenter \
           src/onedb/onedb \
           src/mad/utils/tty_expect \
           share/scripts/one"

#-------------------------------------------------------------------------------
# C/C++ OpenNebula API Library & Development files
# Include files, to be installed under $INCLUDE_LOCATION
# Library files, to be installed under $LIB_LOCATION
#-------------------------------------------------------------------------------

INCLUDE_FILES=""
LIB_FILES=""

#-------------------------------------------------------------------------------
# Ruby library files, to be installed under $LIB_LOCATION/ruby
#-------------------------------------------------------------------------------

RUBY_LIB_FILES="src/mad/ruby/ActionManager.rb \
                src/mad/ruby/CommandManager.rb \
                src/mad/ruby/OpenNebulaDriver.rb \
                src/mad/ruby/VirtualMachineDriver.rb \
                src/mad/ruby/DriverExecHelper.rb \
                src/mad/ruby/ssh_stream.rb \
                src/vnm_mad/one_vnm.rb \
                src/oca/ruby/deprecated/OpenNebula.rb \
                src/oca/ruby/opennebula.rb \
                src/sunstone/OpenNebulaVNC.rb \
                src/vmm_mad/remotes/vcenter/vcenter_driver.rb \
                src/vmm_mad/remotes/az/az_driver.rb \
                src/vmm_mad/remotes/ec2/ec2_driver.rb \
                src/vmm_mad/remotes/sl/sl_driver.rb"

#-------------------------------------------------------------------------------
# Ruby auth library files, to be installed under $LIB_LOCATION/ruby/opennebula
#-------------------------------------------------------------------------------

RUBY_AUTH_LIB_FILES="src/authm_mad/remotes/ssh/ssh_auth.rb \
                src/authm_mad/remotes/server_x509/server_x509_auth.rb \
                src/authm_mad/remotes/server_cipher/server_cipher_auth.rb \
                src/authm_mad/remotes/ldap/ldap_auth.rb \
                src/authm_mad/remotes/x509/x509_auth.rb"

#-----------------------------------------------------------------------------
# MAD Script library files, to be installed under $LIB_LOCATION/<script lang>
# and remotes directory
#-----------------------------------------------------------------------------

MAD_SH_LIB_FILES="src/mad/sh/scripts_common.sh"
MAD_RUBY_LIB_FILES="src/mad/ruby/scripts_common.rb"

#-------------------------------------------------------------------------------
# Driver executable files, to be installed under $LIB_LOCATION/mads
#-------------------------------------------------------------------------------

MADS_LIB_FILES="src/mad/sh/madcommon.sh \
              src/vmm_mad/exec/one_vmm_exec.rb \
              src/vmm_mad/exec/one_vmm_exec \
              src/vmm_mad/exec/one_vmm_sh \
              src/vmm_mad/exec/one_vmm_ssh \
              src/vmm_mad/dummy/one_vmm_dummy.rb \
              src/vmm_mad/dummy/one_vmm_dummy \
              src/im_mad/im_exec/one_im_exec.rb \
              src/im_mad/im_exec/one_im_exec \
              src/im_mad/im_exec/one_im_ssh \
              src/im_mad/im_exec/one_im_sh \
              src/im_mad/dummy/one_im_dummy.rb \
              src/im_mad/dummy/one_im_dummy \
              src/im_mad/collectd/collectd \
              src/tm_mad/one_tm \
              src/tm_mad/one_tm.rb \
              src/hm_mad/one_hm.rb \
              src/hm_mad/one_hm \
              src/authm_mad/one_auth_mad.rb \
              src/authm_mad/one_auth_mad \
              src/datastore_mad/one_datastore.rb \
              src/datastore_mad/one_datastore \
              src/market_mad/one_market.rb \
              src/market_mad/one_market"

#-------------------------------------------------------------------------------
# VMM SH Driver KVM scripts, to be installed under $REMOTES_LOCATION/vmm/kvm
#-------------------------------------------------------------------------------

VMM_EXEC_KVM_SCRIPTS="src/vmm_mad/remotes/kvm/cancel \
                    src/vmm_mad/remotes/kvm/deploy \
                    src/vmm_mad/remotes/kvm/kvmrc \
                    src/vmm_mad/remotes/kvm/migrate \
                    src/vmm_mad/remotes/kvm/migrate_local \
                    src/vmm_mad/remotes/kvm/restore \
                    src/vmm_mad/remotes/kvm/restore.ceph \
                    src/vmm_mad/remotes/kvm/reboot \
                    src/vmm_mad/remotes/kvm/reset \
                    src/vmm_mad/remotes/kvm/save \
                    src/vmm_mad/remotes/kvm/save.ceph \
                    src/vmm_mad/remotes/kvm/poll \
                    src/vmm_mad/remotes/kvm/attach_disk \
                    src/vmm_mad/remotes/kvm/detach_disk \
                    src/vmm_mad/remotes/kvm/attach_nic \
                    src/vmm_mad/remotes/kvm/detach_nic \
                    src/vmm_mad/remotes/kvm/snapshot_create \
                    src/vmm_mad/remotes/kvm/snapshot_revert \
                    src/vmm_mad/remotes/kvm/snapshot_delete \
                    src/vmm_mad/remotes/kvm/shutdown \
                    src/vmm_mad/remotes/kvm/reconfigure \
                    src/vmm_mad/remotes/kvm/prereconfigure"

#-------------------------------------------------------------------------------
# VMM SH Driver Xen scripts, to be installed under $REMOTES_LOCATION/vmm/xen
#-------------------------------------------------------------------------------

VMM_EXEC_XEN3_SCRIPTS="src/vmm_mad/remotes/xen/cancel \
                    src/vmm_mad/remotes/xen/deploy \
                    src/vmm_mad/remotes/xen/xen3/xenrc \
                    src/vmm_mad/remotes/xen/xen3/migrate \
                    src/vmm_mad/remotes/xen/restore \
                    src/vmm_mad/remotes/xen/reboot \
                    src/vmm_mad/remotes/xen/xen3/reset \
                    src/vmm_mad/remotes/xen/save \
                    src/vmm_mad/remotes/xen/poll \
                    src/vmm_mad/remotes/xen/attach_disk \
                    src/vmm_mad/remotes/xen/detach_disk \
                    src/vmm_mad/remotes/xen/attach_nic \
                    src/vmm_mad/remotes/xen/detach_nic \
                    src/vmm_mad/remotes/xen/snapshot_create \
                    src/vmm_mad/remotes/xen/snapshot_revert \
                    src/vmm_mad/remotes/xen/snapshot_delete \
                    src/vmm_mad/remotes/xen/shutdown"

VMM_EXEC_XEN4_SCRIPTS="src/vmm_mad/remotes/xen/cancel \
                    src/vmm_mad/remotes/xen/deploy \
                    src/vmm_mad/remotes/xen/xen4/xenrc \
                    src/vmm_mad/remotes/xen/xen4/migrate \
                    src/vmm_mad/remotes/xen/restore \
                    src/vmm_mad/remotes/xen/reboot \
                    src/vmm_mad/remotes/xen/xen4/reset \
                    src/vmm_mad/remotes/xen/save \
                    src/vmm_mad/remotes/xen/poll \
                    src/vmm_mad/remotes/xen/attach_disk \
                    src/vmm_mad/remotes/xen/detach_disk \
                    src/vmm_mad/remotes/xen/attach_nic \
                    src/vmm_mad/remotes/xen/detach_nic \
                    src/vmm_mad/remotes/xen/snapshot_create \
                    src/vmm_mad/remotes/xen/snapshot_revert \
                    src/vmm_mad/remotes/xen/snapshot_delete \
                    src/vmm_mad/remotes/xen/shutdown"
#-------------------------------------------------------------------------------
# VMM Driver VMWARE scripts, to be installed under $REMOTES_LOCATION/vmm/vmware
#-------------------------------------------------------------------------------

VMM_EXEC_VMWARE_SCRIPTS="src/vmm_mad/remotes/vmware/cancel \
                         src/vmm_mad/remotes/vmware/attach_disk \
                         src/vmm_mad/remotes/vmware/detach_disk \
                         src/vmm_mad/remotes/vmware/attach_nic \
                         src/vmm_mad/remotes/vmware/detach_nic \
                         src/vmm_mad/remotes/vmware/snapshot_create \
                         src/vmm_mad/remotes/vmware/snapshot_revert \
                         src/vmm_mad/remotes/vmware/snapshot_delete \
                         src/vmm_mad/remotes/vmware/scripts_common_sh.sh \
                         src/vmm_mad/remotes/vmware/deploy \
                         src/vmm_mad/remotes/vmware/migrate \
                         src/vmm_mad/remotes/vmware/restore \
                         src/vmm_mad/remotes/vmware/reboot \
                         src/vmm_mad/remotes/vmware/reset \
                         src/vmm_mad/remotes/vmware/save \
                         src/vmm_mad/remotes/vmware/poll \
                         src/vmm_mad/remotes/vmware/checkpoint \
                         src/vmm_mad/remotes/vmware/shutdown \
                         src/vmm_mad/remotes/vmware/vmware_driver.rb \
                         src/vmm_mad/remotes/vmware/vi_driver.rb"

#-------------------------------------------------------------------------------
# VMM Driver vCenter scripts, installed under $REMOTES_LOCATION/vmm/vcenter
#-------------------------------------------------------------------------------

VMM_EXEC_VCENTER_SCRIPTS="src/vmm_mad/remotes/vcenter/cancel \
                         src/vmm_mad/remotes/vcenter/attach_disk \
                         src/vmm_mad/remotes/vcenter/detach_disk \
                         src/vmm_mad/remotes/vcenter/attach_nic \
                         src/vmm_mad/remotes/vcenter/detach_nic \
                         src/vmm_mad/remotes/vcenter/snapshot_create \
                         src/vmm_mad/remotes/vcenter/snapshot_revert \
                         src/vmm_mad/remotes/vcenter/snapshot_delete \
                         src/vmm_mad/remotes/vcenter/deploy \
                         src/vmm_mad/remotes/vcenter/migrate \
                         src/vmm_mad/remotes/vcenter/restore \
                         src/vmm_mad/remotes/vcenter/reboot \
                         src/vmm_mad/remotes/vcenter/reset \
                         src/vmm_mad/remotes/vcenter/save \
                         src/vmm_mad/remotes/vcenter/poll \
                         src/vmm_mad/remotes/vcenter/shutdown"

#------------------------------------------------------------------------------
# VMM Driver EC2 scripts, to be installed under $REMOTES_LOCATION/vmm/ec2
#------------------------------------------------------------------------------

VMM_EXEC_EC2_SCRIPTS="src/vmm_mad/remotes/ec2/cancel \
                      src/vmm_mad/remotes/ec2/attach_disk \
                      src/vmm_mad/remotes/ec2/detach_disk \
                      src/vmm_mad/remotes/ec2/attach_nic \
                      src/vmm_mad/remotes/ec2/detach_nic \
                      src/vmm_mad/remotes/ec2/snapshot_create \
                      src/vmm_mad/remotes/ec2/snapshot_revert \
                      src/vmm_mad/remotes/ec2/snapshot_delete \
                      src/vmm_mad/remotes/ec2/deploy \
                      src/vmm_mad/remotes/ec2/migrate \
                      src/vmm_mad/remotes/ec2/restore \
                      src/vmm_mad/remotes/ec2/reboot \
                      src/vmm_mad/remotes/ec2/reset \
                      src/vmm_mad/remotes/ec2/save \
                      src/vmm_mad/remotes/ec2/poll \
                      src/vmm_mad/remotes/ec2/shutdown"

#------------------------------------------------------------------------------
# VMM Driver SoftLayer scripts, to be installed under $REMOTES_LOCATION/vmm/sl
#------------------------------------------------------------------------------

VMM_EXEC_SL_SCRIPTS="src/vmm_mad/remotes/sl/cancel \
                     src/vmm_mad/remotes/sl/attach_disk \
                     src/vmm_mad/remotes/sl/detach_disk \
                     src/vmm_mad/remotes/sl/attach_nic \
                     src/vmm_mad/remotes/sl/detach_nic \
                     src/vmm_mad/remotes/sl/snapshot_create \
                     src/vmm_mad/remotes/sl/snapshot_revert \
                     src/vmm_mad/remotes/sl/snapshot_delete \
                     src/vmm_mad/remotes/sl/deploy \
                     src/vmm_mad/remotes/sl/migrate \
                     src/vmm_mad/remotes/sl/restore \
                     src/vmm_mad/remotes/sl/reboot \
                     src/vmm_mad/remotes/sl/reset \
                     src/vmm_mad/remotes/sl/save \
                     src/vmm_mad/remotes/sl/poll \
                     src/vmm_mad/remotes/sl/shutdown"

#------------------------------------------------------------------------------
# VMM Driver Azure scripts, to be installed under $REMOTES_LOCATION/vmm/az
#------------------------------------------------------------------------------

VMM_EXEC_AZ_SCRIPTS="src/vmm_mad/remotes/az/cancel \
                     src/vmm_mad/remotes/az/attach_disk \
                     src/vmm_mad/remotes/az/detach_disk \
                     src/vmm_mad/remotes/az/attach_nic \
                     src/vmm_mad/remotes/az/detach_nic \
                     src/vmm_mad/remotes/az/snapshot_create \
                     src/vmm_mad/remotes/az/snapshot_revert \
                     src/vmm_mad/remotes/az/snapshot_delete \
                     src/vmm_mad/remotes/az/deploy \
                     src/vmm_mad/remotes/az/migrate \
                     src/vmm_mad/remotes/az/restore \
                     src/vmm_mad/remotes/az/reboot \
                     src/vmm_mad/remotes/az/reset \
                     src/vmm_mad/remotes/az/save \
                     src/vmm_mad/remotes/az/poll \
                     src/vmm_mad/remotes/az/shutdown"

#-------------------------------------------------------------------------------
# Information Manager Probes, to be installed under $REMOTES_LOCATION/im
#-------------------------------------------------------------------------------

IM_PROBES_FILES="src/im_mad/remotes/run_probes \
                 src/im_mad/remotes/stop_probes"

IM_PROBES_KVM_FILES="src/im_mad/remotes/kvm.d/collectd-client_control.sh \
                     src/im_mad/remotes/kvm.d/collectd-client.rb"

IM_PROBES_KVM_PROBES_FILES="src/im_mad/remotes/kvm-probes.d/kvm.rb \
                     src/im_mad/remotes/kvm-probes.d/architecture.sh \
                     src/im_mad/remotes/kvm-probes.d/cpu.sh \
                     src/im_mad/remotes/kvm-probes.d/poll.sh \
                     src/im_mad/remotes/kvm-probes.d/name.sh \
                     src/im_mad/remotes/kvm-probes.d/pci.rb \
                     src/im_mad/remotes/common.d/monitor_ds.sh \
                     src/im_mad/remotes/common.d/version.sh \
                     src/im_mad/remotes/common.d/collectd-client-shepherd.sh"

IM_PROBES_XEN3_FILES="src/im_mad/remotes/xen.d/collectd-client_control.sh \
                      src/im_mad/remotes/xen.d/collectd-client.rb"

IM_PROBES_XEN3_PROBES_FILES="src/im_mad/remotes/xen-probes.d/xen.rb \
                      src/im_mad/remotes/xen-probes.d/architecture.sh \
                      src/im_mad/remotes/xen-probes.d/cpu.sh \
                      src/im_mad/remotes/xen-probes.d/poll3.sh \
                      src/im_mad/remotes/xen-probes.d/name.sh
                      src/im_mad/remotes/common.d/monitor_ds.sh \
                      src/im_mad/remotes/common.d/version.sh \
                      src/im_mad/remotes/common.d/collectd-client-shepherd.sh"

IM_PROBES_XEN4_FILES="src/im_mad/remotes/xen.d/collectd-client_control.sh \
                      src/im_mad/remotes/xen.d/collectd-client.rb"

IM_PROBES_XEN4_PROBES_FILES="src/im_mad/remotes/xen-probes.d/xen.rb \
                      src/im_mad/remotes/xen-probes.d/architecture.sh \
                      src/im_mad/remotes/xen-probes.d/cpu.sh \
                      src/im_mad/remotes/xen-probes.d/poll4.sh \
                      src/im_mad/remotes/xen-probes.d/name.sh \
                      src/im_mad/remotes/common.d/monitor_ds.sh \
                      src/im_mad/remotes/common.d/version.sh \
                      src/im_mad/remotes/common.d/collectd-client-shepherd.sh"

IM_PROBES_VMWARE_FILES="src/im_mad/remotes/vmware.d/vmware.rb"

IM_PROBES_VCENTER_FILES="src/im_mad/remotes/vcenter.d/vcenter.rb"

IM_PROBES_EC2_FILES="src/im_mad/remotes/ec2.d/poll"

IM_PROBES_SL_FILES="src/im_mad/remotes/sl.d/poll"
IM_PROBES_AZ_FILES="src/im_mad/remotes/az.d/poll"

IM_PROBES_VERSION="src/im_mad/remotes/VERSION"

#-------------------------------------------------------------------------------
# Auth Manager drivers to be installed under $REMOTES_LOCATION/auth
#-------------------------------------------------------------------------------

AUTH_SERVER_CIPHER_FILES="src/authm_mad/remotes/server_cipher/authenticate"

AUTH_SERVER_X509_FILES="src/authm_mad/remotes/server_x509/authenticate"

AUTH_X509_FILES="src/authm_mad/remotes/x509/authenticate"

AUTH_LDAP_FILES="src/authm_mad/remotes/ldap/authenticate"

AUTH_SSH_FILES="src/authm_mad/remotes/ssh/authenticate"

AUTH_DUMMY_FILES="src/authm_mad/remotes/dummy/authenticate"

AUTH_PLAIN_FILES="src/authm_mad/remotes/plain/authenticate"

#-------------------------------------------------------------------------------
# Virtual Network Manager drivers to be installed under $REMOTES_LOCATION/vnm
#-------------------------------------------------------------------------------

NETWORK_FILES="src/vnm_mad/remotes/lib/vnm_driver.rb \
               src/vnm_mad/remotes/lib/vnmmad.rb \
               src/vnm_mad/remotes/OpenNebulaNetwork.conf \
               src/vnm_mad/remotes/lib/fw_driver.rb \
               src/vnm_mad/remotes/lib/sg_driver.rb \
               src/vnm_mad/remotes/lib/address.rb \
               src/vnm_mad/remotes/lib/command.rb \
               src/vnm_mad/remotes/lib/vm.rb \
               src/vnm_mad/remotes/lib/vlan.rb \
               src/vnm_mad/remotes/lib/security_groups.rb \
               src/vnm_mad/remotes/lib/security_groups_iptables.rb \
               src/vnm_mad/remotes/lib/nic.rb"

NETWORK_8021Q_FILES="src/vnm_mad/remotes/802.1Q/clean \
                    src/vnm_mad/remotes/802.1Q/post \
                    src/vnm_mad/remotes/802.1Q/pre \
                    src/vnm_mad/remotes/802.1Q/vlan_tag_driver.rb"

NETWORK_VXLAN_FILES="src/vnm_mad/remotes/vxlan/clean \
                    src/vnm_mad/remotes/vxlan/post \
                    src/vnm_mad/remotes/vxlan/pre \
                    src/vnm_mad/remotes/vxlan/vxlan_driver.rb"


NETWORK_DUMMY_FILES="src/vnm_mad/remotes/dummy/clean \
                    src/vnm_mad/remotes/dummy/post \
                    src/vnm_mad/remotes/dummy/pre"

NETWORK_EBTABLES_FILES="src/vnm_mad/remotes/ebtables/clean \
                    src/vnm_mad/remotes/ebtables/post \
                    src/vnm_mad/remotes/ebtables/pre \
                    src/vnm_mad/remotes/ebtables/Ebtables.rb"

NETWORK_FW_FILES="src/vnm_mad/remotes/fw/post \
                          src/vnm_mad/remotes/fw/pre \
                          src/vnm_mad/remotes/fw/clean"

NETWORK_OVSWITCH_FILES="src/vnm_mad/remotes/ovswitch/clean \
                    src/vnm_mad/remotes/ovswitch/post \
                    src/vnm_mad/remotes/ovswitch/pre \
                    src/vnm_mad/remotes/ovswitch/OpenvSwitch.rb"

NETWORK_OVSWITCH_BRCOMPAT_FILES="src/vnm_mad/remotes/ovswitch_brcompat/clean \
                    src/vnm_mad/remotes/ovswitch_brcompat/post \
                    src/vnm_mad/remotes/ovswitch_brcompat/pre \
                    src/vnm_mad/remotes/ovswitch_brcompat/OpenvSwitch.rb"

NETWORK_VMWARE_FILES="src/vnm_mad/remotes/vmware/clean \
                    src/vnm_mad/remotes/vmware/post \
                    src/vnm_mad/remotes/vmware/pre \
                    src/vnm_mad/remotes/vmware/VMware.rb"

#-------------------------------------------------------------------------------
# Transfer Manager commands, to be installed under $LIB_LOCATION/tm_commands
#   - SHARED TM, $VAR_LOCATION/tm/shared
#   - FS_LVM TM, $VAR_LOCATION/tm/fs_lvm
#   - QCOW2 TM, $VAR_LOCATION/tm/qcow2
#   - SSH TM, $VAR_LOCATION/tm/ssh
#   - DUMMY TM, $VAR_LOCATION/tm/dummy
#   - VMWARE TM, $VAR_LOCATION/tm/vmware
#   - LVM TM, $VAR_LOCATION/tm/lvm
#   - CEPH TM, $VAR_LOCATION/tm/ceph
#   - DEV TM, $VAR_LOCATION/tm/dev
#   - ISCSI TM, $VAR_LOCATION/tm/iscsi
#-------------------------------------------------------------------------------

TM_FILES="src/tm_mad/tm_common.sh"

TM_SHARED_FILES="src/tm_mad/shared/clone \
                 src/tm_mad/shared/delete \
                 src/tm_mad/shared/ln \
                 src/tm_mad/shared/mkswap \
                 src/tm_mad/shared/mkimage \
                 src/tm_mad/shared/mv \
                 src/tm_mad/shared/context \
                 src/tm_mad/shared/premigrate \
                 src/tm_mad/shared/postmigrate \
                 src/tm_mad/shared/failmigrate \
                 src/tm_mad/shared/mvds \
                 src/tm_mad/shared/snap_create \
                 src/tm_mad/shared/snap_create_live \
                 src/tm_mad/shared/snap_delete \
                 src/tm_mad/shared/snap_revert \
                 src/tm_mad/shared/monitor \
                 src/tm_mad/shared/cpds"

TM_FS_LVM_FILES="src/tm_mad/fs_lvm/clone \
                 src/tm_mad/fs_lvm/ln \
                 src/tm_mad/fs_lvm/mv \
                 src/tm_mad/fs_lvm/mvds \
                 src/tm_mad/fs_lvm/cpds \
                 src/tm_mad/fs_lvm/premigrate \
                 src/tm_mad/fs_lvm/postmigrate \
                 src/tm_mad/fs_lvm/snap_create \
                 src/tm_mad/fs_lvm/snap_create_live \
                 src/tm_mad/fs_lvm/snap_delete \
                 src/tm_mad/fs_lvm/snap_revert \
                 src/tm_mad/fs_lvm/failmigrate \
                 src/tm_mad/fs_lvm/delete"

TM_QCOW2_FILES="src/tm_mad/qcow2/clone \
                 src/tm_mad/qcow2/delete \
                 src/tm_mad/qcow2/ln \
                 src/tm_mad/qcow2/mkswap \
                 src/tm_mad/qcow2/mkimage \
                 src/tm_mad/qcow2/mv \
                 src/tm_mad/qcow2/context \
                 src/tm_mad/qcow2/premigrate \
                 src/tm_mad/qcow2/postmigrate \
                 src/tm_mad/qcow2/failmigrate \
                 src/tm_mad/qcow2/mvds \
                 src/tm_mad/qcow2/snap_create \
                 src/tm_mad/qcow2/snap_create_live \
                 src/tm_mad/qcow2/snap_delete \
                 src/tm_mad/qcow2/snap_revert \
                 src/tm_mad/qcow2/cpds"

TM_SSH_FILES="src/tm_mad/ssh/clone \
              src/tm_mad/ssh/delete \
              src/tm_mad/ssh/ln \
              src/tm_mad/ssh/mkswap \
              src/tm_mad/ssh/mkimage \
              src/tm_mad/ssh/mv \
              src/tm_mad/ssh/context \
              src/tm_mad/ssh/premigrate \
              src/tm_mad/ssh/postmigrate \
              src/tm_mad/ssh/failmigrate \
              src/tm_mad/ssh/mvds \
              src/tm_mad/ssh/snap_create \
              src/tm_mad/ssh/snap_create_live \
              src/tm_mad/ssh/snap_delete \
              src/tm_mad/ssh/snap_revert \
              src/tm_mad/ssh/monitor \
              src/tm_mad/ssh/cpds"

TM_DUMMY_FILES="src/tm_mad/dummy/clone \
              src/tm_mad/dummy/delete \
              src/tm_mad/dummy/ln \
              src/tm_mad/dummy/mkswap \
              src/tm_mad/dummy/mkimage \
              src/tm_mad/dummy/mv \
              src/tm_mad/dummy/context \
              src/tm_mad/dummy/premigrate \
              src/tm_mad/dummy/postmigrate \
              src/tm_mad/dummy/failmigrate \
              src/tm_mad/dummy/mvds \
              src/tm_mad/dummy/snap_create \
              src/tm_mad/dummy/snap_create_live \
              src/tm_mad/dummy/snap_delete \
              src/tm_mad/dummy/snap_revert \
              src/tm_mad/dummy/cpds"

TM_VMFS_FILES="src/tm_mad/vmfs/clone \
                 src/tm_mad/vmfs/delete
                 src/tm_mad/vmfs/ln \
                 src/tm_mad/vmfs/mkswap \
                 src/tm_mad/vmfs/mkimage \
                 src/tm_mad/vmfs/mv \
                 src/tm_mad/vmfs/context \
                 src/tm_mad/vmfs/mvds \
                 src/tm_mad/vmfs/cpds \
                 src/tm_mad/vmfs/postmigrate \
                 src/tm_mad/vmfs/snap_create \
                 src/tm_mad/vmfs/snap_create_live \
                 src/tm_mad/vmfs/snap_delete \
                 src/tm_mad/vmfs/snap_revert \
                 src/tm_mad/vmfs/failmigrate \
                 src/tm_mad/vmfs/premigrate"

TM_LVM_FILES="src/tm_mad/lvm/clone \
                 src/tm_mad/lvm/ln \
                 src/tm_mad/lvm/mv \
                 src/tm_mad/lvm/mvds \
                 src/tm_mad/lvm/cpds \
                 src/tm_mad/lvm/premigrate \
                 src/tm_mad/lvm/postmigrate \
                 src/tm_mad/lvm/snap_create \
                 src/tm_mad/lvm/snap_create_live \
                 src/tm_mad/lvm/snap_delete \
                 src/tm_mad/lvm/snap_revert \
                 src/tm_mad/lvm/failmigrate \
                 src/tm_mad/lvm/delete"

TM_CEPH_FILES="src/tm_mad/ceph/clone \
                 src/tm_mad/ceph/ln \
                 src/tm_mad/ceph/mv \
                 src/tm_mad/ceph/mvds \
                 src/tm_mad/ceph/cpds \
                 src/tm_mad/ceph/premigrate \
                 src/tm_mad/ceph/postmigrate \
                 src/tm_mad/ceph/snap_create \
                 src/tm_mad/ceph/snap_create_live \
                 src/tm_mad/ceph/snap_delete \
                 src/tm_mad/ceph/snap_revert \
                 src/tm_mad/ceph/failmigrate \
                 src/tm_mad/ceph/delete \
                 src/tm_mad/ceph/context \
                 src/tm_mad/ceph/mkimage \
                 src/tm_mad/ceph/monitor \
                 src/tm_mad/ceph/mkswap"

TM_DEV_FILES="src/tm_mad/dev/clone \
                 src/tm_mad/dev/ln \
                 src/tm_mad/dev/mv \
                 src/tm_mad/dev/mvds \
                 src/tm_mad/dev/cpds \
                 src/tm_mad/dev/premigrate \
                 src/tm_mad/dev/postmigrate \
                 src/tm_mad/dev/snap_create \
                 src/tm_mad/dev/snap_create_live \
                 src/tm_mad/dev/snap_delete \
                 src/tm_mad/dev/snap_revert \
                 src/tm_mad/dev/failmigrate \
                 src/tm_mad/dev/delete"

TM_ISCSI_FILES="src/tm_mad/iscsi/clone \
                 src/tm_mad/iscsi/ln \
                 src/tm_mad/iscsi/mv \
                 src/tm_mad/iscsi/mvds \
                 src/tm_mad/iscsi/cpds \
                 src/tm_mad/iscsi/premigrate \
                 src/tm_mad/iscsi/postmigrate \
                 src/tm_mad/iscsi/snap_create \
                 src/tm_mad/iscsi/snap_create_live \
                 src/tm_mad/iscsi/snap_delete \
                 src/tm_mad/iscsi/snap_revert \
                 src/tm_mad/iscsi/failmigrate \
                 src/tm_mad/iscsi/delete"

#-------------------------------------------------------------------------------
# Datastore drivers, to be installed under $REMOTES_LOCATION/datastore
#   - Dummy Image Repository, $REMOTES_LOCATION/datastore/dummy
#   - FS based Image Repository, $REMOTES_LOCATION/datastore/fs
#   - VMFS based Image Repository, $REMOTES_LOCATION/datastore/vmfs
#   - LVM based Image Repository, $REMOTES_LOCATION/datastore/lvm
#-------------------------------------------------------------------------------

DATASTORE_DRIVER_COMMON_SCRIPTS="src/datastore_mad/remotes/xpath.rb \
                             src/datastore_mad/remotes/downloader.sh \
                             src/datastore_mad/remotes/libfs.sh"

DATASTORE_DRIVER_DUMMY_SCRIPTS="src/datastore_mad/remotes/dummy/cp \
                         src/datastore_mad/remotes/dummy/mkfs \
                         src/datastore_mad/remotes/dummy/stat \
                         src/datastore_mad/remotes/dummy/clone \
                         src/datastore_mad/remotes/dummy/monitor \
                         src/datastore_mad/remotes/dummy/snap_delete \
                         src/datastore_mad/remotes/dummy/snap_revert \
                         src/datastore_mad/remotes/dummy/snap_flatten \
                         src/datastore_mad/remotes/dummy/rm \
                         src/datastore_mad/remotes/dummy/export"

DATASTORE_DRIVER_FS_SCRIPTS="src/datastore_mad/remotes/fs/cp \
                         src/datastore_mad/remotes/fs/mkfs \
                         src/datastore_mad/remotes/fs/stat \
                         src/datastore_mad/remotes/fs/clone \
                         src/datastore_mad/remotes/fs/monitor \
                         src/datastore_mad/remotes/fs/snap_delete \
                         src/datastore_mad/remotes/fs/snap_revert \
                         src/datastore_mad/remotes/fs/snap_flatten \
                         src/datastore_mad/remotes/fs/rm \
                         src/datastore_mad/remotes/fs/export"

DATASTORE_DRIVER_VMFS_SCRIPTS="src/datastore_mad/remotes/vmfs/cp \
                         src/datastore_mad/remotes/vmfs/mkfs \
                         src/datastore_mad/remotes/vmfs/stat \
                         src/datastore_mad/remotes/vmfs/clone \
                         src/datastore_mad/remotes/vmfs/monitor \
                         src/datastore_mad/remotes/vmfs/rm \
                         src/datastore_mad/remotes/vmfs/snap_delete \
                         src/datastore_mad/remotes/vmfs/snap_revert \
                         src/datastore_mad/remotes/vmfs/snap_flatten \
                         src/datastore_mad/remotes/vmfs/vmfs.conf"

DATASTORE_DRIVER_LVM_SCRIPTS="src/datastore_mad/remotes/lvm/cp \
                         src/datastore_mad/remotes/lvm/mkfs \
                         src/datastore_mad/remotes/lvm/stat \
                         src/datastore_mad/remotes/lvm/rm \
                         src/datastore_mad/remotes/lvm/monitor \
                         src/datastore_mad/remotes/lvm/clone \
                         src/datastore_mad/remotes/lvm/snap_delete \
                         src/datastore_mad/remotes/lvm/snap_revert \
                         src/datastore_mad/remotes/lvm/snap_flatten \
                         src/datastore_mad/remotes/lvm/lvm.conf"

DATASTORE_DRIVER_CEPH_SCRIPTS="src/datastore_mad/remotes/ceph/cp \
                         src/datastore_mad/remotes/ceph/mkfs \
                         src/datastore_mad/remotes/ceph/stat \
                         src/datastore_mad/remotes/ceph/rm \
                         src/datastore_mad/remotes/ceph/monitor \
                         src/datastore_mad/remotes/ceph/clone \
                         src/datastore_mad/remotes/ceph/snap_delete \
                         src/datastore_mad/remotes/ceph/snap_revert \
                         src/datastore_mad/remotes/ceph/snap_flatten \
                         src/datastore_mad/remotes/ceph/ceph.conf \
                         src/datastore_mad/remotes/ceph/ceph_utils.sh"

DATASTORE_DRIVER_DEV_SCRIPTS="src/datastore_mad/remotes/dev/cp \
                         src/datastore_mad/remotes/dev/mkfs \
                         src/datastore_mad/remotes/dev/stat \
                         src/datastore_mad/remotes/dev/rm \
                         src/datastore_mad/remotes/dev/monitor \
                         src/datastore_mad/remotes/dev/snap_delete \
                         src/datastore_mad/remotes/dev/snap_revert \
                         src/datastore_mad/remotes/dev/snap_flatten \
                         src/datastore_mad/remotes/dev/clone"

DATASTORE_DRIVER_ISCSI_SCRIPTS="src/datastore_mad/remotes/iscsi/cp \
                         src/datastore_mad/remotes/iscsi/mkfs \
                         src/datastore_mad/remotes/iscsi/stat \
                         src/datastore_mad/remotes/iscsi/rm \
                         src/datastore_mad/remotes/iscsi/monitor \
                         src/datastore_mad/remotes/iscsi/snap_delete \
                         src/datastore_mad/remotes/iscsi/snap_revert \
                         src/datastore_mad/remotes/iscsi/snap_flatten \
                         src/datastore_mad/remotes/iscsi/clone"

#-------------------------------------------------------------------------------
# Marketplace drivers, to be installed under $REMOTES_LOCATION/market
#   - HTTP based marketplace, $REMOTES_LOCATION/market/http
#   - OpenNebula public marketplace, $REMOTES_LOCATION/market/one
#   - S3-obeject based marketplace, $REMOTES_LOCATION/market/s3
#-------------------------------------------------------------------------------

MARKETPLACE_DRIVER_HTTP_SCRIPTS="src/market_mad/remotes/http/import \
            src/market_mad/remotes/http/delete \
            src/market_mad/remotes/http/monitor"

MARKETPLACE_DRIVER_ONE_SCRIPTS="src/market_mad/remotes/one/import \
            src/market_mad/remotes/one/delete \
            src/market_mad/remotes/one/monitor"

MARKETPLACE_DRIVER_S3_SCRIPTS="src/market_mad/remotes/s3/import \
            src/market_mad/remotes/s3/delete \
            src/market_mad/remotes/s3/monitor \
            src/market_mad/remotes/s3/S3.rb"

#-------------------------------------------------------------------------------
# Migration scripts for onedb command, to be installed under $LIB_LOCATION
#-------------------------------------------------------------------------------

ONEDB_FILES="src/onedb/fsck.rb \
            src/onedb/import_slave.rb \
            src/onedb/onedb.rb \
            src/onedb/onedb_backend.rb \
            src/onedb/sqlite2mysql.rb"

ONEDB_SHARED_MIGRATOR_FILES="src/onedb/shared/2.0_to_2.9.80.rb \
                             src/onedb/shared/2.9.80_to_2.9.85.rb \
                             src/onedb/shared/2.9.85_to_2.9.90.rb \
                             src/onedb/shared/2.9.90_to_3.0.0.rb \
                             src/onedb/shared/3.0.0_to_3.1.0.rb \
                             src/onedb/shared/3.1.0_to_3.1.80.rb \
                             src/onedb/shared/3.1.80_to_3.2.0.rb \
                             src/onedb/shared/3.2.0_to_3.2.1.rb \
                             src/onedb/shared/3.2.1_to_3.3.0.rb \
                             src/onedb/shared/3.3.0_to_3.3.80.rb \
                             src/onedb/shared/3.3.80_to_3.4.0.rb \
                             src/onedb/shared/3.4.0_to_3.4.1.rb \
                             src/onedb/shared/3.4.1_to_3.5.80.rb \
                             src/onedb/shared/3.5.80_to_3.6.0.rb \
                             src/onedb/shared/3.6.0_to_3.7.80.rb \
                             src/onedb/shared/3.7.80_to_3.8.0.rb \
                             src/onedb/shared/3.8.0_to_3.8.1.rb \
                             src/onedb/shared/3.8.1_to_3.8.2.rb \
                             src/onedb/shared/3.8.2_to_3.8.3.rb \
                             src/onedb/shared/3.8.3_to_3.8.4.rb \
                             src/onedb/shared/3.8.4_to_3.8.5.rb \
                             src/onedb/shared/3.8.5_to_3.9.80.rb \
                             src/onedb/shared/3.9.80_to_3.9.90.rb \
                             src/onedb/shared/3.9.90_to_4.0.0.rb \
                             src/onedb/shared/4.0.0_to_4.0.1.rb \
                             src/onedb/shared/4.0.1_to_4.1.80.rb \
                             src/onedb/shared/4.1.80_to_4.2.0.rb \
                             src/onedb/shared/4.2.0_to_4.3.80.rb \
                             src/onedb/shared/4.3.80_to_4.3.85.rb \
                             src/onedb/shared/4.3.85_to_4.3.90.rb \
                             src/onedb/shared/4.3.90_to_4.4.0.rb \
                             src/onedb/shared/4.4.0_to_4.4.1.rb \
                             src/onedb/shared/4.4.1_to_4.5.80.rb\
                             src/onedb/shared/4.5.80_to_4.6.0.rb \
                             src/onedb/shared/4.6.0_to_4.11.80.rb"

ONEDB_LOCAL_MIGRATOR_FILES="src/onedb/local/4.5.80_to_4.7.80.rb \
                            src/onedb/local/4.7.80_to_4.9.80.rb \
                            src/onedb/local/4.9.80_to_4.10.3.rb \
                            src/onedb/local/4.10.3_to_4.11.80.rb \
                            src/onedb/local/4.11.80_to_4.13.80.rb \
                            src/onedb/local/4.13.80_to_4.13.85.rb \
                            src/onedb/local/4.13.85_to_4.90.0.rb"

ONEDB_PATCH_FILES="src/onedb/patches/4.14_monitoring.rb \
                   src/onedb/patches/history_times.rb"

#-------------------------------------------------------------------------------
# Configuration files for OpenNebula, to be installed under $ETC_LOCATION
#-------------------------------------------------------------------------------

ETC_FILES="share/etc/oned.conf \
           share/etc/defaultrc \
           src/scheduler/etc/sched.conf"

VMWARE_ETC_FILES="src/vmm_mad/remotes/vmware/vmwarerc"

EC2_ETC_FILES="src/vmm_mad/remotes/ec2/ec2_driver.conf \
               src/vmm_mad/remotes/ec2/ec2_driver.default"

SL_ETC_FILES="src/vmm_mad/remotes/sl/sl_driver.conf \
              src/vmm_mad/remotes/sl/sl_driver.default"

AZ_ETC_FILES="src/vmm_mad/remotes/az/az_driver.conf \
              src/vmm_mad/remotes/az/az_driver.default"


#-------------------------------------------------------------------------------
# Virtualization drivers config. files, to be installed under $ETC_LOCATION
#   - ssh, $ETC_LOCATION/vmm_exec
#-------------------------------------------------------------------------------


VMM_EXEC_ETC_FILES="src/vmm_mad/exec/vmm_execrc \
                  src/vmm_mad/exec/vmm_exec_kvm.conf \
                  src/vmm_mad/exec/vmm_exec_xen3.conf \
                  src/vmm_mad/exec/vmm_exec_xen4.conf \
                  src/vmm_mad/exec/vmm_exec_vmware.conf \
                  src/vmm_mad/exec/vmm_exec_vcenter.conf"

#-------------------------------------------------------------------------------
# Hook Manager driver config. files, to be installed under $ETC_LOCATION/hm
#-------------------------------------------------------------------------------

HM_ETC_FILES="src/hm_mad/hmrc"

#-------------------------------------------------------------------------------
# Auth Manager drivers config. files, to be installed under $ETC_LOCATION/auth
#-------------------------------------------------------------------------------

AUTH_ETC_FILES="src/authm_mad/remotes/server_x509/server_x509_auth.conf \
                src/authm_mad/remotes/ldap/ldap_auth.conf \
                src/authm_mad/remotes/x509/x509_auth.conf"

#-------------------------------------------------------------------------------
# Sample files, to be installed under $SHARE_LOCATION/examples
#-------------------------------------------------------------------------------

EXAMPLE_SHARE_FILES="share/examples/vm.template \
                     share/examples/private.net \
                     share/examples/public.net"

#-------------------------------------------------------------------------------
# Files required to interact with the websockify server
#-------------------------------------------------------------------------------

WEBSOCKIFY_SHARE_FILES="share/websockify/websocketproxy.py \
                        share/websockify/websocket.py \
                        share/websockify/websockify"

#-------------------------------------------------------------------------------
# HOOK scripts, to be installed under $VAR_LOCATION/remotes/hooks
#-------------------------------------------------------------------------------

HOOK_FT_FILES="share/hooks/host_error.rb"

#-------------------------------------------------------------------------------
# Installation scripts, to be installed under $SHARE_LOCATION
#-------------------------------------------------------------------------------

INSTALL_GEMS_SHARE_FILE="share/install_gems/install_gems"

#-------------------------------------------------------------------------------
# OCA Files
#-------------------------------------------------------------------------------
OCA_LIB_FILES="src/oca/ruby/opennebula.rb"

RUBY_OPENNEBULA_LIB_FILES="src/oca/ruby/opennebula/acl_pool.rb \
                            src/oca/ruby/opennebula/acl.rb \
                            src/oca/ruby/opennebula/client.rb \
                            src/oca/ruby/opennebula/cluster_pool.rb \
                            src/oca/ruby/opennebula/cluster.rb \
                            src/oca/ruby/opennebula/datastore_pool.rb \
                            src/oca/ruby/opennebula/datastore.rb \
                            src/oca/ruby/opennebula/document_json.rb \
                            src/oca/ruby/opennebula/document_pool_json.rb \
                            src/oca/ruby/opennebula/document_pool.rb \
                            src/oca/ruby/opennebula/document.rb \
                            src/oca/ruby/opennebula/error.rb \
                            src/oca/ruby/opennebula/group_pool.rb \
                            src/oca/ruby/opennebula/group.rb \
                            src/oca/ruby/opennebula/host_pool.rb \
                            src/oca/ruby/opennebula/host.rb \
                            src/oca/ruby/opennebula/image_pool.rb \
                            src/oca/ruby/opennebula/image.rb \
                            src/oca/ruby/opennebula/oneflow_client.rb \
                            src/oca/ruby/opennebula/pool_element.rb \
                            src/oca/ruby/opennebula/pool.rb \
                            src/oca/ruby/opennebula/security_group_pool.rb \
                            src/oca/ruby/opennebula/security_group.rb \
                            src/oca/ruby/opennebula/system.rb \
                            src/oca/ruby/opennebula/template_pool.rb \
                            src/oca/ruby/opennebula/template.rb \
                            src/oca/ruby/opennebula/user_pool.rb \
                            src/oca/ruby/opennebula/user.rb \
                            src/oca/ruby/opennebula/vdc_pool.rb \
                            src/oca/ruby/opennebula/vdc.rb \
                            src/oca/ruby/opennebula/virtual_machine_pool.rb \
                            src/oca/ruby/opennebula/virtual_machine.rb \
                            src/oca/ruby/opennebula/virtual_network_pool.rb \
                            src/oca/ruby/opennebula/virtual_network.rb \
                            src/oca/ruby/opennebula/xml_element.rb \
                            src/oca/ruby/opennebula/xml_pool.rb \
                            src/oca/ruby/opennebula/xml_utils.rb \
                            src/oca/ruby/opennebula/zone_pool.rb \
                            src/oca/ruby/opennebula/zone.rb \
                            src/oca/ruby/opennebula/virtual_router_pool.rb \
                            src/oca/ruby/opennebula/virtual_router.rb \
                            src/oca/ruby/opennebula/marketplace_pool.rb \
                            src/oca/ruby/opennebula/marketplace.rb \
                            src/oca/ruby/opennebula/marketplaceapp_pool.rb \
                            src/oca/ruby/opennebula/marketplaceapp.rb"

#-------------------------------------------------------------------------------
# Common Cloud Files
#-------------------------------------------------------------------------------

COMMON_CLOUD_LIB_FILES="src/cloud/common/CloudServer.rb \
                        src/cloud/common/CloudClient.rb \
                        src/cloud/common/CloudAuth.rb"

COMMON_CLOUD_CLIENT_LIB_FILES="src/cloud/common/CloudClient.rb"

CLOUD_AUTH_LIB_FILES="src/cloud/common/CloudAuth/SunstoneCloudAuth.rb \
                      src/cloud/common/CloudAuth/EC2CloudAuth.rb \
                      src/cloud/common/CloudAuth/X509CloudAuth.rb \
                      src/cloud/common/CloudAuth/OneGateCloudAuth.rb \
                      src/cloud/common/CloudAuth/OpenNebulaCloudAuth.rb"

#-------------------------------------------------------------------------------
# EC2 Query for OpenNebula
#-------------------------------------------------------------------------------

ECO_LIB_FILES="src/cloud/ec2/lib/EC2QueryClient.rb \
               src/cloud/ec2/lib/EC2QueryServer.rb \
               src/cloud/ec2/lib/ImageEC2.rb \
               src/cloud/ec2/lib/elastic_ip.rb \
               src/cloud/ec2/lib/ebs.rb \
               src/cloud/ec2/lib/tags.rb \
               src/cloud/ec2/lib/instance.rb \
               src/cloud/ec2/lib/keypair.rb \
               src/cloud/ec2/lib/net_ssh_replacement.rb \
               src/cloud/ec2/lib/econe_application.rb \
               src/cloud/ec2/lib/econe-server.rb"

ECO_LIB_CLIENT_FILES="src/cloud/ec2/lib/EC2QueryClient.rb"

ECO_LIB_VIEW_FILES="src/cloud/ec2/lib/views/describe_images.erb \
                    src/cloud/ec2/lib/views/describe_instances.erb \
                    src/cloud/ec2/lib/views/describe_regions.erb \
                    src/cloud/ec2/lib/views/describe_availability_zones.erb \
                    src/cloud/ec2/lib/views/create_tags.erb \
                    src/cloud/ec2/lib/views/delete_tags.erb \
                    src/cloud/ec2/lib/views/describe_tags.erb \
                    src/cloud/ec2/lib/views/create_volume.erb \
                    src/cloud/ec2/lib/views/create_snapshot.erb \
                    src/cloud/ec2/lib/views/delete_snapshot.erb \
                    src/cloud/ec2/lib/views/describe_snapshots.erb \
                    src/cloud/ec2/lib/views/create_image.erb \
                    src/cloud/ec2/lib/views/describe_volumes.erb \
                    src/cloud/ec2/lib/views/attach_volume.erb \
                    src/cloud/ec2/lib/views/detach_volume.erb \
                    src/cloud/ec2/lib/views/delete_volume.erb \
                    src/cloud/ec2/lib/views/register_image.erb \
                    src/cloud/ec2/lib/views/run_instances.erb \
                    src/cloud/ec2/lib/views/allocate_address.erb \
                    src/cloud/ec2/lib/views/associate_address.erb \
                    src/cloud/ec2/lib/views/disassociate_address.erb \
                    src/cloud/ec2/lib/views/describe_addresses.erb \
                    src/cloud/ec2/lib/views/release_address.erb \
                    src/cloud/ec2/lib/views/create_keypair.erb \
                    src/cloud/ec2/lib/views/delete_keypair.erb \
                    src/cloud/ec2/lib/views/describe_keypairs.erb \
                    src/cloud/ec2/lib/views/terminate_instances.erb \
                    src/cloud/ec2/lib/views/stop_instances.erb \
                    src/cloud/ec2/lib/views/reboot_instances.erb \
                    src/cloud/ec2/lib/views/start_instances.erb"

ECO_BIN_FILES="src/cloud/ec2/bin/econe-server \
               src/cloud/ec2/bin/econe-describe-images \
               src/cloud/ec2/bin/econe-describe-volumes \
               src/cloud/ec2/bin/econe-describe-instances \
               src/cloud/ec2/bin/econe-describe-keypairs \
               src/cloud/ec2/bin/econe-register \
               src/cloud/ec2/bin/econe-attach-volume \
               src/cloud/ec2/bin/econe-detach-volume \
               src/cloud/ec2/bin/econe-delete-volume \
               src/cloud/ec2/bin/econe-delete-keypair \
               src/cloud/ec2/bin/econe-create-volume \
               src/cloud/ec2/bin/econe-create-keypair \
               src/cloud/ec2/bin/econe-run-instances \
               src/cloud/ec2/bin/econe-terminate-instances \
               src/cloud/ec2/bin/econe-start-instances \
               src/cloud/ec2/bin/econe-stop-instances \
               src/cloud/ec2/bin/econe-reboot-instances \
               src/cloud/ec2/bin/econe-describe-addresses \
               src/cloud/ec2/bin/econe-allocate-address \
               src/cloud/ec2/bin/econe-release-address \
               src/cloud/ec2/bin/econe-associate-address \
               src/cloud/ec2/bin/econe-disassociate-address \
               src/cloud/ec2/bin/econe-upload"

ECO_BIN_CLIENT_FILES="src/cloud/ec2/bin/econe-describe-images \
               src/cloud/ec2/bin/econe-describe-instances \
               src/cloud/ec2/bin/econe-describe-volumes \
               src/cloud/ec2/bin/econe-register \
               src/cloud/ec2/bin/econe-attach-volume \
               src/cloud/ec2/bin/econe-detach-volume \
               src/cloud/ec2/bin/econe-delete-volume \
               src/cloud/ec2/bin/econe-create-volume \
               src/cloud/ec2/bin/econe-run-instances \
               src/cloud/ec2/bin/econe-terminate-instances \
               src/cloud/ec2/bin/econe-start-instances \
               src/cloud/ec2/bin/econe-stop-instances \
               src/cloud/ec2/bin/econe-reboot-instances \
               src/cloud/ec2/bin/econe-describe-addresses \
               src/cloud/ec2/bin/econe-allocate-address \
               src/cloud/ec2/bin/econe-release-address \
               src/cloud/ec2/bin/econe-associate-address \
               src/cloud/ec2/bin/econe-disassociate-address \
               src/cloud/ec2/bin/econe-upload"

ECO_ETC_FILES="src/cloud/ec2/etc/econe.conf"

ECO_ETC_TEMPLATE_FILES="src/cloud/ec2/etc/templates/m1.small.erb"

#-----------------------------------------------------------------------------
# CLI files
#-----------------------------------------------------------------------------

CLI_LIB_FILES="src/cli/cli_helper.rb \
               src/cli/command_parser.rb \
               src/cli/one_helper.rb"

ONE_CLI_LIB_FILES="src/cli/one_helper/onegroup_helper.rb \
                   src/cli/one_helper/onehost_helper.rb \
                   src/cli/one_helper/oneimage_helper.rb \
                   src/cli/one_helper/onetemplate_helper.rb \
                   src/cli/one_helper/onequota_helper.rb \
                   src/cli/one_helper/oneuser_helper.rb \
                   src/cli/one_helper/onevm_helper.rb \
                   src/cli/one_helper/onevnet_helper.rb \
                   src/cli/one_helper/oneacl_helper.rb \
                   src/cli/one_helper/onedatastore_helper.rb \
                   src/cli/one_helper/onecluster_helper.rb \
                   src/cli/one_helper/onezone_helper.rb \
                   src/cli/one_helper/onevdc_helper.rb \
                   src/cli/one_helper/oneacct_helper.rb \
                   src/cli/one_helper/onesecgroup_helper.rb \
                   src/cli/one_helper/onevrouter_helper.rb \
                   src/cli/one_helper/onemarketapp_helper.rb \
                   src/cli/one_helper/onemarket_helper.rb"

CLI_BIN_FILES="src/cli/onevm \
               src/cli/onehost \
               src/cli/onevnet \
               src/cli/oneuser \
               src/cli/oneimage \
               src/cli/onetemplate \
               src/cli/onegroup \
               src/cli/oneacl \
               src/cli/onedatastore \
               src/cli/onecluster \
               src/cli/onezone \
               src/cli/oneflow \
               src/cli/oneflow-template \
               src/cli/oneacct \
               src/cli/onesecgroup \
               src/cli/oneshowback \
               src/cli/onevdc \
               src/cli/onevrouter \
               src/cli/onemarketapp \
               src/cli/onemarket"

CLI_CONF_FILES="src/cli/etc/onegroup.yaml \
                src/cli/etc/onehost.yaml \
                src/cli/etc/oneimage.yaml \
                src/cli/etc/onetemplate.yaml \
                src/cli/etc/oneuser.yaml \
                src/cli/etc/onevm.yaml \
                src/cli/etc/onevnet.yaml \
                src/cli/etc/oneacl.yaml \
                src/cli/etc/onedatastore.yaml \
                src/cli/etc/onecluster.yaml \
                src/cli/etc/onezone.yaml \
                src/cli/etc/oneacct.yaml \
                src/cli/etc/onesecgroup.yaml \
                src/cli/etc/oneshowback.yaml \
                src/cli/etc/onevdc.yaml \
                src/cli/etc/onevrouter.yaml \
                src/cli/etc/onemarketapp.yaml \
                src/cli/etc/onemarket.yaml"

#-----------------------------------------------------------------------------
# Sunstone files
#-----------------------------------------------------------------------------

SUNSTONE_FILES="src/sunstone/sunstone-server.rb \
                src/sunstone/config.ru"

SUNSTONE_BIN_FILES="src/sunstone/bin/sunstone-server \
                    src/sunstone/bin/novnc-server"

SUNSTONE_ETC_FILES="src/sunstone/etc/sunstone-server.conf \
                    src/sunstone/etc/sunstone-views.yaml \
                    src/sunstone/etc/sunstone-logos.yaml"

SUNSTONE_ETC_VIEW_FILES="src/sunstone/etc/sunstone-views/admin.yaml \
                    src/sunstone/etc/sunstone-views/user.yaml \
                    src/sunstone/etc/sunstone-views/cloud.yaml \
                    src/sunstone/etc/sunstone-views/cloud_vcenter.yaml \
                    src/sunstone/etc/sunstone-views/groupadmin.yaml \
                    src/sunstone/etc/sunstone-views/groupadmin_vcenter.yaml \
                    src/sunstone/etc/sunstone-views/admin_vcenter.yaml"

SUNSTONE_MODELS_FILES="src/sunstone/models/OpenNebulaJSON.rb \
                       src/sunstone/models/SunstoneServer.rb \
                       src/sunstone/models/SunstoneMarketplace.rb \
                       src/sunstone/models/SunstoneViews.rb"

SUNSTONE_MODELS_JSON_FILES="src/sunstone/models/OpenNebulaJSON/HostJSON.rb \
                    src/sunstone/models/OpenNebulaJSON/ImageJSON.rb \
                    src/sunstone/models/OpenNebulaJSON/GroupJSON.rb \
                    src/sunstone/models/OpenNebulaJSON/JSONUtils.rb \
                    src/sunstone/models/OpenNebulaJSON/PoolJSON.rb \
                    src/sunstone/models/OpenNebulaJSON/UserJSON.rb \
                    src/sunstone/models/OpenNebulaJSON/VirtualMachineJSON.rb \
                    src/sunstone/models/OpenNebulaJSON/TemplateJSON.rb \
                    src/sunstone/models/OpenNebulaJSON/AclJSON.rb \
                    src/sunstone/models/OpenNebulaJSON/ClusterJSON.rb \
                    src/sunstone/models/OpenNebulaJSON/DatastoreJSON.rb \
                    src/sunstone/models/OpenNebulaJSON/VirtualNetworkJSON.rb \
                    src/sunstone/models/OpenNebulaJSON/ZoneJSON.rb \
                    src/sunstone/models/OpenNebulaJSON/SecurityGroupJSON.rb \
                    src/sunstone/models/OpenNebulaJSON/VdcJSON.rb \
                    src/sunstone/models/OpenNebulaJSON/VirtualRouterJSON.rb"

SUNSTONE_VIEWS_FILES="src/sunstone/views/index.erb \
                      src/sunstone/views/login.erb \
                      src/sunstone/views/vnc.erb \
                      src/sunstone/views/spice.erb \
                      src/sunstone/views/_login_standard.erb \
                      src/sunstone/views/_login_x509.erb"

SUNSTONE_PUBLIC_JS_FILES="src/sunstone/public/dist/login.js \
                        src/sunstone/public/dist/login.js.map \
                        src/sunstone/public/dist/main.js \
                        src/sunstone/public/dist/main.js.map"

SUNSTONE_PUBLIC_JS_CONSOLE_FILES="src/sunstone/public/dist/console/vnc.js \
                        src/sunstone/public/dist/console/vnc.js.map \
                        src/sunstone/public/dist/console/spice.js \
                        src/sunstone/public/dist/console/spice.js.map"

SUNSTONE_PUBLIC_DEV_DIR="src/sunstone/public"

SUNSTONE_ROUTES_FILES="src/sunstone/routes/oneflow.rb \
  src/sunstone/routes/vcenter.rb \
  src/sunstone/routes/support.rb"


SUNSTONE_PUBLIC_CSS_FILES="src/sunstone/public/css/app.min.css \
                src/sunstone/public/css/opensans/opensans.woff \
                src/sunstone/public/css/novnc-custom.css \
                src/sunstone/public/css/spice-custom.css \
                src/sunstone/public/css/login.css"

SUNSTONE_PUBLIC_FONT_AWSOME="src/sunstone/public/bower_components/fontawesome/fonts/fontawesome-webfont.eot \
                src/sunstone/public/bower_components/fontawesome/fonts/fontawesome-webfont.woff2 \
                src/sunstone/public/bower_components/fontawesome/fonts/fontawesome-webfont.woff \
                src/sunstone/public/bower_components/fontawesome/fonts/fontawesome-webfont.ttf \
                src/sunstone/public/bower_components/fontawesome/fonts/fontawesome-webfont.svg"

SUNSTONE_PUBLIC_VENDOR_CRYPTOJS="\
src/sunstone/public/vendor/crypto-js/NOTICE \
src/sunstone/public/vendor/crypto-js/sha1-min.js \
src/sunstone/public/vendor/crypto-js/core-min.js \
src/sunstone/public/vendor/crypto-js/enc-base64-min.js \
src/sunstone/public/vendor/crypto-js/NEW-BSD-LICENSE.txt"

SUNSTONE_PUBLIC_IMAGES_FILES="src/sunstone/public/images/ajax-loader.gif \
                        src/sunstone/public/images/favicon.ico \
                        src/sunstone/public/images/login_over.png \
                        src/sunstone/public/images/login.png \
                        src/sunstone/public/images/advanced_layout.png \
                        src/sunstone/public/images/cloud_layout.png \
                        src/sunstone/public/images/vcenter_layout.png \
                        src/sunstone/public/images/opennebula-sunstone-big.png \
                        src/sunstone/public/images/opennebula-sunstone-small.png \
                        src/sunstone/public/images/opennebula-sunstone-v4.0.png \
                        src/sunstone/public/images/opennebula-sunstone-v4.14-small.png \
                        src/sunstone/public/images/one_small_logo.png \
                        src/sunstone/public/images/panel.png \
                        src/sunstone/public/images/panel_short.png \
                        src/sunstone/public/images/pbar.gif \
                        src/sunstone/public/images/Refresh-icon.png \
                        src/sunstone/public/images/red_bullet.png \
                        src/sunstone/public/images/yellow_bullet.png \
                        src/sunstone/public/images/green_bullet.png \
                        src/sunstone/public/images/vnc_off.png \
                        src/sunstone/public/images/vnc_on.png \
                        src/sunstone/public/images/network_icon.png \
                        src/sunstone/public/images/system_icon.png \
                        src/sunstone/public/images/server_icon.png  \
                        src/sunstone/public/images/sort_asc.png \
                        src/sunstone/public/images/sort_asc_disabled.png \
                        src/sunstone/public/images/sort_both.png \
                        src/sunstone/public/images/sort_desc.png \
                        src/sunstone/public/images/sort_desc_disabled.png\
"

SUNSTONE_PUBLIC_LOGOS_FILES="src/sunstone/public/images/logos/arch.png \
                        src/sunstone/public/images/logos/centos.png \
                        src/sunstone/public/images/logos/debian.png \
                        src/sunstone/public/images/logos/fedora.png \
                        src/sunstone/public/images/logos/linux.png \
                        src/sunstone/public/images/logos/redhat.png \
                        src/sunstone/public/images/logos/ubuntu.png \
                        src/sunstone/public/images/logos/windowsxp.png \
                        src/sunstone/public/images/logos/windows8.png \
"

SUNSTONE_PUBLIC_LOCALE_CA="\
src/sunstone/public/locale/languages/ca.js \
src/sunstone/public/locale/languages/ca_datatable.txt"

SUNSTONE_PUBLIC_LOCALE_CS_CZ="\
src/sunstone/public/locale/languages/cs_CZ.js \
src/sunstone/public/locale/languages/cs_datatable.txt"

SUNSTONE_PUBLIC_LOCALE_DE="\
src/sunstone/public/locale/languages/de.js \
src/sunstone/public/locale/languages/de_datatable.txt"

SUNSTONE_PUBLIC_LOCALE_DA="\
src/sunstone/public/locale/languages/da.js \
src/sunstone/public/locale/languages/da_datatable.txt"

SUNSTONE_PUBLIC_LOCALE_EL_GR="\
src/sunstone/public/locale/languages/el_GR.js \
src/sunstone/public/locale/languages/el_datatable.txt"

SUNSTONE_PUBLIC_LOCALE_EN_US="\
src/sunstone/public/locale/languages/en_US.js \
src/sunstone/public/locale/languages/en_datatable.txt"

SUNSTONE_PUBLIC_LOCALE_ES_ES="\
src/sunstone/public/locale/languages/es_ES.js \
src/sunstone/public/locale/languages/es_datatable.txt"

SUNSTONE_PUBLIC_LOCALE_FA_IR="\
src/sunstone/public/locale/languages/fa_IR.js \
src/sunstone/public/locale/languages/fa_datatable.txt"

SUNSTONE_PUBLIC_LOCALE_FR_FR="\
src/sunstone/public/locale/languages/fr_FR.js \
src/sunstone/public/locale/languages/fr_datatable.txt"

SUNSTONE_PUBLIC_LOCALE_IT_IT="\
src/sunstone/public/locale/languages/it_IT.js \
src/sunstone/public/locale/languages/it_datatable.txt"

SUNSTONE_PUBLIC_LOCALE_JA="\
src/sunstone/public/locale/languages/ja.js \
src/sunstone/public/locale/languages/ja_datatable.txt"

SUNSTONE_PUBLIC_LOCALE_LT_LT="\
src/sunstone/public/locale/languages/lt_LT.js \
src/sunstone/public/locale/languages/lt_datatable.txt"

SUNSTONE_PUBLIC_LOCALE_NL_NL="\
src/sunstone/public/locale/languages/nl_NL.js \
src/sunstone/public/locale/languages/nl_datatable.txt"

SUNSTONE_PUBLIC_LOCALE_PL="\
src/sunstone/public/locale/languages/pl.js \
src/sunstone/public/locale/languages/pl_datatable.txt"

SUNSTONE_PUBLIC_LOCALE_PT_PT="\
src/sunstone/public/locale/languages/pt_PT.js \
src/sunstone/public/locale/languages/pt_datatable.txt"

SUNSTONE_PUBLIC_LOCALE_PT_BR="\
src/sunstone/public/locale/languages/pt_BR.js"

SUNSTONE_PUBLIC_LOCALE_RU_RU="\
src/sunstone/public/locale/languages/ru_RU.js \
src/sunstone/public/locale/languages/ru_datatable.txt"

SUNSTONE_PUBLIC_LOCALE_SK_SK="\
src/sunstone/public/locale/languages/sk_SK.js \
src/sunstone/public/locale/languages/sk_datatable.txt"

SUNSTONE_PUBLIC_LOCALE_ZH_CN="\
src/sunstone/public/locale/languages/zh_CN.js \
src/sunstone/public/locale/languages/zh_datatable.txt"

SUNSTONE_PUBLIC_LOCALE_ZH_TW="\
src/sunstone/public/locale/languages/zh_TW.js"

#-----------------------------------------------------------------------------
# OneGate files
#-----------------------------------------------------------------------------

ONEGATE_FILES="src/onegate/onegate-server.rb \
                src/onegate/config.ru"

ONEGATE_BIN_FILES="src/onegate/bin/onegate-server"

ONEGATE_ETC_FILES="src/onegate/etc/onegate-server.conf"

#-----------------------------------------------------------------------------
# OneFlow files
#-----------------------------------------------------------------------------


ONEFLOW_FILES="src/flow/oneflow-server.rb \
                src/flow/config.ru"

ONEFLOW_BIN_FILES="src/flow/bin/oneflow-server"

ONEFLOW_ETC_FILES="src/flow/etc/oneflow-server.conf"

ONEFLOW_LIB_FILES="src/flow/lib/grammar.rb \
                    src/flow/lib/grammar.treetop \
                    src/flow/lib/LifeCycleManager.rb \
                    src/flow/lib/log.rb \
                    src/flow/lib/models.rb \
                    src/flow/lib/strategy.rb \
                    src/flow/lib/validator.rb"

ONEFLOW_LIB_STRATEGY_FILES="src/flow/lib/strategy/straight.rb"

ONEFLOW_LIB_MODELS_FILES="src/flow/lib/models/role.rb \
                          src/flow/lib/models/service_pool.rb \
                          src/flow/lib/models/service.rb \
                          src/flow/lib/models/service_template_pool.rb \
                          src/flow/lib/models/service_template.rb"


#-----------------------------------------------------------------------------
# MAN files
#-----------------------------------------------------------------------------

MAN_FILES="share/man/oneacct.1.gz \
        share/man/oneshowback.1.gz \
        share/man/oneacl.1.gz \
        share/man/onehost.1.gz \
        share/man/oneimage.1.gz \
        share/man/oneuser.1.gz \
        share/man/onevm.1.gz \
        share/man/onevnet.1.gz \
        share/man/onetemplate.1.gz \
        share/man/onegroup.1.gz \
        share/man/onedb.1.gz \
        share/man/onedatastore.1.gz \
        share/man/onecluster.1.gz \
        share/man/onezone.1.gz \
        share/man/onevcenter.1.gz \
        share/man/oneflow.1.gz \
        share/man/oneflow-template.1.gz \
        share/man/onesecgroup.1.gz \
        share/man/onevdc.1.gz \
        share/man/onevrouter.1.gz \
        share/man/onemarket.1.gz \
        share/man/onemarketapp.1.gz \
        share/man/econe-allocate-address.1.gz \
        share/man/econe-associate-address.1.gz \
        share/man/econe-attach-volume.1.gz \
        share/man/econe-create-keypair.1.gz \
        share/man/econe-create-volume.1.gz \
        share/man/econe-delete-keypair.1.gz \
        share/man/econe-delete-volume.1.gz \
        share/man/econe-describe-addresses.1.gz \
        share/man/econe-describe-images.1.gz \
        share/man/econe-describe-instances.1.gz \
        share/man/econe-describe-keypairs.1.gz \
        share/man/econe-describe-volumes.1.gz \
        share/man/econe-detach-volume.1.gz \
        share/man/econe-disassociate-address.1.gz \
        share/man/econe-reboot-instances.1.gz \
        share/man/econe-register.1.gz \
        share/man/econe-release-address.1.gz \
        share/man/econe-run-instances.1.gz \
        share/man/econe-start-instances.1.gz \
        share/man/econe-stop-instances.1.gz \
        share/man/econe-terminate-instances.1.gz \
        share/man/econe-upload.1.gz"

#-----------------------------------------------------------------------------
# Docs Files
#-----------------------------------------------------------------------------

DOCS_FILES="LICENSE NOTICE README.md"

#-----------------------------------------------------------------------------
# Ruby VENDOR files
#-----------------------------------------------------------------------------

RBVMOMI_VENDOR_RUBY_FILES="share/vendor/ruby/gems/rbvmomi/LICENSE \
share/vendor/ruby/gems/rbvmomi/README.rdoc \
share/vendor/ruby/gems/rbvmomi/VERSION \
share/vendor/ruby/gems/rbvmomi/vmodl.db"

RBVMOMI_VENDOR_RUBY_LIB_FILES="share/vendor/ruby/gems/rbvmomi/lib/rbvmomi.rb"

RBVMOMI_VENDOR_RUBY_LIB_RBVMOMI_FILES="share/vendor/ruby/gems/rbvmomi/lib/rbvmomi/basic_types.rb \
share/vendor/ruby/gems/rbvmomi/lib/rbvmomi/connection.rb \
share/vendor/ruby/gems/rbvmomi/lib/rbvmomi/deserialization.rb \
share/vendor/ruby/gems/rbvmomi/lib/rbvmomi/fault.rb \
share/vendor/ruby/gems/rbvmomi/lib/rbvmomi/pbm.rb \
share/vendor/ruby/gems/rbvmomi/lib/rbvmomi/trivial_soap.rb
share/vendor/ruby/gems/rbvmomi/lib/rbvmomi/trollop.rb \
share/vendor/ruby/gems/rbvmomi/lib/rbvmomi/type_loader.rb \
share/vendor/ruby/gems/rbvmomi/lib/rbvmomi/vim.rb"

RBVMOMI_VENDOR_RUBY_LIB_RBVMOMI_UTILS_FILES="share/vendor/ruby/gems/rbvmomi/lib/rbvmomi/utils/admission_control.rb \
share/vendor/ruby/gems/rbvmomi/lib/rbvmomi/utils/deploy.rb \
share/vendor/ruby/gems/rbvmomi/lib/rbvmomi/utils/leases.rb \
share/vendor/ruby/gems/rbvmomi/lib/rbvmomi/utils/perfdump.rb"

RBVMOMI_VENDOR_RUBY_LIB_RBVMOMI_VIM_FILES="share/vendor/ruby/gems/rbvmomi/lib/rbvmomi/vim/ComputeResource.rb \
share/vendor/ruby/gems/rbvmomi/lib/rbvmomi/vim/Datacenter.rb \
share/vendor/ruby/gems/rbvmomi/lib/rbvmomi/vim/Datastore.rb \
share/vendor/ruby/gems/rbvmomi/lib/rbvmomi/vim/DynamicTypeMgrAllTypeInfo.rb \
share/vendor/ruby/gems/rbvmomi/lib/rbvmomi/vim/DynamicTypeMgrDataTypeInfo.rb \
share/vendor/ruby/gems/rbvmomi/lib/rbvmomi/vim/DynamicTypeMgrManagedTypeInfo.rb \
share/vendor/ruby/gems/rbvmomi/lib/rbvmomi/vim/Folder.rb \
share/vendor/ruby/gems/rbvmomi/lib/rbvmomi/vim/HostSystem.rb \
share/vendor/ruby/gems/rbvmomi/lib/rbvmomi/vim/ManagedEntity.rb \
share/vendor/ruby/gems/rbvmomi/lib/rbvmomi/vim/ManagedObject.rb \
share/vendor/ruby/gems/rbvmomi/lib/rbvmomi/vim/ObjectContent.rb \
share/vendor/ruby/gems/rbvmomi/lib/rbvmomi/vim/ObjectUpdate.rb \
share/vendor/ruby/gems/rbvmomi/lib/rbvmomi/vim/OvfManager.rb \
share/vendor/ruby/gems/rbvmomi/lib/rbvmomi/vim/PerfCounterInfo.rb \
share/vendor/ruby/gems/rbvmomi/lib/rbvmomi/vim/PerformanceManager.rb \
share/vendor/ruby/gems/rbvmomi/lib/rbvmomi/vim/PropertyCollector.rb \
share/vendor/ruby/gems/rbvmomi/lib/rbvmomi/vim/ReflectManagedMethodExecuter.rb \
share/vendor/ruby/gems/rbvmomi/lib/rbvmomi/vim/ResourcePool.rb \
share/vendor/ruby/gems/rbvmomi/lib/rbvmomi/vim/ServiceInstance.rb \
share/vendor/ruby/gems/rbvmomi/lib/rbvmomi/vim/Task.rb \
share/vendor/ruby/gems/rbvmomi/lib/rbvmomi/vim/VirtualMachine.rb"

#-----------------------------------------------------------------------------
#-----------------------------------------------------------------------------
# INSTALL.SH SCRIPT
#-----------------------------------------------------------------------------
#-----------------------------------------------------------------------------

# --- Create OpenNebula directories ---

if [ "$UNINSTALL" = "no" ] ; then
    for d in $MAKE_DIRS; do
        mkdir -p $DESTDIR$d
    done
fi

# --- Install/Uninstall files ---

do_file() {
    if [ "$UNINSTALL" = "yes" ]; then
        rm $DESTDIR$2/`basename $1`
    else
        if [ "$LINK" = "yes" ]; then
            ln -s $SRC_DIR/$1 $DESTDIR$2
        else
            cp -RL $SRC_DIR/$1 $DESTDIR$2
        fi
    fi
}


if [ "$CLIENT" = "yes" ]; then
    INSTALL_SET=${INSTALL_CLIENT_FILES[@]}
elif [ "$ONEGATE" = "yes" ]; then
    INSTALL_SET="${INSTALL_ONEGATE_FILES[@]}"
elif [ "$SUNSTONE" = "yes" ]; then
  if [ "$SUNSTONE_DEV" = "no" ]; then
    INSTALL_SET="${INSTALL_SUNSTONE_RUBY_FILES[@]} \
                 ${INSTALL_SUNSTONE_PUBLIC_MINIFIED_FILES[@]}
                 ${INSTALL_SUNSTONE_FILES[@]}"
  else
    INSTALL_SET="${INSTALL_SUNSTONE_RUBY_FILES[@]} \
                 ${INSTALL_SUNSTONE_PUBLIC_DEV_DIR[@]}
                 ${INSTALL_SUNSTONE_FILES[@]}"
  fi
elif [ "$ONEFLOW" = "yes" ]; then
    INSTALL_SET="${INSTALL_ONEFLOW_FILES[@]}"
elif [ "$SUNSTONE_DEV" = "no" ]; then
    INSTALL_SET="${INSTALL_FILES[@]} \
                 ${INSTALL_SUNSTONE_FILES[@]} ${INSTALL_SUNSTONE_PUBLIC_MINIFIED_FILES[@]}\
                 ${INSTALL_ONEGATE_FILES[@]} \
                 ${INSTALL_ONEFLOW_FILES[@]}"
else
    INSTALL_SET="${INSTALL_FILES[@]} \
                 ${INSTALL_SUNSTONE_FILES[@]} ${INSTALL_SUNSTONE_PUBLIC_DEV_DIR[@]}\
                 ${INSTALL_ONEGATE_FILES[@]} \
                 ${INSTALL_ONEFLOW_FILES[@]}"
fi

for i in ${INSTALL_SET[@]}; do
    SRC=$`echo $i | cut -d: -f1`
    DST=`echo $i | cut -d: -f2`

    eval SRC_FILES=$SRC

    for f in $SRC_FILES; do
        do_file $f $DST
    done
done

if [ "$INSTALL_ETC" = "yes" ] ; then
    if [ "$SUNSTONE" = "yes" ]; then
        INSTALL_ETC_SET="${INSTALL_SUNSTONE_ETC_FILES[@]}"
    elif [ "$ONEGATE" = "yes" ]; then
        INSTALL_ETC_SET="${INSTALL_ONEGATE_ETC_FILES[@]}"
    elif [ "$ONEFLOW" = "yes" ]; then
        INSTALL_ETC_SET="${INSTALL_ONEFLOW_ETC_FILES[@]}"
    else
        INSTALL_ETC_SET="${INSTALL_ETC_FILES[@]} \
                         ${INSTALL_SUNSTONE_ETC_FILES[@]} \
                         ${INSTALL_ONEGATE_ETC_FILES[@]} \
                         ${INSTALL_ONEFLOW_ETC_FILES[@]}"
    fi

    for i in ${INSTALL_ETC_SET[@]}; do
        SRC=$`echo $i | cut -d: -f1`
        DST=`echo $i | cut -d: -f2`

        eval SRC_FILES=$SRC

        OLD_LINK=$LINK
        LINK="no"

        for f in $SRC_FILES; do
            do_file $f $DST
        done

        LINK=$OLD_LINK
   done
fi

# --- Set ownership or remove OpenNebula directories ---

if [ "$UNINSTALL" = "no" ] ; then
    for d in $CHOWN_DIRS; do
        chown -R $ONEADMIN_USER:$ONEADMIN_GROUP $DESTDIR$d
    done
else
    for d in `echo $DELETE_DIRS | awk '{for (i=NF;i>=1;i--) printf $i" "}'`; do
        rmdir $d
    done
fi<|MERGE_RESOLUTION|>--- conflicted
+++ resolved
@@ -295,13 +295,10 @@
           $VAR_LOCATION/remotes/datastore/lvm \
           $VAR_LOCATION/remotes/datastore/ceph \
           $VAR_LOCATION/remotes/datastore/dev \
-<<<<<<< HEAD
           $VAR_LOCATION/remotes/market \
           $VAR_LOCATION/remotes/market/http \
           $VAR_LOCATION/remotes/market/one \
-=======
           $VAR_LOCATION/remotes/datastore/iscsi \
->>>>>>> 8a05b49d
           $VAR_LOCATION/remotes/auth \
           $VAR_LOCATION/remotes/auth/plain \
           $VAR_LOCATION/remotes/auth/ssh \
@@ -432,13 +429,10 @@
     DATASTORE_DRIVER_LVM_SCRIPTS:$VAR_LOCATION/remotes/datastore/lvm
     DATASTORE_DRIVER_CEPH_SCRIPTS:$VAR_LOCATION/remotes/datastore/ceph
     DATASTORE_DRIVER_DEV_SCRIPTS:$VAR_LOCATION/remotes/datastore/dev
-<<<<<<< HEAD
+    DATASTORE_DRIVER_ISCSI_SCRIPTS:$VAR_LOCATION/remotes/datastore/iscsi
     MARKETPLACE_DRIVER_HTTP_SCRIPTS:$VAR_LOCATION/remotes/market/http
     MARKETPLACE_DRIVER_ONE_SCRIPTS:$VAR_LOCATION/remotes/market/one
     MARKETPLACE_DRIVER_S3_SCRIPTS:$VAR_LOCATION/remotes/market/s3
-=======
-    DATASTORE_DRIVER_ISCSI_SCRIPTS:$VAR_LOCATION/remotes/datastore/iscsi
->>>>>>> 8a05b49d
     NETWORK_FILES:$VAR_LOCATION/remotes/vnm
     NETWORK_8021Q_FILES:$VAR_LOCATION/remotes/vnm/802.1Q
     NETWORK_VXLAN_FILES:$VAR_LOCATION/remotes/vnm/vxlan
